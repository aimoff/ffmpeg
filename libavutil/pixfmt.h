--- conflicted
+++ resolved
@@ -166,13 +166,12 @@
     AV_PIX_FMT_BGRA64LE,  ///< packed RGBA 16:16:16:16, 64bpp, 16B, 16G, 16R, 16A, the 2-byte value for each R/G/B/A component is stored as little-endian
 #endif
     AV_PIX_FMT_GBRP,      ///< planar GBR 4:4:4 24bpp
-<<<<<<< HEAD
-    AV_PIX_FMT_GBRP9BE,   ///< planar GBR 4:4:4 27bpp, big endian
-    AV_PIX_FMT_GBRP9LE,   ///< planar GBR 4:4:4 27bpp, little endian
-    AV_PIX_FMT_GBRP10BE,  ///< planar GBR 4:4:4 30bpp, big endian
-    AV_PIX_FMT_GBRP10LE,  ///< planar GBR 4:4:4 30bpp, little endian
-    AV_PIX_FMT_GBRP16BE,  ///< planar GBR 4:4:4 48bpp, big endian
-    AV_PIX_FMT_GBRP16LE,  ///< planar GBR 4:4:4 48bpp, little endian
+    AV_PIX_FMT_GBRP9BE,   ///< planar GBR 4:4:4 27bpp, big-endian
+    AV_PIX_FMT_GBRP9LE,   ///< planar GBR 4:4:4 27bpp, little-endian
+    AV_PIX_FMT_GBRP10BE,  ///< planar GBR 4:4:4 30bpp, big-endian
+    AV_PIX_FMT_GBRP10LE,  ///< planar GBR 4:4:4 30bpp, little-endian
+    AV_PIX_FMT_GBRP16BE,  ///< planar GBR 4:4:4 48bpp, big-endian
+    AV_PIX_FMT_GBRP16LE,  ///< planar GBR 4:4:4 48bpp, little-endian
 
     /**
      * duplicated pixel formats for compatibility with libav.
@@ -182,64 +181,6 @@
     AV_PIX_FMT_YUVA422P_LIBAV,  ///< planar YUV 4:2:2 24bpp, (1 Cr & Cb sample per 2x1 Y & A samples)
     AV_PIX_FMT_YUVA444P_LIBAV,  ///< planar YUV 4:4:4 32bpp, (1 Cr & Cb sample per 1x1 Y & A samples)
 
-    AV_PIX_FMT_YUVA420P9BE,  ///< planar YUV 4:2:0 22.5bpp, (1 Cr & Cb sample per 2x2 Y & A samples), big endian
-    AV_PIX_FMT_YUVA420P9LE,  ///< planar YUV 4:2:0 22.5bpp, (1 Cr & Cb sample per 2x2 Y & A samples), little endian
-    AV_PIX_FMT_YUVA422P9BE,  ///< planar YUV 4:2:2 27bpp, (1 Cr & Cb sample per 2x1 Y & A samples), big endian
-    AV_PIX_FMT_YUVA422P9LE,  ///< planar YUV 4:2:2 27bpp, (1 Cr & Cb sample per 2x1 Y & A samples), little endian
-    AV_PIX_FMT_YUVA444P9BE,  ///< planar YUV 4:4:4 36bpp, (1 Cr & Cb sample per 1x1 Y & A samples), big endian
-    AV_PIX_FMT_YUVA444P9LE,  ///< planar YUV 4:4:4 36bpp, (1 Cr & Cb sample per 1x1 Y & A samples), little endian
-    AV_PIX_FMT_YUVA420P10BE, ///< planar YUV 4:2:0 25bpp, (1 Cr & Cb sample per 2x2 Y & A samples, big endian)
-    AV_PIX_FMT_YUVA420P10LE, ///< planar YUV 4:2:0 25bpp, (1 Cr & Cb sample per 2x2 Y & A samples, little endian)
-    AV_PIX_FMT_YUVA422P10BE, ///< planar YUV 4:2:2 30bpp, (1 Cr & Cb sample per 2x1 Y & A samples, big endian)
-    AV_PIX_FMT_YUVA422P10LE, ///< planar YUV 4:2:2 30bpp, (1 Cr & Cb sample per 2x1 Y & A samples, little endian)
-    AV_PIX_FMT_YUVA444P10BE, ///< planar YUV 4:4:4 40bpp, (1 Cr & Cb sample per 1x1 Y & A samples, big endian)
-    AV_PIX_FMT_YUVA444P10LE, ///< planar YUV 4:4:4 40bpp, (1 Cr & Cb sample per 1x1 Y & A samples, little endian)
-    AV_PIX_FMT_YUVA420P16BE, ///< planar YUV 4:2:0 40bpp, (1 Cr & Cb sample per 2x2 Y & A samples, big endian)
-    AV_PIX_FMT_YUVA420P16LE, ///< planar YUV 4:2:0 40bpp, (1 Cr & Cb sample per 2x2 Y & A samples, little endian)
-    AV_PIX_FMT_YUVA422P16BE, ///< planar YUV 4:2:2 48bpp, (1 Cr & Cb sample per 2x1 Y & A samples, big endian)
-    AV_PIX_FMT_YUVA422P16LE, ///< planar YUV 4:2:2 48bpp, (1 Cr & Cb sample per 2x1 Y & A samples, little endian)
-    AV_PIX_FMT_YUVA444P16BE, ///< planar YUV 4:4:4 64bpp, (1 Cr & Cb sample per 1x1 Y & A samples, big endian)
-    AV_PIX_FMT_YUVA444P16LE, ///< planar YUV 4:4:4 64bpp, (1 Cr & Cb sample per 1x1 Y & A samples, little endian)
-
-#ifndef AV_PIX_FMT_ABI_GIT_MASTER
-    AV_PIX_FMT_RGBA64BE=0x123,  ///< packed RGBA 16:16:16:16, 64bpp, 16R, 16G, 16B, 16A, the 2-byte value for each R/G/B/A component is stored as big-endian
-    AV_PIX_FMT_RGBA64LE,  ///< packed RGBA 16:16:16:16, 64bpp, 16R, 16G, 16B, 16A, the 2-byte value for each R/G/B/A component is stored as little-endian
-    AV_PIX_FMT_BGRA64BE,  ///< packed RGBA 16:16:16:16, 64bpp, 16B, 16G, 16R, 16A, the 2-byte value for each R/G/B/A component is stored as big-endian
-    AV_PIX_FMT_BGRA64LE,  ///< packed RGBA 16:16:16:16, 64bpp, 16B, 16G, 16R, 16A, the 2-byte value for each R/G/B/A component is stored as little-endian
-#endif
-    AV_PIX_FMT_0RGB=0x123+4,      ///< packed RGB 8:8:8, 32bpp, 0RGB0RGB...
-    AV_PIX_FMT_RGB0,      ///< packed RGB 8:8:8, 32bpp, RGB0RGB0...
-    AV_PIX_FMT_0BGR,      ///< packed BGR 8:8:8, 32bpp, 0BGR0BGR...
-    AV_PIX_FMT_BGR0,      ///< packed BGR 8:8:8, 32bpp, BGR0BGR0...
-    AV_PIX_FMT_YUVA444P,  ///< planar YUV 4:4:4 32bpp, (1 Cr & Cb sample per 1x1 Y & A samples)
-    AV_PIX_FMT_YUVA422P,  ///< planar YUV 4:2:2 24bpp, (1 Cr & Cb sample per 2x1 Y & A samples)
-
-    AV_PIX_FMT_YUV420P12BE, ///< planar YUV 4:2:0,18bpp, (1 Cr & Cb sample per 2x2 Y samples), big-endian
-    AV_PIX_FMT_YUV420P12LE, ///< planar YUV 4:2:0,18bpp, (1 Cr & Cb sample per 2x2 Y samples), little-endian
-    AV_PIX_FMT_YUV420P14BE, ///< planar YUV 4:2:0,21bpp, (1 Cr & Cb sample per 2x2 Y samples), big-endian
-    AV_PIX_FMT_YUV420P14LE, ///< planar YUV 4:2:0,21bpp, (1 Cr & Cb sample per 2x2 Y samples), little-endian
-    AV_PIX_FMT_YUV422P12BE, ///< planar YUV 4:2:2,24bpp, (1 Cr & Cb sample per 2x1 Y samples), big-endian
-    AV_PIX_FMT_YUV422P12LE, ///< planar YUV 4:2:2,24bpp, (1 Cr & Cb sample per 2x1 Y samples), little-endian
-    AV_PIX_FMT_YUV422P14BE, ///< planar YUV 4:2:2,28bpp, (1 Cr & Cb sample per 2x1 Y samples), big-endian
-    AV_PIX_FMT_YUV422P14LE, ///< planar YUV 4:2:2,28bpp, (1 Cr & Cb sample per 2x1 Y samples), little-endian
-    AV_PIX_FMT_YUV444P12BE, ///< planar YUV 4:4:4,36bpp, (1 Cr & Cb sample per 1x1 Y samples), big-endian
-    AV_PIX_FMT_YUV444P12LE, ///< planar YUV 4:4:4,36bpp, (1 Cr & Cb sample per 1x1 Y samples), little-endian
-    AV_PIX_FMT_YUV444P14BE, ///< planar YUV 4:4:4,42bpp, (1 Cr & Cb sample per 1x1 Y samples), big-endian
-    AV_PIX_FMT_YUV444P14LE, ///< planar YUV 4:4:4,42bpp, (1 Cr & Cb sample per 1x1 Y samples), little-endian
-    AV_PIX_FMT_GBRP12BE,    ///< planar GBR 4:4:4 36bpp, big endian
-    AV_PIX_FMT_GBRP12LE,    ///< planar GBR 4:4:4 36bpp, little endian
-    AV_PIX_FMT_GBRP14BE,    ///< planar GBR 4:4:4 42bpp, big endian
-    AV_PIX_FMT_GBRP14LE,    ///< planar GBR 4:4:4 42bpp, little endian
-
-=======
-    AV_PIX_FMT_GBRP9BE,   ///< planar GBR 4:4:4 27bpp, big-endian
-    AV_PIX_FMT_GBRP9LE,   ///< planar GBR 4:4:4 27bpp, little-endian
-    AV_PIX_FMT_GBRP10BE,  ///< planar GBR 4:4:4 30bpp, big-endian
-    AV_PIX_FMT_GBRP10LE,  ///< planar GBR 4:4:4 30bpp, little-endian
-    AV_PIX_FMT_GBRP16BE,  ///< planar GBR 4:4:4 48bpp, big-endian
-    AV_PIX_FMT_GBRP16LE,  ///< planar GBR 4:4:4 48bpp, little-endian
-    AV_PIX_FMT_YUVA422P,  ///< planar YUV 4:2:2 24bpp, (1 Cr & Cb sample per 2x1 Y & A samples)
-    AV_PIX_FMT_YUVA444P,  ///< planar YUV 4:4:4 32bpp, (1 Cr & Cb sample per 1x1 Y & A samples)
     AV_PIX_FMT_YUVA420P9BE,  ///< planar YUV 4:2:0 22.5bpp, (1 Cr & Cb sample per 2x2 Y & A samples), big-endian
     AV_PIX_FMT_YUVA420P9LE,  ///< planar YUV 4:2:0 22.5bpp, (1 Cr & Cb sample per 2x2 Y & A samples), little-endian
     AV_PIX_FMT_YUVA422P9BE,  ///< planar YUV 4:2:2 27bpp, (1 Cr & Cb sample per 2x1 Y & A samples), big-endian
@@ -258,7 +199,37 @@
     AV_PIX_FMT_YUVA422P16LE, ///< planar YUV 4:2:2 48bpp, (1 Cr & Cb sample per 2x1 Y & A samples, little-endian)
     AV_PIX_FMT_YUVA444P16BE, ///< planar YUV 4:4:4 64bpp, (1 Cr & Cb sample per 1x1 Y & A samples, big-endian)
     AV_PIX_FMT_YUVA444P16LE, ///< planar YUV 4:4:4 64bpp, (1 Cr & Cb sample per 1x1 Y & A samples, little-endian)
->>>>>>> 523c7bd2
+
+#ifndef AV_PIX_FMT_ABI_GIT_MASTER
+    AV_PIX_FMT_RGBA64BE=0x123,  ///< packed RGBA 16:16:16:16, 64bpp, 16R, 16G, 16B, 16A, the 2-byte value for each R/G/B/A component is stored as big-endian
+    AV_PIX_FMT_RGBA64LE,  ///< packed RGBA 16:16:16:16, 64bpp, 16R, 16G, 16B, 16A, the 2-byte value for each R/G/B/A component is stored as little-endian
+    AV_PIX_FMT_BGRA64BE,  ///< packed RGBA 16:16:16:16, 64bpp, 16B, 16G, 16R, 16A, the 2-byte value for each R/G/B/A component is stored as big-endian
+    AV_PIX_FMT_BGRA64LE,  ///< packed RGBA 16:16:16:16, 64bpp, 16B, 16G, 16R, 16A, the 2-byte value for each R/G/B/A component is stored as little-endian
+#endif
+    AV_PIX_FMT_0RGB=0x123+4,      ///< packed RGB 8:8:8, 32bpp, 0RGB0RGB...
+    AV_PIX_FMT_RGB0,      ///< packed RGB 8:8:8, 32bpp, RGB0RGB0...
+    AV_PIX_FMT_0BGR,      ///< packed BGR 8:8:8, 32bpp, 0BGR0BGR...
+    AV_PIX_FMT_BGR0,      ///< packed BGR 8:8:8, 32bpp, BGR0BGR0...
+    AV_PIX_FMT_YUVA444P,  ///< planar YUV 4:4:4 32bpp, (1 Cr & Cb sample per 1x1 Y & A samples)
+    AV_PIX_FMT_YUVA422P,  ///< planar YUV 4:2:2 24bpp, (1 Cr & Cb sample per 2x1 Y & A samples)
+
+    AV_PIX_FMT_YUV420P12BE, ///< planar YUV 4:2:0,18bpp, (1 Cr & Cb sample per 2x2 Y samples), big-endian
+    AV_PIX_FMT_YUV420P12LE, ///< planar YUV 4:2:0,18bpp, (1 Cr & Cb sample per 2x2 Y samples), little-endian
+    AV_PIX_FMT_YUV420P14BE, ///< planar YUV 4:2:0,21bpp, (1 Cr & Cb sample per 2x2 Y samples), big-endian
+    AV_PIX_FMT_YUV420P14LE, ///< planar YUV 4:2:0,21bpp, (1 Cr & Cb sample per 2x2 Y samples), little-endian
+    AV_PIX_FMT_YUV422P12BE, ///< planar YUV 4:2:2,24bpp, (1 Cr & Cb sample per 2x1 Y samples), big-endian
+    AV_PIX_FMT_YUV422P12LE, ///< planar YUV 4:2:2,24bpp, (1 Cr & Cb sample per 2x1 Y samples), little-endian
+    AV_PIX_FMT_YUV422P14BE, ///< planar YUV 4:2:2,28bpp, (1 Cr & Cb sample per 2x1 Y samples), big-endian
+    AV_PIX_FMT_YUV422P14LE, ///< planar YUV 4:2:2,28bpp, (1 Cr & Cb sample per 2x1 Y samples), little-endian
+    AV_PIX_FMT_YUV444P12BE, ///< planar YUV 4:4:4,36bpp, (1 Cr & Cb sample per 1x1 Y samples), big-endian
+    AV_PIX_FMT_YUV444P12LE, ///< planar YUV 4:4:4,36bpp, (1 Cr & Cb sample per 1x1 Y samples), little-endian
+    AV_PIX_FMT_YUV444P14BE, ///< planar YUV 4:4:4,42bpp, (1 Cr & Cb sample per 1x1 Y samples), big-endian
+    AV_PIX_FMT_YUV444P14LE, ///< planar YUV 4:4:4,42bpp, (1 Cr & Cb sample per 1x1 Y samples), little-endian
+    AV_PIX_FMT_GBRP12BE,    ///< planar GBR 4:4:4 36bpp, big-endian
+    AV_PIX_FMT_GBRP12LE,    ///< planar GBR 4:4:4 36bpp, little-endian
+    AV_PIX_FMT_GBRP14BE,    ///< planar GBR 4:4:4 42bpp, big-endian
+    AV_PIX_FMT_GBRP14LE,    ///< planar GBR 4:4:4 42bpp, little-endian
+
     AV_PIX_FMT_NB,        ///< number of pixel formats, DO NOT USE THIS if you want to link with shared libav* because the number of formats might differ between versions
 
 #if FF_API_PIX_FMT
