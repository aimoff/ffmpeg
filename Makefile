MAIN_MAKEFILE=1
include config.mak

vpath %.c    $(SRC_PATH)
vpath %.cpp  $(SRC_PATH)
vpath %.h    $(SRC_PATH)
vpath %.inc  $(SRC_PATH)
vpath %.m    $(SRC_PATH)
vpath %.S    $(SRC_PATH)
vpath %.asm  $(SRC_PATH)
vpath %.rc   $(SRC_PATH)
vpath %.v    $(SRC_PATH)
vpath %.texi $(SRC_PATH)
vpath %/fate_config.sh.template $(SRC_PATH)

AVPROGS-$(CONFIG_FFMPEG)   += ffmpeg
AVPROGS-$(CONFIG_FFPLAY)   += ffplay
AVPROGS-$(CONFIG_FFPROBE)  += ffprobe
AVPROGS-$(CONFIG_FFSERVER) += ffserver

AVPROGS    := $(AVPROGS-yes:%=%$(PROGSSUF)$(EXESUF))
INSTPROGS   = $(AVPROGS-yes:%=%$(PROGSSUF)$(EXESUF))
PROGS      += $(AVPROGS)

AVBASENAMES  = ffmpeg ffplay ffprobe ffserver
ALLAVPROGS   = $(AVBASENAMES:%=%$(PROGSSUF)$(EXESUF))
ALLAVPROGS_G = $(AVBASENAMES:%=%$(PROGSSUF)_g$(EXESUF))

$(foreach prog,$(AVBASENAMES),$(eval OBJS-$(prog) += cmdutils.o))
$(foreach prog,$(AVBASENAMES),$(eval OBJS-$(prog)-$(CONFIG_OPENCL) += cmdutils_opencl.o))

OBJS-ffmpeg                   += ffmpeg_opt.o ffmpeg_filter.o
OBJS-ffmpeg-$(CONFIG_VIDEOTOOLBOX) += ffmpeg_videotoolbox.o
OBJS-ffmpeg-$(CONFIG_LIBMFX)  += ffmpeg_qsv.o
OBJS-ffmpeg-$(CONFIG_VAAPI)   += ffmpeg_vaapi.o
ifndef CONFIG_VIDEOTOOLBOX
OBJS-ffmpeg-$(CONFIG_VDA)     += ffmpeg_videotoolbox.o
endif
OBJS-ffmpeg-$(HAVE_DXVA2_LIB) += ffmpeg_dxva2.o
OBJS-ffmpeg-$(HAVE_VDPAU_X11) += ffmpeg_vdpau.o
OBJS-ffserver                 += ffserver_config.o

TESTTOOLS   = audiogen videogen rotozoom tiny_psnr tiny_ssim base64 audiomatch
HOSTPROGS  := $(TESTTOOLS:%=tests/%) doc/print_options
TOOLS       = qt-faststart trasher uncoded_frame
TOOLS-$(CONFIG_ZLIB) += cws2fws

# $(FFLIBS-yes) needs to be in linking order
FFLIBS-$(CONFIG_AVDEVICE)   += avdevice
FFLIBS-$(CONFIG_AVFILTER)   += avfilter
FFLIBS-$(CONFIG_AVFORMAT)   += avformat
FFLIBS-$(CONFIG_AVCODEC)    += avcodec
FFLIBS-$(CONFIG_AVRESAMPLE) += avresample
FFLIBS-$(CONFIG_POSTPROC)   += postproc
FFLIBS-$(CONFIG_SWRESAMPLE) += swresample
FFLIBS-$(CONFIG_SWSCALE)    += swscale

FFLIBS := avutil

DATA_FILES := $(wildcard $(SRC_PATH)/presets/*.ffpreset) $(SRC_PATH)/doc/ffprobe.xsd
EXAMPLES_FILES := $(wildcard $(SRC_PATH)/doc/examples/*.c) $(SRC_PATH)/doc/examples/Makefile $(SRC_PATH)/doc/examples/README

SKIPHEADERS = cmdutils_common_opts.h                                    \
              compat/w32pthreads.h

include $(SRC_PATH)/common.mak

FF_EXTRALIBS := $(FFEXTRALIBS)
FF_DEP_LIBS  := $(DEP_LIBS)
FF_STATIC_DEP_LIBS := $(STATIC_DEP_LIBS)

all: $(AVPROGS)

$(TOOLS): %$(EXESUF): %.o $(EXEOBJS)
	$(LD) $(LDFLAGS) $(LDEXEFLAGS) $(LD_O) $^ $(ELIBS)

tools/cws2fws$(EXESUF): ELIBS = $(ZLIB)
tools/uncoded_frame$(EXESUF): $(FF_DEP_LIBS)
tools/uncoded_frame$(EXESUF): ELIBS = $(FF_EXTRALIBS)

config.h: .config
.config: $(wildcard $(FFLIBS:%=$(SRC_PATH)/lib%/all*.c))
	@-tput bold 2>/dev/null
	@-printf '\nWARNING: $(?F) newer than config.h, rerun configure\n\n'
	@-tput sgr0 2>/dev/null

SUBDIR_VARS := CLEANFILES EXAMPLES FFLIBS HOSTPROGS TESTPROGS TOOLS      \
               HEADERS ARCH_HEADERS BUILT_HEADERS SKIPHEADERS            \
               ARMV5TE-OBJS ARMV6-OBJS ARMV8-OBJS VFP-OBJS NEON-OBJS     \
               ALTIVEC-OBJS MMX-OBJS YASM-OBJS                           \
               MIPSFPU-OBJS MIPSDSPR2-OBJS MIPSDSP-OBJS MSA-OBJS         \
               MMI-OBJS OBJS SLIBOBJS HOSTOBJS TESTOBJS

define RESET
$(1) :=
$(1)-yes :=
endef

define DOSUBDIR
$(foreach V,$(SUBDIR_VARS),$(eval $(call RESET,$(V))))
SUBDIR := $(1)/
include $(SRC_PATH)/$(1)/Makefile
-include $(SRC_PATH)/$(1)/$(ARCH)/Makefile
-include $(SRC_PATH)/$(1)/$(INTRINSICS)/Makefile
include $(SRC_PATH)/library.mak
endef

$(foreach D,$(FFLIBS),$(eval $(call DOSUBDIR,lib$(D))))

include $(SRC_PATH)/doc/Makefile

define DOPROG
OBJS-$(1) += $(1).o $(EXEOBJS) $(OBJS-$(1)-yes)
$(1)$(PROGSSUF)_g$(EXESUF): $$(OBJS-$(1))
$$(OBJS-$(1)): CFLAGS  += $(CFLAGS-$(1))
$(1)$(PROGSSUF)_g$(EXESUF): LDFLAGS += $(LDFLAGS-$(1))
$(1)$(PROGSSUF)_g$(EXESUF): FF_EXTRALIBS += $(LIBS-$(1))
-include $$(OBJS-$(1):.o=.d)
endef

$(foreach P,$(PROGS),$(eval $(call DOPROG,$(P:$(PROGSSUF)$(EXESUF)=))))

ffprobe.o cmdutils.o libavcodec/utils.o libavformat/utils.o libavdevice/avdevice.o libavfilter/avfilter.o libavutil/utils.o libpostproc/postprocess.o libswresample/swresample.o libswscale/utils.o : libavutil/ffversion.h

$(PROGS): %$(PROGSSUF)$(EXESUF): %$(PROGSSUF)_g$(EXESUF)
	$(CP) $< $@
	$(STRIP) $@

%$(PROGSSUF)_g$(EXESUF): %.o $(FF_DEP_LIBS)
	$(LD) $(LDFLAGS) $(LDEXEFLAGS) $(LD_O) $(OBJS-$*) $(FF_EXTRALIBS)

OBJDIRS += tools

-include $(wildcard tools/*.d)

VERSION_SH  = $(SRC_PATH)/version.sh
GIT_LOG     = $(SRC_PATH)/.git/logs/HEAD

.version: $(wildcard $(GIT_LOG)) $(VERSION_SH) config.mak
.version: M=@

libavutil/ffversion.h .version:
	$(M)$(VERSION_SH) $(SRC_PATH) libavutil/ffversion.h $(EXTRA_VERSION)
	$(Q)touch .version

# force version.sh to run whenever version might have changed
-include .version

ifdef AVPROGS
install: install-progs install-data
endif

install: install-libs install-headers

install-libs: install-libs-yes

install-progs-yes:
install-progs-$(CONFIG_SHARED): install-libs

install-progs: install-progs-yes $(AVPROGS)
	$(Q)mkdir -p "$(BINDIR)"
	$(INSTALL) -c -m 755 $(INSTPROGS) "$(BINDIR)"

install-data: $(DATA_FILES) $(EXAMPLES_FILES)
	$(Q)mkdir -p "$(DATADIR)/examples"
	$(INSTALL) -m 644 $(DATA_FILES) "$(DATADIR)"
	$(INSTALL) -m 644 $(EXAMPLES_FILES) "$(DATADIR)/examples"

uninstall: uninstall-libs uninstall-headers uninstall-progs uninstall-data

uninstall-progs:
	$(RM) $(addprefix "$(BINDIR)/", $(ALLAVPROGS))

uninstall-data:
	$(RM) -r "$(DATADIR)"

clean::
	$(RM) $(ALLAVPROGS) $(ALLAVPROGS_G)
	$(RM) $(CLEANSUFFIXES)
	$(RM) $(CLEANSUFFIXES:%=tools/%)
	$(RM) -r coverage-html
	$(RM) -rf coverage.info coverage.info.in lcov

distclean::
	$(RM) $(DISTCLEANSUFFIXES)
<<<<<<< HEAD
	$(RM) config.* .config libavutil/avconfig.h .version avversion.h version.h libavutil/ffversion.h libavcodec/codec_names.h
ifeq ($(SRC_LINK),src)
	$(RM) src
endif
	$(RM) -rf doc/examples/pc-uninstalled
=======
	$(RM) config.* .config libavutil/avconfig.h .version avversion.h \
          libavcodec/bsf_list.c libavformat/protocol_list.c
>>>>>>> 06edef3d

config:
	$(SRC_PATH)/configure $(value FFMPEG_CONFIGURATION)

check: all alltools examples testprogs fate

include $(SRC_PATH)/tests/Makefile

$(sort $(OBJDIRS)):
	$(Q)mkdir -p $@

# Dummy rule to stop make trying to rebuild removed or renamed headers
%.h:
	@:

# Disable suffix rules.  Most of the builtin rules are suffix rules,
# so this saves some time on slow systems.
.SUFFIXES:

.PHONY: all all-yes alltools check *clean config install*
.PHONY: testprogs uninstall*<|MERGE_RESOLUTION|>--- conflicted
+++ resolved
@@ -183,16 +183,11 @@
 
 distclean::
 	$(RM) $(DISTCLEANSUFFIXES)
-<<<<<<< HEAD
-	$(RM) config.* .config libavutil/avconfig.h .version avversion.h version.h libavutil/ffversion.h libavcodec/codec_names.h
+	$(RM) config.* .config libavutil/avconfig.h .version avversion.h version.h libavutil/ffversion.h libavcodec/codec_names.h libavcodec/bsf_list.c libavformat/protocol_list.c
 ifeq ($(SRC_LINK),src)
 	$(RM) src
 endif
 	$(RM) -rf doc/examples/pc-uninstalled
-=======
-	$(RM) config.* .config libavutil/avconfig.h .version avversion.h \
-          libavcodec/bsf_list.c libavformat/protocol_list.c
->>>>>>> 06edef3d
 
 config:
 	$(SRC_PATH)/configure $(value FFMPEG_CONFIGURATION)
