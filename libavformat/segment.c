/*
 * Copyright (c) 2011, Luca Barbato
 *
 * This file is part of Libav.
 *
 * Libav is free software; you can redistribute it and/or
 * modify it under the terms of the GNU Lesser General Public
 * License as published by the Free Software Foundation; either
 * version 2.1 of the License, or (at your option) any later version.
 *
 * Libav is distributed in the hope that it will be useful,
 * but WITHOUT ANY WARRANTY; without even the implied warranty of
 * MERCHANTABILITY or FITNESS FOR A PARTICULAR PURPOSE.  See the GNU
 * Lesser General Public License for more details.
 *
 * You should have received a copy of the GNU Lesser General Public
 * License along with Libav; if not, write to the Free Software
 * Foundation, Inc., 51 Franklin Street, Fifth Floor, Boston, MA 02110-1301 USA
 */

/**
 * @file generic segmenter
 * M3U8 specification can be find here:
 * @url{http://tools.ietf.org/id/draft-pantos-http-live-streaming-08.txt}
 */

#include <float.h>

#include "avformat.h"
#include "internal.h"

#include "libavutil/avassert.h"
#include "libavutil/log.h"
#include "libavutil/opt.h"
#include "libavutil/avstring.h"
#include "libavutil/parseutils.h"
#include "libavutil/mathematics.h"

typedef enum {
    LIST_TYPE_UNDEFINED = -1,
    LIST_TYPE_FLAT = 0,
    LIST_TYPE_CSV,
    LIST_TYPE_M3U8,
    LIST_TYPE_EXT, ///< deprecated
    LIST_TYPE_NB,
} ListType;


#define SEGMENT_LIST_FLAG_CACHE 1
#define SEGMENT_LIST_FLAG_LIVE  2

typedef struct {
    const AVClass *class;  /**< Class for private options. */
<<<<<<< HEAD
    int segment_idx;       ///< index of the segment file to write, starting from 0
    int segment_idx_wrap;  ///< number after which the index wraps
    int segment_count;     ///< number of segment files already written
=======
    int number;
    AVOutputFormat *oformat;
>>>>>>> eb447d51
    AVFormatContext *avf;
    char *format;          ///< format to use for output segment files
    char *list;            ///< filename for the segment list file
    int   list_count;      ///< list counter
    int   list_flags;      ///< flags affecting list generation
    int   list_size;       ///< number of entries for the segment list file
    double list_max_segment_time; ///< max segment time in the current list
    ListType list_type;    ///< set the list type
    AVIOContext *list_pb;  ///< list file put-byte context
    char *time_str;        ///< segment duration specification string
    int64_t time;          ///< segment duration
    char *times_str;       ///< segment times specification string
    int64_t *times;        ///< list of segment interval specification
    int nb_times;          ///< number of elments in the times array
    char *time_delta_str;  ///< approximation value duration used for the segment times
    int64_t time_delta;
    int has_video;
    double start_time, end_time;
} SegmentContext;

<<<<<<< HEAD
static void print_csv_escaped_str(AVIOContext *ctx, const char *str)
{
    int needs_quoting = !!str[strcspn(str, "\",\n\r")];

    if (needs_quoting)
        avio_w8(ctx, '"');

    for (; *str; str++) {
        if (*str == '"')
            avio_w8(ctx, '"');
        avio_w8(ctx, *str);
    }
    if (needs_quoting)
        avio_w8(ctx, '"');
=======
static int segment_mux_init(AVFormatContext *s)
{
    SegmentContext *seg = s->priv_data;
    AVFormatContext *oc;
    int i;

    seg->avf = oc = avformat_alloc_context();
    if (!oc)
        return AVERROR(ENOMEM);

    oc->oformat            = seg->oformat;
    oc->interrupt_callback = s->interrupt_callback;

    for (i = 0; i < s->nb_streams; i++) {
        AVStream *st;
        if (!(st = avformat_new_stream(oc, NULL)))
            return AVERROR(ENOMEM);
        avcodec_copy_context(st->codec, s->streams[i]->codec);
        st->sample_aspect_ratio = s->streams[i]->sample_aspect_ratio;
    }

    return 0;
>>>>>>> eb447d51
}

static int segment_start(AVFormatContext *s)
{
    SegmentContext *seg = s->priv_data;
    AVFormatContext *oc = seg->avf;
    int err = 0;

<<<<<<< HEAD
    if (seg->segment_idx_wrap)
        seg->segment_idx %= seg->segment_idx_wrap;
=======
    avformat_free_context(oc);
    c->avf = NULL;
    if ((err = segment_mux_init(s)) < 0)
        return err;
    oc = c->avf;

    if (c->wrap)
        c->number %= c->wrap;
>>>>>>> eb447d51

    if (av_get_frame_filename(oc->filename, sizeof(oc->filename),
                              s->filename, seg->segment_idx++) < 0) {
        av_log(oc, AV_LOG_ERROR, "Invalid segment filename template '%s'\n", s->filename);
        return AVERROR(EINVAL);
    }
    seg->segment_count++;

    if ((err = avio_open2(&oc->pb, oc->filename, AVIO_FLAG_WRITE,
                          &s->interrupt_callback, NULL)) < 0)
        return err;

    if ((err = avformat_write_header(oc, NULL)) < 0)
        return err;

    return 0;
}

static int segment_list_open(AVFormatContext *s)
{
    SegmentContext *seg = s->priv_data;
    int ret;

    ret = avio_open2(&seg->list_pb, seg->list, AVIO_FLAG_WRITE,
                     &s->interrupt_callback, NULL);
    if (ret < 0)
        return ret;
    seg->list_max_segment_time = 0;

    if (seg->list_type == LIST_TYPE_M3U8) {
        avio_printf(seg->list_pb, "#EXTM3U\n");
        avio_printf(seg->list_pb, "#EXT-X-VERSION:3\n");
        avio_printf(seg->list_pb, "#EXT-X-MEDIA-SEQUENCE:%d\n", seg->list_count);
        avio_printf(seg->list_pb, "#EXT-X-ALLOWCACHE:%d\n",
                    !!(seg->list_flags & SEGMENT_LIST_FLAG_CACHE));
        if (seg->list_flags & SEGMENT_LIST_FLAG_LIVE)
            avio_printf(seg->list_pb,
                        "#EXT-X-TARGETDURATION:%"PRId64"\n", seg->time / 1000000);
    }

    return ret;
}

static void segment_list_close(AVFormatContext *s)
{
    SegmentContext *seg = s->priv_data;

    if (seg->list_type == LIST_TYPE_M3U8) {
        if (!(seg->list_flags & SEGMENT_LIST_FLAG_LIVE))
            avio_printf(seg->list_pb, "#EXT-X-TARGETDURATION:%d\n",
                        (int)ceil(seg->list_max_segment_time));
        avio_printf(seg->list_pb, "#EXT-X-ENDLIST\n");
    }
    seg->list_count++;

    avio_close(seg->list_pb);
}

static int segment_end(AVFormatContext *s)
{
    SegmentContext *seg = s->priv_data;
    AVFormatContext *oc = seg->avf;
    int ret = 0;

    ret = av_write_trailer(oc);

    if (ret < 0)
        av_log(s, AV_LOG_ERROR, "Failure occurred when ending segment '%s'\n",
               oc->filename);

    if (seg->list) {
        if (seg->list_size && !(seg->segment_count % seg->list_size)) {
            segment_list_close(s);
            if ((ret = segment_list_open(s)) < 0)
                goto end;
        }

        if (seg->list_type == LIST_TYPE_FLAT) {
            avio_printf(seg->list_pb, "%s\n", oc->filename);
        } else if (seg->list_type == LIST_TYPE_CSV || seg->list_type == LIST_TYPE_EXT) {
            print_csv_escaped_str(seg->list_pb, oc->filename);
            avio_printf(seg->list_pb, ",%f,%f\n", seg->start_time, seg->end_time);
        } else if (seg->list_type == LIST_TYPE_M3U8) {
            avio_printf(seg->list_pb, "#EXTINF:%f,\n%s\n",
                        seg->end_time - seg->start_time, oc->filename);
        }
        seg->list_max_segment_time = FFMAX(seg->end_time - seg->start_time, seg->list_max_segment_time);
        avio_flush(seg->list_pb);
    }

end:
    avio_close(oc->pb);

    return ret;
}

static int parse_times(void *log_ctx, int64_t **times, int *nb_times,
                       const char *times_str)
{
    char *p;
    int i, ret = 0;
    char *times_str1 = av_strdup(times_str);
    char *saveptr = NULL;

    if (!times_str1)
        return AVERROR(ENOMEM);

#define FAIL(err) ret = err; goto end

    *nb_times = 1;
    for (p = times_str1; *p; p++)
        if (*p == ',')
            (*nb_times)++;

    *times = av_malloc(sizeof(**times) * *nb_times);
    if (!*times) {
        av_log(log_ctx, AV_LOG_ERROR, "Could not allocate forced times array\n");
        FAIL(AVERROR(ENOMEM));
    }

    p = times_str1;
    for (i = 0; i < *nb_times; i++) {
        int64_t t;
        char *tstr = av_strtok(p, ",", &saveptr);
        av_assert0(tstr);
        p = NULL;

        ret = av_parse_time(&t, tstr, 1);
        if (ret < 0) {
            av_log(log_ctx, AV_LOG_ERROR,
                   "Invalid time duration specification in %s\n", p);
            FAIL(AVERROR(EINVAL));
        }
        (*times)[i] = t;

        /* check on monotonicity */
        if (i && (*times)[i-1] > (*times)[i]) {
            av_log(log_ctx, AV_LOG_ERROR,
                   "Specified time %f is greater than the following time %f\n",
                   (float)((*times)[i])/1000000, (float)((*times)[i-1])/1000000);
            FAIL(AVERROR(EINVAL));
        }
    }

end:
    av_free(times_str1);
    return ret;
}

static int seg_write_header(AVFormatContext *s)
{
    SegmentContext *seg = s->priv_data;
    AVFormatContext *oc = NULL;
    int ret, i;

    seg->segment_count = 0;

    if (seg->time_str && seg->times_str) {
        av_log(s, AV_LOG_ERROR,
               "segment_time and segment_times options are mutually exclusive, select just one of them\n");
        return AVERROR(EINVAL);
    }

    if ((seg->list_flags & SEGMENT_LIST_FLAG_LIVE) && seg->times_str) {
        av_log(s, AV_LOG_ERROR,
               "segment_flags +live and segment_times options are mutually exclusive:"
               "specify -segment_time if you want a live-friendly list\n");
        return AVERROR(EINVAL);
    }

    if (seg->times_str) {
        if ((ret = parse_times(s, &seg->times, &seg->nb_times, seg->times_str)) < 0)
            return ret;
    } else {
        /* set default value if not specified */
        if (!seg->time_str)
            seg->time_str = av_strdup("2");
        if ((ret = av_parse_time(&seg->time, seg->time_str, 1)) < 0) {
            av_log(s, AV_LOG_ERROR,
                   "Invalid time duration specification '%s' for segment_time option\n",
                   seg->time_str);
            return ret;
        }
    }

    if (seg->time_delta_str) {
        if ((ret = av_parse_time(&seg->time_delta, seg->time_delta_str, 1)) < 0) {
            av_log(s, AV_LOG_ERROR,
                   "Invalid time duration specification '%s' for delta option\n",
                   seg->time_delta_str);
            return ret;
        }
    }

<<<<<<< HEAD
    oc = avformat_alloc_context();

    if (!oc)
        return AVERROR(ENOMEM);

    if (seg->list) {
        if (seg->list_type == LIST_TYPE_UNDEFINED) {
            if      (av_match_ext(seg->list, "csv" )) seg->list_type = LIST_TYPE_CSV;
            else if (av_match_ext(seg->list, "ext" )) seg->list_type = LIST_TYPE_EXT;
            else if (av_match_ext(seg->list, "m3u8")) seg->list_type = LIST_TYPE_M3U8;
            else                                      seg->list_type = LIST_TYPE_FLAT;
        }
        if ((ret = segment_list_open(s)) < 0)
=======
    if (seg->list)
        if ((ret = avio_open2(&seg->pb, seg->list, AVIO_FLAG_WRITE,
                              &s->interrupt_callback, NULL)) < 0)
>>>>>>> eb447d51
            goto fail;
    }
    if (seg->list_type == LIST_TYPE_EXT)
        av_log(s, AV_LOG_WARNING, "'ext' list type option is deprecated in favor of 'csv'\n");

    for (i = 0; i < s->nb_streams; i++)
        seg->has_video +=
            (s->streams[i]->codec->codec_type == AVMEDIA_TYPE_VIDEO);

    if (seg->has_video > 1)
        av_log(s, AV_LOG_WARNING,
               "More than a single video stream present, "
               "expect issues decoding it.\n");

    seg->oformat = av_guess_format(seg->format, s->filename, NULL);

    if (!seg->oformat) {
        ret = AVERROR_MUXER_NOT_FOUND;
        goto fail;
    }
    if (seg->oformat->flags & AVFMT_NOFILE) {
        av_log(s, AV_LOG_ERROR, "format %s not supported.\n",
               oc->oformat->name);
        ret = AVERROR(EINVAL);
        goto fail;
    }

    if ((ret = segment_mux_init(s)) < 0)
        goto fail;
    oc = seg->avf;

    if (av_get_frame_filename(oc->filename, sizeof(oc->filename),
                              s->filename, seg->segment_idx++) < 0) {
        ret = AVERROR(EINVAL);
        goto fail;
    }
    seg->segment_count++;

    if ((ret = avio_open2(&oc->pb, oc->filename, AVIO_FLAG_WRITE,
                          &s->interrupt_callback, NULL)) < 0)
        goto fail;

    if ((ret = avformat_write_header(oc, NULL)) < 0) {
        avio_close(oc->pb);
        goto fail;
    }

fail:
    if (ret) {
<<<<<<< HEAD
        avformat_free_context(oc);
        if (seg->list)
            segment_list_close(s);
=======
        if (seg->list)
            avio_close(seg->pb);
        if (seg->avf)
            avformat_free_context(seg->avf);
>>>>>>> eb447d51
    }
    return ret;
}

static int seg_write_packet(AVFormatContext *s, AVPacket *pkt)
{
    SegmentContext *seg = s->priv_data;
    AVFormatContext *oc = seg->avf;
    AVStream *st = s->streams[pkt->stream_index];
    int64_t end_pts;
    int ret;

    if (seg->times) {
        end_pts = seg->segment_count <= seg->nb_times ?
            seg->times[seg->segment_count-1] : INT64_MAX;
    } else {
        end_pts = seg->time * seg->segment_count;
    }

    /* if the segment has video, start a new segment *only* with a key video frame */
    if ((st->codec->codec_type == AVMEDIA_TYPE_VIDEO || !seg->has_video) &&
        av_compare_ts(pkt->pts, st->time_base,
                      end_pts-seg->time_delta, AV_TIME_BASE_Q) >= 0 &&
        pkt->flags & AV_PKT_FLAG_KEY) {

        av_log(s, AV_LOG_DEBUG, "Next segment starts with packet stream:%d pts:%"PRId64" pts_time:%f\n",
               pkt->stream_index, pkt->pts, pkt->pts * av_q2d(st->time_base));

        if ((ret = segment_end(s)) < 0 || (ret = segment_start(s)) < 0)
            goto fail;
<<<<<<< HEAD
        seg->start_time = (double)pkt->pts * av_q2d(st->time_base);
    } else if (pkt->pts != AV_NOPTS_VALUE) {
        seg->end_time = FFMAX(seg->end_time,
                              (double)(pkt->pts + pkt->duration) * av_q2d(st->time_base));
=======

        oc = seg->avf;

        if (seg->list) {
            avio_printf(seg->pb, "%s\n", oc->filename);
            avio_flush(seg->pb);
            if (seg->size && !(seg->number % seg->size)) {
                avio_close(seg->pb);
                if ((ret = avio_open2(&seg->pb, seg->list, AVIO_FLAG_WRITE,
                                      &s->interrupt_callback, NULL)) < 0)
                    goto fail;
            }
        }
>>>>>>> eb447d51
    }

    ret = ff_write_chained(oc, pkt->stream_index, pkt, s);

fail:
    if (ret < 0) {
        if (seg->list)
            avio_close(seg->list_pb);
        avformat_free_context(oc);
    }

    return ret;
}

static int seg_write_trailer(struct AVFormatContext *s)
{
    SegmentContext *seg = s->priv_data;
    AVFormatContext *oc = seg->avf;
    int ret = segment_end(s);
    if (seg->list)
        segment_list_close(s);

    av_opt_free(seg);
    av_freep(&seg->times);

    avformat_free_context(oc);
    return ret;
}

#define OFFSET(x) offsetof(SegmentContext, x)
#define E AV_OPT_FLAG_ENCODING_PARAM
static const AVOption options[] = {
    { "segment_format",    "set container format used for the segments", OFFSET(format),  AV_OPT_TYPE_STRING, {.str = NULL},  0, 0,       E },
    { "segment_list",      "set the segment list filename",              OFFSET(list),    AV_OPT_TYPE_STRING, {.str = NULL},  0, 0,       E },

    { "segment_list_flags","set flags affecting segment list generation", OFFSET(list_flags), AV_OPT_TYPE_FLAGS, {.i64 = SEGMENT_LIST_FLAG_CACHE }, 0, UINT_MAX, E, "list_flags"},
    { "cache",             "allow list caching",                                    0, AV_OPT_TYPE_CONST, {.i64 = SEGMENT_LIST_FLAG_CACHE }, INT_MIN, INT_MAX,   E, "list_flags"},
    { "live",              "enable live-friendly list generation (useful for HLS)", 0, AV_OPT_TYPE_CONST, {.i64 = SEGMENT_LIST_FLAG_LIVE }, INT_MIN, INT_MAX,    E, "list_flags"},

    { "segment_list_size", "set the maximum number of playlist entries", OFFSET(list_size), AV_OPT_TYPE_INT,  {.i64 = 0},     0, INT_MAX, E },
    { "segment_list_type", "set the segment list type",                  OFFSET(list_type), AV_OPT_TYPE_INT,  {.i64 = LIST_TYPE_UNDEFINED}, -1, LIST_TYPE_NB-1, E, "list_type" },
    { "flat", "flat format",     0, AV_OPT_TYPE_CONST, {.i64=LIST_TYPE_FLAT }, INT_MIN, INT_MAX, 0, "list_type" },
    { "csv",  "csv format",      0, AV_OPT_TYPE_CONST, {.i64=LIST_TYPE_CSV  }, INT_MIN, INT_MAX, 0, "list_type" },
    { "ext",  "extended format", 0, AV_OPT_TYPE_CONST, {.i64=LIST_TYPE_EXT  }, INT_MIN, INT_MAX, 0, "list_type" },
    { "m3u8", "M3U8 format",     0, AV_OPT_TYPE_CONST, {.i64=LIST_TYPE_M3U8 }, INT_MIN, INT_MAX, 0, "list_type" },
    { "segment_time",      "set segment duration",                       OFFSET(time_str),AV_OPT_TYPE_STRING, {.str = NULL},  0, 0,       E },
    { "segment_time_delta","set approximation value used for the segment times", OFFSET(time_delta_str), AV_OPT_TYPE_STRING, {.str = "0"}, 0, 0, E },
    { "segment_times",     "set segment split time points",              OFFSET(times_str),AV_OPT_TYPE_STRING,{.str = NULL},  0, 0,       E },
    { "segment_wrap",      "set number after which the index wraps",     OFFSET(segment_idx_wrap), AV_OPT_TYPE_INT, {.i64 = 0}, 0, INT_MAX, E },
    { NULL },
};

static const AVClass seg_class = {
    .class_name = "segment muxer",
    .item_name  = av_default_item_name,
    .option     = options,
    .version    = LIBAVUTIL_VERSION_INT,
};

AVOutputFormat ff_segment_muxer = {
    .name           = "segment",
    .long_name      = NULL_IF_CONFIG_SMALL("segment"),
    .priv_data_size = sizeof(SegmentContext),
    .flags          = AVFMT_GLOBALHEADER | AVFMT_NOFILE,
    .write_header   = seg_write_header,
    .write_packet   = seg_write_packet,
    .write_trailer  = seg_write_trailer,
    .priv_class     = &seg_class,
};

static const AVClass sseg_class = {
    .class_name = "stream_segment muxer",
    .item_name  = av_default_item_name,
    .option     = options,
    .version    = LIBAVUTIL_VERSION_INT,
};

AVOutputFormat ff_stream_segment_muxer = {
    .name           = "stream_segment,ssegment",
    .long_name      = NULL_IF_CONFIG_SMALL("streaming segment muxer"),
    .priv_data_size = sizeof(SegmentContext),
    .flags          = AVFMT_NOFILE,
    .write_header   = seg_write_header,
    .write_packet   = seg_write_packet,
    .write_trailer  = seg_write_trailer,
    .priv_class     = &sseg_class,
};<|MERGE_RESOLUTION|>--- conflicted
+++ resolved
@@ -51,14 +51,10 @@
 
 typedef struct {
     const AVClass *class;  /**< Class for private options. */
-<<<<<<< HEAD
     int segment_idx;       ///< index of the segment file to write, starting from 0
     int segment_idx_wrap;  ///< number after which the index wraps
     int segment_count;     ///< number of segment files already written
-=======
-    int number;
     AVOutputFormat *oformat;
->>>>>>> eb447d51
     AVFormatContext *avf;
     char *format;          ///< format to use for output segment files
     char *list;            ///< filename for the segment list file
@@ -79,7 +75,6 @@
     double start_time, end_time;
 } SegmentContext;
 
-<<<<<<< HEAD
 static void print_csv_escaped_str(AVIOContext *ctx, const char *str)
 {
     int needs_quoting = !!str[strcspn(str, "\",\n\r")];
@@ -94,7 +89,8 @@
     }
     if (needs_quoting)
         avio_w8(ctx, '"');
-=======
+}
+
 static int segment_mux_init(AVFormatContext *s)
 {
     SegmentContext *seg = s->priv_data;
@@ -117,35 +113,30 @@
     }
 
     return 0;
->>>>>>> eb447d51
-}
+}
+
 
 static int segment_start(AVFormatContext *s)
 {
-    SegmentContext *seg = s->priv_data;
-    AVFormatContext *oc = seg->avf;
+    SegmentContext *c = s->priv_data;
+    AVFormatContext *oc = c->avf;
     int err = 0;
 
-<<<<<<< HEAD
-    if (seg->segment_idx_wrap)
-        seg->segment_idx %= seg->segment_idx_wrap;
-=======
     avformat_free_context(oc);
     c->avf = NULL;
     if ((err = segment_mux_init(s)) < 0)
         return err;
     oc = c->avf;
 
-    if (c->wrap)
-        c->number %= c->wrap;
->>>>>>> eb447d51
+    if (c->segment_idx_wrap)
+        c->segment_idx %= c->segment_idx_wrap;
 
     if (av_get_frame_filename(oc->filename, sizeof(oc->filename),
-                              s->filename, seg->segment_idx++) < 0) {
+                              s->filename, c->segment_idx++) < 0) {
         av_log(oc, AV_LOG_ERROR, "Invalid segment filename template '%s'\n", s->filename);
         return AVERROR(EINVAL);
     }
-    seg->segment_count++;
+    c->segment_count++;
 
     if ((err = avio_open2(&oc->pb, oc->filename, AVIO_FLAG_WRITE,
                           &s->interrupt_callback, NULL)) < 0)
@@ -333,12 +324,6 @@
         }
     }
 
-<<<<<<< HEAD
-    oc = avformat_alloc_context();
-
-    if (!oc)
-        return AVERROR(ENOMEM);
-
     if (seg->list) {
         if (seg->list_type == LIST_TYPE_UNDEFINED) {
             if      (av_match_ext(seg->list, "csv" )) seg->list_type = LIST_TYPE_CSV;
@@ -347,11 +332,6 @@
             else                                      seg->list_type = LIST_TYPE_FLAT;
         }
         if ((ret = segment_list_open(s)) < 0)
-=======
-    if (seg->list)
-        if ((ret = avio_open2(&seg->pb, seg->list, AVIO_FLAG_WRITE,
-                              &s->interrupt_callback, NULL)) < 0)
->>>>>>> eb447d51
             goto fail;
     }
     if (seg->list_type == LIST_TYPE_EXT)
@@ -401,16 +381,10 @@
 
 fail:
     if (ret) {
-<<<<<<< HEAD
-        avformat_free_context(oc);
         if (seg->list)
             segment_list_close(s);
-=======
-        if (seg->list)
-            avio_close(seg->pb);
         if (seg->avf)
             avformat_free_context(seg->avf);
->>>>>>> eb447d51
     }
     return ret;
 }
@@ -441,26 +415,13 @@
 
         if ((ret = segment_end(s)) < 0 || (ret = segment_start(s)) < 0)
             goto fail;
-<<<<<<< HEAD
+
+        oc = seg->avf;
+
         seg->start_time = (double)pkt->pts * av_q2d(st->time_base);
     } else if (pkt->pts != AV_NOPTS_VALUE) {
         seg->end_time = FFMAX(seg->end_time,
                               (double)(pkt->pts + pkt->duration) * av_q2d(st->time_base));
-=======
-
-        oc = seg->avf;
-
-        if (seg->list) {
-            avio_printf(seg->pb, "%s\n", oc->filename);
-            avio_flush(seg->pb);
-            if (seg->size && !(seg->number % seg->size)) {
-                avio_close(seg->pb);
-                if ((ret = avio_open2(&seg->pb, seg->list, AVIO_FLAG_WRITE,
-                                      &s->interrupt_callback, NULL)) < 0)
-                    goto fail;
-            }
-        }
->>>>>>> eb447d51
     }
 
     ret = ff_write_chained(oc, pkt->stream_index, pkt, s);
