/*
 * MP3 muxer
 * Copyright (c) 2003 Fabrice Bellard
 *
 * This file is part of FFmpeg.
 *
 * FFmpeg is free software; you can redistribute it and/or
 * modify it under the terms of the GNU Lesser General Public
 * License as published by the Free Software Foundation; either
 * version 2.1 of the License, or (at your option) any later version.
 *
 * FFmpeg is distributed in the hope that it will be useful,
 * but WITHOUT ANY WARRANTY; without even the implied warranty of
 * MERCHANTABILITY or FITNESS FOR A PARTICULAR PURPOSE.  See the GNU
 * Lesser General Public License for more details.
 *
 * You should have received a copy of the GNU Lesser General Public
 * License along with FFmpeg; if not, write to the Free Software
 * Foundation, Inc., 51 Franklin Street, Fifth Floor, Boston, MA 02110-1301 USA
 */

#include "avformat.h"
#include "avio_internal.h"
#include "id3v1.h"
#include "id3v2.h"
#include "rawenc.h"
#include "libavutil/avstring.h"
#include "libavcodec/mpegaudio.h"
#include "libavcodec/mpegaudiodata.h"
#include "libavcodec/mpegaudiodecheader.h"
#include "libavutil/intreadwrite.h"
#include "libavutil/opt.h"
#include "libavutil/dict.h"
#include "libavutil/avassert.h"
#include "libavutil/crc.h"
#include "libavutil/mathematics.h"
#include "libavutil/replaygain.h"

static int id3v1_set_string(AVFormatContext *s, const char *key,
                            uint8_t *buf, int buf_size)
{
    AVDictionaryEntry *tag;
    if ((tag = av_dict_get(s->metadata, key, NULL, 0)))
        av_strlcpy(buf, tag->value, buf_size);
    return !!tag;
}

static int id3v1_create_tag(AVFormatContext *s, uint8_t *buf)
{
    AVDictionaryEntry *tag;
    int i, count = 0;

    memset(buf, 0, ID3v1_TAG_SIZE); /* fail safe */
    buf[0] = 'T';
    buf[1] = 'A';
    buf[2] = 'G';
    /* we knowingly overspecify each tag length by one byte to compensate for the mandatory null byte added by av_strlcpy */
    count += id3v1_set_string(s, "TIT2",    buf +  3, 30 + 1);       //title
    count += id3v1_set_string(s, "TPE1",    buf + 33, 30 + 1);       //author|artist
    count += id3v1_set_string(s, "TALB",    buf + 63, 30 + 1);       //album
    count += id3v1_set_string(s, "TDRC",    buf + 93,  4 + 1);       //date
    count += id3v1_set_string(s, "comment", buf + 97, 30 + 1);
    if ((tag = av_dict_get(s->metadata, "TRCK", NULL, 0))) { //track
        buf[125] = 0;
        buf[126] = atoi(tag->value);
        count++;
    }
    buf[127] = 0xFF; /* default to unknown genre */
    if ((tag = av_dict_get(s->metadata, "TCON", NULL, 0))) { //genre
        for(i = 0; i <= ID3v1_GENRE_MAX; i++) {
            if (!av_strcasecmp(tag->value, ff_id3v1_genre_str[i])) {
                buf[127] = i;
                count++;
                break;
            }
        }
    }
    return count;
}

#define XING_NUM_BAGS 400
#define XING_TOC_SIZE 100
// size of the XING/LAME data, starting from the Xing tag
#define XING_SIZE 156

typedef struct MP3Context {
    const AVClass *class;
    ID3v2EncContext id3;
    int id3v2_version;
    int write_id3v1;
    int write_xing;

    /* xing header */
    // a buffer containing the whole XING/LAME frame
    uint8_t *xing_frame;
    int      xing_frame_size;

    AVCRC    audio_crc;     // CRC of the audio data
    uint32_t audio_size;    // total size of the audio data

    // offset of the XING/LAME frame in the file
    int64_t  xing_frame_offset;
    // offset of the XING/INFO tag in the frame
    int xing_offset;

    int32_t frames;
    int32_t size;
    uint32_t want;
    uint32_t seen;
    uint32_t pos;
    uint64_t bag[XING_NUM_BAGS];
    int initial_bitrate;
    int has_variable_bitrate;
    int delay;
    int padding;

    /* index of the audio stream */
    int audio_stream_idx;
    /* number of attached pictures we still need to write */
    int pics_to_write;

    /* audio packets are queued here until we get all the attached pictures */
    AVPacketList *queue, *queue_end;
} MP3Context;

static const uint8_t xing_offtbl[2][2] = {{32, 17}, {17, 9}};

/*
 * Write an empty XING header and initialize respective data.
 */
static int mp3_write_xing(AVFormatContext *s)
{
    MP3Context       *mp3 = s->priv_data;
    AVCodecParameters *par = s->streams[mp3->audio_stream_idx]->codecpar;
    AVDictionaryEntry *enc = av_dict_get(s->streams[mp3->audio_stream_idx]->metadata, "encoder", NULL, 0);
    AVIOContext *dyn_ctx;
    int32_t        header;
    MPADecodeHeader  mpah;
    int srate_idx, i, channels;
    int bitrate_idx;
    int best_bitrate_idx = -1;
    int best_bitrate_error = INT_MAX;
    int ret;
    int ver = 0;
    int bytes_needed;

    if (!s->pb->seekable || !mp3->write_xing)
        return 0;

    for (i = 0; i < FF_ARRAY_ELEMS(avpriv_mpa_freq_tab); i++) {
        const uint16_t base_freq = avpriv_mpa_freq_tab[i];

        if      (par->sample_rate == base_freq)     ver = 0x3; // MPEG 1
        else if (par->sample_rate == base_freq / 2) ver = 0x2; // MPEG 2
        else if (par->sample_rate == base_freq / 4) ver = 0x0; // MPEG 2.5
        else continue;

        srate_idx = i;
        break;
    }
    if (i == FF_ARRAY_ELEMS(avpriv_mpa_freq_tab)) {
        av_log(s, AV_LOG_WARNING, "Unsupported sample rate, not writing Xing header.\n");
        return -1;
    }

    switch (par->channels) {
    case 1:  channels = MPA_MONO;                                          break;
    case 2:  channels = MPA_STEREO;                                        break;
    default: av_log(s, AV_LOG_WARNING, "Unsupported number of channels, "
                    "not writing Xing header.\n");
             return -1;
    }

    /* dummy MPEG audio header */
    header  =  0xffU                                 << 24; // sync
    header |= (0x7 << 5 | ver << 3 | 0x1 << 1 | 0x1) << 16; // sync/audio-version/layer 3/no crc*/
    header |= (srate_idx << 2) << 8;
    header |= channels << 6;

    for (bitrate_idx = 1; bitrate_idx < 15; bitrate_idx++) {
        int bit_rate = 1000 * avpriv_mpa_bitrate_tab[ver != 3][3 - 1][bitrate_idx];
        int error    = FFABS(bit_rate - par->bit_rate);

        if (error < best_bitrate_error) {
            best_bitrate_error = error;
            best_bitrate_idx   = bitrate_idx;
        }
    }
    av_assert0(best_bitrate_idx >= 0);

    for (bitrate_idx = best_bitrate_idx; ; bitrate_idx++) {
        int32_t mask = bitrate_idx << (4 + 8);
        if (15 == bitrate_idx)
            return -1;
        header |= mask;

        ret = avpriv_mpegaudio_decode_header(&mpah, header);
        av_assert0(ret >= 0);
        mp3->xing_offset = xing_offtbl[mpah.lsf == 1][mpah.nb_channels == 1] + 4;
        bytes_needed     = mp3->xing_offset + XING_SIZE;

        if (bytes_needed <= mpah.frame_size)
            break;

        header &= ~mask;
    }

    ret = avio_open_dyn_buf(&dyn_ctx);
    if (ret < 0)
        return ret;

    avio_wb32(dyn_ctx, header);

    ffio_fill(dyn_ctx, 0, mp3->xing_offset - 4);
    ffio_wfourcc(dyn_ctx, "Xing");
    avio_wb32(dyn_ctx, 0x01 | 0x02 | 0x04 | 0x08);  // frames / size / TOC / vbr scale

    mp3->size = mpah.frame_size;
    mp3->want=1;
    mp3->seen=0;
    mp3->pos=0;

    avio_wb32(dyn_ctx, 0);  // frames
    avio_wb32(dyn_ctx, 0);  // size

    // TOC
    for (i = 0; i < XING_TOC_SIZE; i++)
        avio_w8(dyn_ctx, (uint8_t)(255 * i / XING_TOC_SIZE));

    // vbr quality
    // we write it, because some (broken) tools always expect it to be present
    avio_wb32(dyn_ctx, 0);

    // encoder short version string
    if (enc) {
        uint8_t encoder_str[9] = { 0 };
        if (   strlen(enc->value) > sizeof(encoder_str)
            && !strcmp("Lavc libmp3lame", enc->value)) {
            memcpy(encoder_str, "Lavf lame", 9);
        } else
            memcpy(encoder_str, enc->value, FFMIN(strlen(enc->value), sizeof(encoder_str)));

        avio_write(dyn_ctx, encoder_str, sizeof(encoder_str));
    } else
        avio_write(dyn_ctx, "Lavf\0\0\0\0\0", 9);

    avio_w8(dyn_ctx, 0);      // tag revision 0 / unknown vbr method
    avio_w8(dyn_ctx, 0);      // unknown lowpass filter value
    ffio_fill(dyn_ctx, 0, 8); // empty replaygain fields
    avio_w8(dyn_ctx, 0);      // unknown encoding flags
    avio_w8(dyn_ctx, 0);      // unknown abr/minimal bitrate
    avio_wb24(dyn_ctx, 0);    // empty encoder delay/padding

    avio_w8(dyn_ctx,   0); // misc
    avio_w8(dyn_ctx,   0); // mp3gain
    avio_wb16(dyn_ctx, 0); // preset

    // audio length and CRCs (will be updated later)
    avio_wb32(dyn_ctx, 0); // music length
    avio_wb16(dyn_ctx, 0); // music crc
    avio_wb16(dyn_ctx, 0); // tag crc

    ffio_fill(dyn_ctx, 0, mpah.frame_size - bytes_needed);

    mp3->xing_frame_size   = avio_close_dyn_buf(dyn_ctx, &mp3->xing_frame);
    mp3->xing_frame_offset = avio_tell(s->pb);
    avio_write(s->pb, mp3->xing_frame, mp3->xing_frame_size);

    mp3->audio_size = mp3->xing_frame_size;

    return 0;
}

/*
 * Add a frame to XING data.
 * Following lame's "VbrTag.c".
 */
static void mp3_xing_add_frame(MP3Context *mp3, AVPacket *pkt)
{
    int i;

    mp3->frames++;
    mp3->seen++;
    mp3->size += pkt->size;

    if (mp3->want == mp3->seen) {
        mp3->bag[mp3->pos] = mp3->size;

        if (XING_NUM_BAGS == ++mp3->pos) {
            /* shrink table to half size by throwing away each second bag. */
            for (i = 1; i < XING_NUM_BAGS; i += 2)
                mp3->bag[i >> 1] = mp3->bag[i];

            /* double wanted amount per bag. */
            mp3->want *= 2;
            /* adjust current position to half of table size. */
            mp3->pos = XING_NUM_BAGS / 2;
        }

        mp3->seen = 0;
    }
}

static int mp3_write_audio_packet(AVFormatContext *s, AVPacket *pkt)
{
    MP3Context  *mp3 = s->priv_data;

    if (pkt->data && pkt->size >= 4) {
        MPADecodeHeader mpah;
        int ret;
        int av_unused base;
        uint32_t h;

        h = AV_RB32(pkt->data);
        ret = avpriv_mpegaudio_decode_header(&mpah, h);
        if (ret >= 0) {
            if (!mp3->initial_bitrate)
                mp3->initial_bitrate = mpah.bit_rate;
            if ((mpah.bit_rate == 0) || (mp3->initial_bitrate != mpah.bit_rate))
                mp3->has_variable_bitrate = 1;
        } else {
            av_log(s, AV_LOG_WARNING, "Audio packet of size %d (starting with %08X...) "
                   "is invalid, writing it anyway.\n", pkt->size, h);
        }

#ifdef FILTER_VBR_HEADERS
        /* filter out XING and INFO headers. */
        base = 4 + xing_offtbl[mpah.lsf == 1][mpah.nb_channels == 1];

        if (base + 4 <= pkt->size) {
            uint32_t v = AV_RB32(pkt->data + base);

            if (MKBETAG('X','i','n','g') == v || MKBETAG('I','n','f','o') == v)
                return 0;
        }

        /* filter out VBRI headers. */
        base = 4 + 32;

        if (base + 4 <= pkt->size && MKBETAG('V','B','R','I') == AV_RB32(pkt->data + base))
            return 0;
#endif

        if (mp3->xing_offset) {
            uint8_t *side_data = NULL;
            int side_data_size = 0;

            mp3_xing_add_frame(mp3, pkt);
            mp3->audio_size += pkt->size;
            mp3->audio_crc   = av_crc(av_crc_get_table(AV_CRC_16_ANSI_LE),
                                      mp3->audio_crc, pkt->data, pkt->size);

            side_data = av_packet_get_side_data(pkt,
                                                AV_PKT_DATA_SKIP_SAMPLES,
                                                &side_data_size);
            if (side_data && side_data_size >= 10) {
                mp3->padding = FFMAX(AV_RL32(side_data + 4) + 528 + 1, 0);
                if (!mp3->delay)
                    mp3->delay =  FFMAX(AV_RL32(side_data) - 528 - 1, 0);
            } else {
                mp3->padding = 0;
            }
        }
    }

    return ff_raw_write_packet(s, pkt);
}

static int mp3_queue_flush(AVFormatContext *s)
{
    MP3Context *mp3 = s->priv_data;
    AVPacketList *pktl;
    int ret = 0, write = 1;

    ff_id3v2_finish(&mp3->id3, s->pb, s->metadata_header_padding);
    mp3_write_xing(s);

    while ((pktl = mp3->queue)) {
        if (write && (ret = mp3_write_audio_packet(s, &pktl->pkt)) < 0)
            write = 0;
        av_packet_unref(&pktl->pkt);
        mp3->queue = pktl->next;
        av_freep(&pktl);
    }
    mp3->queue_end = NULL;
    return ret;
}

static void mp3_update_xing(AVFormatContext *s)
{
    MP3Context  *mp3 = s->priv_data;
    AVReplayGain *rg;
    uint16_t tag_crc;
    uint8_t *toc;
    int i, rg_size;

    /* replace "Xing" identification string with "Info" for CBR files. */
    if (!mp3->has_variable_bitrate)
        AV_WL32(mp3->xing_frame + mp3->xing_offset, MKTAG('I', 'n', 'f', 'o'));

    AV_WB32(mp3->xing_frame + mp3->xing_offset + 8,  mp3->frames);
    AV_WB32(mp3->xing_frame + mp3->xing_offset + 12, mp3->size);

    toc    = mp3->xing_frame + mp3->xing_offset + 16;
    toc[0] = 0;  // first toc entry has to be zero.
    for (i = 1; i < XING_TOC_SIZE; ++i) {
        int j = i * mp3->pos / XING_TOC_SIZE;
        int seek_point = 256LL * mp3->bag[j] / mp3->size;
        toc[i] = FFMIN(seek_point, 255);
    }

    /* write replaygain */
    rg = (AVReplayGain*)av_stream_get_side_data(s->streams[0], AV_PKT_DATA_REPLAYGAIN,
                                                &rg_size);
    if (rg && rg_size >= sizeof(*rg)) {
        uint16_t val;

        AV_WB32(mp3->xing_frame + mp3->xing_offset + 131,
                av_rescale(rg->track_peak, 1 << 23, 100000));

        if (rg->track_gain != INT32_MIN) {
            val  = FFABS(rg->track_gain / 10000) & ((1 << 9) - 1);
            val |= (rg->track_gain < 0) << 9;
            val |= 1 << 13;
            AV_WB16(mp3->xing_frame + mp3->xing_offset + 135, val);
        }

        if (rg->album_gain != INT32_MIN) {
            val  = FFABS(rg->album_gain / 10000) & ((1 << 9) - 1);
            val |= (rg->album_gain < 0) << 9;
            val |= 1 << 14;
            AV_WB16(mp3->xing_frame + mp3->xing_offset + 137, val);
        }
    }

    /* write encoder delay/padding */
    if (mp3->delay >= 1 << 12) {
        mp3->delay = (1 << 12) - 1;
        av_log(s, AV_LOG_WARNING, "Too many samples of initial padding.\n");
    }
    if (mp3->padding >= 1 << 12) {
        mp3->padding = (1 << 12) - 1;
        av_log(s, AV_LOG_WARNING, "Too many samples of trailing padding.\n");
    }
    AV_WB24(mp3->xing_frame + mp3->xing_offset + 141, (mp3->delay << 12) + mp3->padding);

    AV_WB32(mp3->xing_frame + mp3->xing_offset + XING_SIZE - 8, mp3->audio_size);
    AV_WB16(mp3->xing_frame + mp3->xing_offset + XING_SIZE - 4, mp3->audio_crc);

    tag_crc = av_crc(av_crc_get_table(AV_CRC_16_ANSI_LE), 0, mp3->xing_frame, 190);
    AV_WB16(mp3->xing_frame + mp3->xing_offset + XING_SIZE - 2, tag_crc);

    avio_seek(s->pb,  mp3->xing_frame_offset, SEEK_SET);
    avio_write(s->pb, mp3->xing_frame, mp3->xing_frame_size);
    avio_seek(s->pb, 0, SEEK_END);
}

static int mp3_write_trailer(struct AVFormatContext *s)
{
    uint8_t buf[ID3v1_TAG_SIZE];
    MP3Context *mp3 = s->priv_data;

    if (mp3->pics_to_write) {
        av_log(s, AV_LOG_WARNING, "No packets were sent for some of the "
               "attached pictures.\n");
        mp3_queue_flush(s);
    }

    /* write the id3v1 tag */
    if (mp3->write_id3v1 && id3v1_create_tag(s, buf) > 0) {
        avio_write(s->pb, buf, ID3v1_TAG_SIZE);
    }

    if (mp3->xing_offset)
        mp3_update_xing(s);

    av_freep(&mp3->xing_frame);

    return 0;
}

<<<<<<< HEAD
static int query_codec(enum AVCodecID id, int std_compliance)
{
    const CodecMime *cm= ff_id3v2_mime_tags;
    while(cm->id != AV_CODEC_ID_NONE) {
        if(id == cm->id)
            return MKTAG('A', 'P', 'I', 'C');
        cm++;
    }
    return -1;
}

#if CONFIG_MP2_MUXER
AVOutputFormat ff_mp2_muxer = {
    .name              = "mp2",
    .long_name         = NULL_IF_CONFIG_SMALL("MP2 (MPEG audio layer 2)"),
    .mime_type         = "audio/mpeg",
    .extensions        = "mp2,m2a,mpa",
    .audio_codec       = AV_CODEC_ID_MP2,
    .video_codec       = AV_CODEC_ID_NONE,
    .write_packet      = ff_raw_write_packet,
    .flags             = AVFMT_NOTIMESTAMPS,
};
#endif

#if CONFIG_MP3_MUXER

=======
>>>>>>> e72d6fa0
static const AVOption options[] = {
    { "id3v2_version", "Select ID3v2 version to write. Currently 3 and 4 are supported.",
      offsetof(MP3Context, id3v2_version), AV_OPT_TYPE_INT, {.i64 = 4}, 0, 4, AV_OPT_FLAG_ENCODING_PARAM},
    { "write_id3v1", "Enable ID3v1 writing. ID3v1 tags are written in UTF-8 which may not be supported by most software.",
      offsetof(MP3Context, write_id3v1), AV_OPT_TYPE_BOOL, {.i64 = 0}, 0, 1, AV_OPT_FLAG_ENCODING_PARAM},
    { "write_xing",  "Write the Xing header containing file duration.",
      offsetof(MP3Context, write_xing),  AV_OPT_TYPE_BOOL, {.i64 = 1}, 0, 1, AV_OPT_FLAG_ENCODING_PARAM},
    { NULL },
};

static const AVClass mp3_muxer_class = {
    .class_name     = "MP3 muxer",
    .item_name      = av_default_item_name,
    .option         = options,
    .version        = LIBAVUTIL_VERSION_INT,
};

static int mp3_write_packet(AVFormatContext *s, AVPacket *pkt)
{
    MP3Context *mp3 = s->priv_data;

    if (pkt->stream_index == mp3->audio_stream_idx) {
        if (mp3->pics_to_write) {
            /* buffer audio packets until we get all the pictures */
            AVPacketList *pktl = av_mallocz(sizeof(*pktl));
            int ret;
            if (!pktl) {
                av_log(s, AV_LOG_WARNING, "Not enough memory to buffer audio. Skipping picture streams\n");
                mp3->pics_to_write = 0;
                mp3_queue_flush(s);
                return mp3_write_audio_packet(s, pkt);
            }

            ret = av_copy_packet(&pktl->pkt, pkt);
            if (ret < 0) {
                av_freep(&pktl);
                return ret;
            }

            if (mp3->queue_end)
                mp3->queue_end->next = pktl;
            else
                mp3->queue = pktl;
            mp3->queue_end = pktl;
        } else
            return mp3_write_audio_packet(s, pkt);
    } else {
        int ret;

        /* warn only once for each stream */
        if (s->streams[pkt->stream_index]->nb_frames == 1) {
            av_log(s, AV_LOG_WARNING, "Got more than one picture in stream %d,"
                   " ignoring.\n", pkt->stream_index);
        }
        if (!mp3->pics_to_write || s->streams[pkt->stream_index]->nb_frames >= 1)
            return 0;

        if ((ret = ff_id3v2_write_apic(s, &mp3->id3, pkt)) < 0)
            return ret;
        mp3->pics_to_write--;

        /* flush the buffered audio packets */
        if (!mp3->pics_to_write &&
            (ret = mp3_queue_flush(s)) < 0)
            return ret;
    }

    return 0;
}

/**
 * Write an ID3v2 header at beginning of stream
 */

static int mp3_write_header(struct AVFormatContext *s)
{
    MP3Context  *mp3 = s->priv_data;
    int ret, i;

    if (mp3->id3v2_version      &&
        mp3->id3v2_version != 3 &&
        mp3->id3v2_version != 4) {
        av_log(s, AV_LOG_ERROR, "Invalid ID3v2 version requested: %d. Only "
               "3, 4 or 0 (disabled) are allowed.\n", mp3->id3v2_version);
        return AVERROR(EINVAL);
    }

    /* check the streams -- we want exactly one audio and arbitrary number of
     * video (attached pictures) */
    mp3->audio_stream_idx = -1;
    for (i = 0; i < s->nb_streams; i++) {
        AVStream *st = s->streams[i];
        if (st->codecpar->codec_type == AVMEDIA_TYPE_AUDIO) {
            if (mp3->audio_stream_idx >= 0 || st->codecpar->codec_id != AV_CODEC_ID_MP3) {
                av_log(s, AV_LOG_ERROR, "Invalid audio stream. Exactly one MP3 "
                       "audio stream is required.\n");
                return AVERROR(EINVAL);
            }
            mp3->audio_stream_idx = i;
        } else if (st->codecpar->codec_type != AVMEDIA_TYPE_VIDEO) {
            av_log(s, AV_LOG_ERROR, "Only audio streams and pictures are allowed in MP3.\n");
            return AVERROR(EINVAL);
        }
    }
    if (mp3->audio_stream_idx < 0) {
        av_log(s, AV_LOG_ERROR, "No audio stream present.\n");
        return AVERROR(EINVAL);
    }
    mp3->pics_to_write = s->nb_streams - 1;

    if (mp3->pics_to_write && !mp3->id3v2_version) {
        av_log(s, AV_LOG_ERROR, "Attached pictures were requested, but the "
               "ID3v2 header is disabled.\n");
        return AVERROR(EINVAL);
    }

    if (mp3->id3v2_version) {
        ff_id3v2_start(&mp3->id3, s->pb, mp3->id3v2_version, ID3v2_DEFAULT_MAGIC);
        ret = ff_id3v2_write_metadata(s, &mp3->id3);
        if (ret < 0)
            return ret;
    }

    if (!mp3->pics_to_write) {
        if (mp3->id3v2_version)
            ff_id3v2_finish(&mp3->id3, s->pb, s->metadata_header_padding);
        mp3_write_xing(s);
    }

    return 0;
}

AVOutputFormat ff_mp3_muxer = {
    .name              = "mp3",
    .long_name         = NULL_IF_CONFIG_SMALL("MP3 (MPEG audio layer 3)"),
    .mime_type         = "audio/mpeg",
    .extensions        = "mp3",
    .priv_data_size    = sizeof(MP3Context),
    .audio_codec       = AV_CODEC_ID_MP3,
    .video_codec       = AV_CODEC_ID_PNG,
    .write_header      = mp3_write_header,
    .write_packet      = mp3_write_packet,
    .write_trailer     = mp3_write_trailer,
    .query_codec       = query_codec,
    .flags             = AVFMT_NOTIMESTAMPS,
    .priv_class        = &mp3_muxer_class,
};<|MERGE_RESOLUTION|>--- conflicted
+++ resolved
@@ -479,7 +479,6 @@
     return 0;
 }
 
-<<<<<<< HEAD
 static int query_codec(enum AVCodecID id, int std_compliance)
 {
     const CodecMime *cm= ff_id3v2_mime_tags;
@@ -491,23 +490,6 @@
     return -1;
 }
 
-#if CONFIG_MP2_MUXER
-AVOutputFormat ff_mp2_muxer = {
-    .name              = "mp2",
-    .long_name         = NULL_IF_CONFIG_SMALL("MP2 (MPEG audio layer 2)"),
-    .mime_type         = "audio/mpeg",
-    .extensions        = "mp2,m2a,mpa",
-    .audio_codec       = AV_CODEC_ID_MP2,
-    .video_codec       = AV_CODEC_ID_NONE,
-    .write_packet      = ff_raw_write_packet,
-    .flags             = AVFMT_NOTIMESTAMPS,
-};
-#endif
-
-#if CONFIG_MP3_MUXER
-
-=======
->>>>>>> e72d6fa0
 static const AVOption options[] = {
     { "id3v2_version", "Select ID3v2 version to write. Currently 3 and 4 are supported.",
       offsetof(MP3Context, id3v2_version), AV_OPT_TYPE_INT, {.i64 = 4}, 0, 4, AV_OPT_FLAG_ENCODING_PARAM},
