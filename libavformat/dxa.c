--- conflicted
+++ resolved
@@ -105,13 +105,8 @@
 
         ast = avformat_new_stream(s, NULL);
         if (!ast)
-<<<<<<< HEAD
             return AVERROR(ENOMEM);
-        ret = ff_get_wav_header(pb, ast->codec, fsize, 0);
-=======
-            return -1;
-        ret = ff_get_wav_header(s, pb, ast->codec, fsize);
->>>>>>> d80811c9
+        ret = ff_get_wav_header(s, pb, ast->codec, fsize, 0);
         if (ret < 0)
             return ret;
         if (ast->codec->sample_rate > 0)
