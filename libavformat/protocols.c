/*
 * This file is part of FFmpeg.
 *
 * FFmpeg is free software; you can redistribute it and/or
 * modify it under the terms of the GNU Lesser General Public
 * License as published by the Free Software Foundation; either
 * version 2.1 of the License, or (at your option) any later version.
 *
 * FFmpeg is distributed in the hope that it will be useful,
 * but WITHOUT ANY WARRANTY; without even the implied warranty of
 * MERCHANTABILITY or FITNESS FOR A PARTICULAR PURPOSE.  See the GNU
 * Lesser General Public License for more details.
 *
 * You should have received a copy of the GNU Lesser General Public
 * License along with FFmpeg; if not, write to the Free Software
 * Foundation, Inc., 51 Franklin Street, Fifth Floor, Boston, MA 02110-1301 USA
 */

#include "config.h"

#include "libavutil/avstring.h"
#include "libavutil/mem.h"

#include "url.h"

extern const URLProtocol ff_async_protocol;
extern const URLProtocol ff_bluray_protocol;
extern const URLProtocol ff_cache_protocol;
extern const URLProtocol ff_concat_protocol;
extern const URLProtocol ff_crypto_protocol;
extern const URLProtocol ff_data_protocol;
extern const URLProtocol ff_ffrtmpcrypt_protocol;
extern const URLProtocol ff_ffrtmphttp_protocol;
extern const URLProtocol ff_file_protocol;
extern const URLProtocol ff_ftp_protocol;
extern const URLProtocol ff_gopher_protocol;
extern const URLProtocol ff_hls_protocol;
extern const URLProtocol ff_http_protocol;
extern const URLProtocol ff_httpproxy_protocol;
extern const URLProtocol ff_https_protocol;
extern const URLProtocol ff_icecast_protocol;
extern const URLProtocol ff_mmsh_protocol;
extern const URLProtocol ff_mmst_protocol;
extern const URLProtocol ff_md5_protocol;
extern const URLProtocol ff_pipe_protocol;
extern const URLProtocol ff_rtmp_protocol;
extern const URLProtocol ff_rtmpe_protocol;
extern const URLProtocol ff_rtmps_protocol;
extern const URLProtocol ff_rtmpt_protocol;
extern const URLProtocol ff_rtmpte_protocol;
extern const URLProtocol ff_rtmpts_protocol;
extern const URLProtocol ff_rtp_protocol;
extern const URLProtocol ff_sctp_protocol;
extern const URLProtocol ff_srtp_protocol;
extern const URLProtocol ff_subfile_protocol;
extern const URLProtocol ff_tcp_protocol;
extern const URLProtocol ff_tls_gnutls_protocol;
extern const URLProtocol ff_tls_schannel_protocol;
extern const URLProtocol ff_tls_securetransport_protocol;
extern const URLProtocol ff_tls_openssl_protocol;
extern const URLProtocol ff_udp_protocol;
extern const URLProtocol ff_udplite_protocol;
extern const URLProtocol ff_unix_protocol;
extern const URLProtocol ff_librtmp_protocol;
extern const URLProtocol ff_librtmpe_protocol;
extern const URLProtocol ff_librtmps_protocol;
extern const URLProtocol ff_librtmpt_protocol;
extern const URLProtocol ff_librtmpte_protocol;
extern const URLProtocol ff_libssh_protocol;
extern const URLProtocol ff_libsmbclient_protocol;

<<<<<<< HEAD
const URLProtocol *ff_url_protocols[] = {
#if CONFIG_ASYNC_PROTOCOL
    &ff_async_protocol,
#endif
#if CONFIG_BLURAY_PROTOCOL
    &ff_bluray_protocol,
#endif
#if CONFIG_CACHE_PROTOCOL
    &ff_cache_protocol,
#endif
=======
static const URLProtocol *url_protocols[] = {
>>>>>>> 832a202c
#if CONFIG_CONCAT_PROTOCOL
    &ff_concat_protocol,
#endif
#if CONFIG_CRYPTO_PROTOCOL
    &ff_crypto_protocol,
#endif
#if CONFIG_DATA_PROTOCOL
    &ff_data_protocol,
#endif
#if CONFIG_FFRTMPCRYPT_PROTOCOL
    &ff_ffrtmpcrypt_protocol,
#endif
#if CONFIG_FFRTMPHTTP_PROTOCOL
    &ff_ffrtmphttp_protocol,
#endif
#if CONFIG_FILE_PROTOCOL
    &ff_file_protocol,
#endif
#if CONFIG_FTP_PROTOCOL
    &ff_ftp_protocol,
#endif
#if CONFIG_GOPHER_PROTOCOL
    &ff_gopher_protocol,
#endif
#if CONFIG_HLS_PROTOCOL
    &ff_hls_protocol,
#endif
#if CONFIG_HTTP_PROTOCOL
    &ff_http_protocol,
#endif
#if CONFIG_HTTPPROXY_PROTOCOL
    &ff_httpproxy_protocol,
#endif
#if CONFIG_HTTPS_PROTOCOL
    &ff_https_protocol,
#endif
#if CONFIG_ICECAST_PROTOCOL
    &ff_icecast_protocol,
#endif
#if CONFIG_MMSH_PROTOCOL
    &ff_mmsh_protocol,
#endif
#if CONFIG_MMST_PROTOCOL
    &ff_mmst_protocol,
#endif
#if CONFIG_MD5_PROTOCOL
    &ff_md5_protocol,
#endif
#if CONFIG_PIPE_PROTOCOL
    &ff_pipe_protocol,
#endif
#if CONFIG_RTMP_PROTOCOL
    &ff_rtmp_protocol,
#endif
#if CONFIG_RTMPE_PROTOCOL
    &ff_rtmpe_protocol,
#endif
#if CONFIG_RTMPS_PROTOCOL
    &ff_rtmps_protocol,
#endif
#if CONFIG_RTMPT_PROTOCOL
    &ff_rtmpt_protocol,
#endif
#if CONFIG_RTMPTE_PROTOCOL
    &ff_rtmpte_protocol,
#endif
#if CONFIG_RTMPTS_PROTOCOL
    &ff_rtmpts_protocol,
#endif
#if CONFIG_RTP_PROTOCOL
    &ff_rtp_protocol,
#endif
#if CONFIG_SCTP_PROTOCOL
    &ff_sctp_protocol,
#endif
#if CONFIG_SRTP_PROTOCOL
    &ff_srtp_protocol,
#endif
#if CONFIG_SUBFILE_PROTOCOL
    &ff_subfile_protocol,
#endif
#if CONFIG_TCP_PROTOCOL
    &ff_tcp_protocol,
#endif
#if CONFIG_TLS_GNUTLS_PROTOCOL
    &ff_tls_gnutls_protocol,
#endif
#if CONFIG_TLS_SCHANNEL_PROTOCOL
    &ff_tls_schannel_protocol,
#endif
#if CONFIG_TLS_SECURETRANSPORT_PROTOCOL
    &ff_tls_securetransport_protocol,
#endif
#if CONFIG_TLS_OPENSSL_PROTOCOL
    &ff_tls_openssl_protocol,
#endif
#if CONFIG_UDP_PROTOCOL
    &ff_udp_protocol,
#endif
#if CONFIG_UDPLITE_PROTOCOL
    &ff_udplite_protocol,
#endif
#if CONFIG_UNIX_PROTOCOL
    &ff_unix_protocol,
#endif

    /* external libraries */
#if CONFIG_LIBRTMP_PROTOCOL
    &ff_librtmp_protocol,
#endif
#if CONFIG_LIBRTMPE_PROTOCOL
    &ff_librtmpe_protocol,
#endif
#if CONFIG_LIBRTMPS_PROTOCOL
    &ff_librtmps_protocol,
#endif
#if CONFIG_LIBRTMPT_PROTOCOL
    &ff_librtmpt_protocol,
#endif
#if CONFIG_LIBRTMPTE_PROTOCOL
    &ff_librtmpte_protocol,
#endif
#if CONFIG_LIBSSH_PROTOCOL
    &ff_libssh_protocol,
#endif
#if CONFIG_LIBSMBCLIENT_PROTOCOL
    &ff_libsmbclient_protocol,
#endif
    NULL,
};

const AVClass *ff_urlcontext_child_class_next(const AVClass *prev)
{
    int i;

    /* find the protocol that corresponds to prev */
    for (i = 0; url_protocols[i]; i++) {
        if (url_protocols[i]->priv_data_class == prev) {
            i++;
            break;
        }
    }

    /* find next protocol with priv options */
    for (; url_protocols[i]; i++)
        if (url_protocols[i]->priv_data_class)
            return url_protocols[i]->priv_data_class;
    return NULL;
}


const char *avio_enum_protocols(void **opaque, int output)
{
    const URLProtocol **p = *opaque;

    p = p ? p + 1 : url_protocols;
    *opaque = p;
    if (!*p) {
        *opaque = NULL;
        return NULL;
    }
    if ((output && (*p)->url_write) || (!output && (*p)->url_read))
        return (*p)->name;
    return avio_enum_protocols(opaque, output);
}

const URLProtocol **ffurl_get_protocols(const char *whitelist,
                                        const char *blacklist)
{
    const URLProtocol **ret;
    int i, ret_idx = 0;

    ret = av_mallocz_array(FF_ARRAY_ELEMS(url_protocols), sizeof(*ret));
    if (!ret)
        return NULL;

    for (i = 0; url_protocols[i]; i++) {
        const URLProtocol *up = url_protocols[i];

        if (whitelist && *whitelist && !av_match_name(up->name, whitelist))
            continue;
        if (blacklist && *blacklist && av_match_name(up->name, blacklist))
            continue;

        ret[ret_idx++] = up;
    }

    return ret;
}<|MERGE_RESOLUTION|>--- conflicted
+++ resolved
@@ -69,8 +69,7 @@
 extern const URLProtocol ff_libssh_protocol;
 extern const URLProtocol ff_libsmbclient_protocol;
 
-<<<<<<< HEAD
-const URLProtocol *ff_url_protocols[] = {
+static const URLProtocol *url_protocols[] = {
 #if CONFIG_ASYNC_PROTOCOL
     &ff_async_protocol,
 #endif
@@ -80,9 +79,6 @@
 #if CONFIG_CACHE_PROTOCOL
     &ff_cache_protocol,
 #endif
-=======
-static const URLProtocol *url_protocols[] = {
->>>>>>> 832a202c
 #if CONFIG_CONCAT_PROTOCOL
     &ff_concat_protocol,
 #endif
