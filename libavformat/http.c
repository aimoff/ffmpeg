--- conflicted
+++ resolved
@@ -609,12 +609,8 @@
          * send Expect: 100-continue to get the 401 response including the
          * WWW-Authenticate header, or an 100 continue if no auth actually
          * is needed. */
-<<<<<<< HEAD
-        if (*auth && s->auth_state.auth_type == HTTP_AUTH_NONE &&
-=======
         if (auth && *auth &&
             s->auth_state.auth_type == HTTP_AUTH_NONE &&
->>>>>>> 708b32b6
             s->http_code != 401)
             send_expect_100 = 1;
     }
