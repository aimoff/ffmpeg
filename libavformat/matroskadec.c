--- conflicted
+++ resolved
@@ -1402,11 +1402,7 @@
                    && track->codec_priv.data != NULL) {
             int ret;
             ffio_init_context(&b, track->codec_priv.data, track->codec_priv.size,
-<<<<<<< HEAD
                           AVIO_RDONLY, NULL, NULL, NULL, NULL);
-=======
-                              0, NULL, NULL, NULL, NULL);
->>>>>>> a248117f
             ret = ff_get_wav_header(&b, st->codec, track->codec_priv.size);
             if (ret < 0)
                 return ret;
