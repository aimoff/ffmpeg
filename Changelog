--- conflicted
+++ resolved
@@ -10,6 +10,7 @@
 - Drop support for nvenc API before 5.0
 - nvenc H265 encoder
 - Detelecine filter
+- Intel QSV-accelerated H.264 encoding
 
 
 version 2.6:
@@ -46,14 +47,7 @@
 - Fix stsd atom corruption in DNxHD QuickTimes
 - Canopus HQX decoder
 - RTP depacketization of T.140 text (RFC 4103)
-<<<<<<< HEAD
 - Port MIPS optimizations to 64-bit
-=======
-- VP9 RTP payload format (draft 0) experimental depacketizer
-- TDSC decoder
-- DTS lossless extension (XLL) decoding (not lossless, disabled by default)
-- Intel QSV-accelerated H.264 encoding
->>>>>>> 72b7441a
 
 
 version 2.5:
