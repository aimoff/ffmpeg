--- conflicted
+++ resolved
@@ -29,13 +29,8 @@
 #include "libavutil/rational.h"
 
 #define LIBAVFILTER_VERSION_MAJOR  2
-<<<<<<< HEAD
 #define LIBAVFILTER_VERSION_MINOR 49
-#define LIBAVFILTER_VERSION_MICRO  0
-=======
-#define LIBAVFILTER_VERSION_MINOR  13
 #define LIBAVFILTER_VERSION_MICRO  1
->>>>>>> f32dfad9
 
 #define LIBAVFILTER_VERSION_INT AV_VERSION_INT(LIBAVFILTER_VERSION_MAJOR, \
                                                LIBAVFILTER_VERSION_MINOR, \
@@ -115,16 +110,9 @@
  * per reference properties must be separated out.
  */
 typedef struct AVFilterBufferRefAudioProps {
-<<<<<<< HEAD
-    int64_t channel_layout;     ///< channel layout of audio buffer
+    uint64_t channel_layout;    ///< channel layout of audio buffer
     int nb_samples;             ///< number of audio samples per channel
     int sample_rate;            ///< audio buffer sample rate
-=======
-    uint64_t channel_layout;    ///< channel layout of audio buffer
-    int nb_samples;             ///< number of audio samples
-    int size;                   ///< audio buffer size
-    uint32_t sample_rate;       ///< audio buffer sample rate
->>>>>>> f32dfad9
     int planar;                 ///< audio buffer - planar or packed
 } AVFilterBufferRefAudioProps;
 
@@ -421,13 +409,7 @@
      *
      * Input audio pads only.
      */
-<<<<<<< HEAD
     AVFilterBufferRef *(*get_audio_buffer)(AVFilterLink *link, int perms, int nb_samples);
-=======
-    AVFilterBufferRef *(*get_audio_buffer)(AVFilterLink *link, int perms,
-                                           enum AVSampleFormat sample_fmt, int size,
-                                           uint64_t channel_layout, int planar);
->>>>>>> f32dfad9
 
     /**
      * Callback called after the slices of a frame are completely sent. If
@@ -511,14 +493,8 @@
                                                      int perms, int w, int h);
 
 /** default handler for get_audio_buffer() for audio inputs */
-<<<<<<< HEAD
 AVFilterBufferRef *avfilter_default_get_audio_buffer(AVFilterLink *link,
                                                      int perms, int nb_samples);
-=======
-AVFilterBufferRef *avfilter_default_get_audio_buffer(AVFilterLink *link, int perms,
-                                                     enum AVSampleFormat sample_fmt, int size,
-                                                     uint64_t channel_layout, int planar);
->>>>>>> f32dfad9
 
 /**
  * Helpers for query_formats() which set all links to the same list of
@@ -550,14 +526,8 @@
                                                   int perms, int w, int h);
 
 /** get_audio_buffer() handler for filters which simply pass audio along */
-<<<<<<< HEAD
 AVFilterBufferRef *avfilter_null_get_audio_buffer(AVFilterLink *link,
                                                   int perms, int nb_samples);
-=======
-AVFilterBufferRef *avfilter_null_get_audio_buffer(AVFilterLink *link, int perms,
-                                                  enum AVSampleFormat sample_fmt, int size,
-                                                  uint64_t channel_layout, int planar);
->>>>>>> f32dfad9
 
 /**
  * Filter definition. This defines the pads a filter contains, and all the
@@ -670,14 +640,9 @@
     int w;                      ///< agreed upon image width
     int h;                      ///< agreed upon image height
     AVRational sample_aspect_ratio; ///< agreed upon sample aspect ratio
-<<<<<<< HEAD
     /* These parameters apply only to audio */
-    int64_t channel_layout;     ///< channel layout of current buffer (see libavutil/audioconvert.h)
+    uint64_t channel_layout;    ///< channel layout of current buffer (see libavutil/audioconvert.h)
 #if LIBAVFILTER_VERSION_MAJOR < 3
-=======
-    /* These two parameters apply only to audio */
-    uint64_t channel_layout;    ///< channel layout of current buffer (see libavutil/audioconvert.h)
->>>>>>> f32dfad9
     int64_t sample_rate;        ///< samples per second
 #else
     int sample_rate;            ///< samples per second
@@ -790,7 +755,6 @@
  *                       avfilter_unref_buffer when you are finished with it.
  */
 AVFilterBufferRef *avfilter_get_audio_buffer(AVFilterLink *link, int perms,
-<<<<<<< HEAD
                                              int nb_samples);
 
 /**
@@ -808,12 +772,7 @@
 AVFilterBufferRef *
 avfilter_get_audio_buffer_ref_from_arrays(uint8_t *data[8], int linesize[8], int perms,
                                           int nb_samples, enum AVSampleFormat sample_fmt,
-                                          int64_t channel_layout, int planar);
-=======
-                                             enum AVSampleFormat sample_fmt, int size,
-                                             uint64_t channel_layout, int planar);
->>>>>>> f32dfad9
-
+                                          uint64_t channel_layout, int planar);
 /**
  * Request an input frame from the filter at the other end of the link.
  *
