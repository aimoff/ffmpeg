/*
 * Copyright 2007 Bobby Bingham
 * Copyright Stefano Sabatini <stefasab gmail com>
 * Copyright Vitor Sessak <vitor1001 gmail com>
 *
 * This file is part of FFmpeg.
 *
 * FFmpeg is free software; you can redistribute it and/or
 * modify it under the terms of the GNU Lesser General Public
 * License as published by the Free Software Foundation; either
 * version 2.1 of the License, or (at your option) any later version.
 *
 * FFmpeg is distributed in the hope that it will be useful,
 * but WITHOUT ANY WARRANTY; without even the implied warranty of
 * MERCHANTABILITY or FITNESS FOR A PARTICULAR PURPOSE.  See the GNU
 * Lesser General Public License for more details.
 *
 * You should have received a copy of the GNU Lesser General Public
 * License along with FFmpeg; if not, write to the Free Software
 * Foundation, Inc., 51 Franklin Street, Fifth Floor, Boston, MA 02110-1301 USA
 */

#include <string.h>
#include <stdio.h>

#include "libavutil/avassert.h"
#include "libavutil/buffer.h"
#include "libavutil/hwcontext.h"
#include "libavutil/imgutils.h"
#include "libavutil/mem.h"

#include "avfilter.h"
#include "internal.h"
#include "video.h"

#define BUFFER_ALIGN 32


AVFrame *ff_null_get_video_buffer(AVFilterLink *link, int w, int h)
{
    return ff_get_video_buffer(link->dst->outputs[0], w, h);
}

AVFrame *ff_default_get_video_buffer(AVFilterLink *link, int w, int h)
{
    int pool_width = 0;
    int pool_height = 0;
    int pool_align = 0;
    enum AVPixelFormat pool_format = AV_PIX_FMT_NONE;

    if (!link->frame_pool) {
        link->frame_pool = ff_frame_pool_video_init(av_buffer_allocz, w, h,
                                                    link->format, BUFFER_ALIGN);
        if (!link->frame_pool)
            return NULL;
    } else {
        if (ff_frame_pool_get_video_config(link->frame_pool,
                                           &pool_width, &pool_height,
                                           &pool_format, &pool_align) < 0) {
            return NULL;
        }

<<<<<<< HEAD
        if (pool_width != w || pool_height != h ||
            pool_format != link->format || pool_align != BUFFER_ALIGN) {

            ff_frame_pool_uninit((FFFramePool **)&link->frame_pool);
            link->frame_pool = ff_frame_pool_video_init(av_buffer_allocz, w, h,
                                                        link->format, BUFFER_ALIGN);
            if (!link->frame_pool)
                return NULL;
        }
    }
=======
    if (link->hw_frames_ctx &&
        ((AVHWFramesContext*)link->hw_frames_ctx->data)->format == link->format) {
        ret = av_hwframe_get_buffer(link->hw_frames_ctx, frame, 0);
    } else {
        frame->width  = w;
        frame->height = h;
        frame->format = link->format;

        ret = av_frame_get_buffer(frame, 32);
    }
    if (ret < 0)
        av_frame_free(&frame);
>>>>>>> 7433feb8

    return ff_frame_pool_get(link->frame_pool);
}

AVFrame *ff_get_video_buffer(AVFilterLink *link, int w, int h)
{
    AVFrame *ret = NULL;

    FF_TPRINTF_START(NULL, get_video_buffer); ff_tlog_link(NULL, link, 0);

    if (link->dstpad->get_video_buffer)
        ret = link->dstpad->get_video_buffer(link, w, h);

    if (!ret)
        ret = ff_default_get_video_buffer(link, w, h);

    return ret;
}<|MERGE_RESOLUTION|>--- conflicted
+++ resolved
@@ -48,6 +48,21 @@
     int pool_align = 0;
     enum AVPixelFormat pool_format = AV_PIX_FMT_NONE;
 
+    if (link->hw_frames_ctx &&
+        ((AVHWFramesContext*)link->hw_frames_ctx->data)->format == link->format) {
+        int ret;
+        AVFrame *frame = av_frame_alloc();
+
+        if (!frame)
+            return NULL;
+
+        ret = av_hwframe_get_buffer(link->hw_frames_ctx, frame, 0);
+        if (ret < 0)
+            av_frame_free(&frame);
+
+        return frame;
+    }
+
     if (!link->frame_pool) {
         link->frame_pool = ff_frame_pool_video_init(av_buffer_allocz, w, h,
                                                     link->format, BUFFER_ALIGN);
@@ -60,7 +75,6 @@
             return NULL;
         }
 
-<<<<<<< HEAD
         if (pool_width != w || pool_height != h ||
             pool_format != link->format || pool_align != BUFFER_ALIGN) {
 
@@ -71,20 +85,6 @@
                 return NULL;
         }
     }
-=======
-    if (link->hw_frames_ctx &&
-        ((AVHWFramesContext*)link->hw_frames_ctx->data)->format == link->format) {
-        ret = av_hwframe_get_buffer(link->hw_frames_ctx, frame, 0);
-    } else {
-        frame->width  = w;
-        frame->height = h;
-        frame->format = link->format;
-
-        ret = av_frame_get_buffer(frame, 32);
-    }
-    if (ret < 0)
-        av_frame_free(&frame);
->>>>>>> 7433feb8
 
     return ff_frame_pool_get(link->frame_pool);
 }
