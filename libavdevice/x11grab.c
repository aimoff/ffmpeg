/*
 * X11 video grab interface
 *
 * This file is part of FFmpeg.
 *
 * FFmpeg integration:
 * Copyright (C) 2006 Clemens Fruhwirth <clemens@endorphin.org>
 *                    Edouard Gomez <ed.gomez@free.fr>
 *
 * This file contains code from grab.c:
 * Copyright (c) 2000-2001 Fabrice Bellard
 *
 * This file contains code from the xvidcap project:
 * Copyright (C) 1997-1998 Rasca, Berlin
 *               2003-2004 Karl H. Beckers, Frankfurt
 *
 * FFmpeg is free software; you can redistribute it and/or modify
 * it under the terms of the GNU General Public License as published by
 * the Free Software Foundation; either version 2 of the License, or
 * (at your option) any later version.
 *
 * FFmpeg is distributed in the hope that it will be useful,
 * but WITHOUT ANY WARRANTY; without even the implied warranty of
 * MERCHANTABILITY or FITNESS FOR A PARTICULAR PURPOSE.  See the
 * GNU General Public License for more details.
 *
 * You should have received a copy of the GNU General Public License
 * along with FFmpeg; if not, write to the Free Software
 * Foundation, Inc., 51 Franklin Street, Fifth Floor, Boston, MA 02110-1301 USA
 */

/**
 * @file
 * X11 frame device demuxer
 * @author Clemens Fruhwirth <clemens@endorphin.org>
 * @author Edouard Gomez <ed.gomez@free.fr>
 */

#include "config.h"

#include <time.h>
#include <sys/shm.h>

#include <X11/cursorfont.h>
#include <X11/X.h>
#include <X11/Xlib.h>
#include <X11/Xlibint.h>
#include <X11/Xproto.h>
#include <X11/Xutil.h>

#include <X11/extensions/shape.h>
#include <X11/extensions/Xfixes.h>
#include <X11/extensions/XShm.h>

#include "avdevice.h"

#include "libavutil/log.h"
#include "libavutil/opt.h"
#include "libavutil/parseutils.h"
#include "libavutil/time.h"

#include "libavformat/internal.h"

/** X11 device demuxer context */
struct x11grab {
    const AVClass *class;    /**< Class for private options. */
    int frame_size;          /**< Size in bytes of a grabbed frame */
    AVRational time_base;    /**< Time base */
    int64_t time_frame;      /**< Current time */

    int width;               /**< Width of the grab frame */
    int height;              /**< Height of the grab frame */
    int x_off;               /**< Horizontal top-left corner coordinate */
    int y_off;               /**< Vertical top-left corner coordinate */

    Display *dpy;            /**< X11 display from which x11grab grabs frames */
    XImage *image;           /**< X11 image holding the grab */
    int use_shm;             /**< !0 when using XShm extension */
    XShmSegmentInfo shminfo; /**< When using XShm, keeps track of XShm infos */
    int draw_mouse;          /**< Set by a private option. */
    int follow_mouse;        /**< Set by a private option. */
    int show_region;         /**< set by a private option. */
    AVRational framerate;    /**< Set by a private option. */
    int palette_changed;
    uint32_t palette[256];

    Cursor c;
    Window region_win;       /**< This is used by show_region option. */
};

#define REGION_WIN_BORDER 3

/**
 * Draw grabbing region window
 *
 * @param s x11grab context
 */
static void x11grab_draw_region_win(struct x11grab *s)
{
    Display *dpy = s->dpy;
    Window win   = s->region_win;
    int screen = DefaultScreen(dpy);
    GC gc = XCreateGC(dpy, win, 0, 0);

    XSetForeground(dpy, gc, WhitePixel(dpy, screen));
    XSetBackground(dpy, gc, BlackPixel(dpy, screen));
    XSetLineAttributes(dpy, gc, REGION_WIN_BORDER, LineDoubleDash, 0, 0);
    XDrawRectangle(dpy, win, gc, 1, 1,
                   (s->width  + REGION_WIN_BORDER * 2) - 1 * 2 - 1,
                   (s->height + REGION_WIN_BORDER * 2) - 1 * 2 - 1);
    XFreeGC(dpy, gc);
}

/**
 * Initialize grabbing region window
 *
 * @param s x11grab context
 */
static void x11grab_region_win_init(struct x11grab *s)
{
    Display *dpy = s->dpy;
    XRectangle rect;
    XSetWindowAttributes attribs = { .override_redirect = True };
    int screen = DefaultScreen(dpy);

    s->region_win = XCreateWindow(dpy, RootWindow(dpy, screen),
                                  s->x_off  - REGION_WIN_BORDER,
                                  s->y_off  - REGION_WIN_BORDER,
                                  s->width  + REGION_WIN_BORDER * 2,
                                  s->height + REGION_WIN_BORDER * 2,
                                  0, CopyFromParent,
                                  InputOutput, CopyFromParent,
                                  CWOverrideRedirect, &attribs);
    rect.x      = 0;
    rect.y      = 0;
    rect.width  = s->width;
    rect.height = s->height;
    XShapeCombineRectangles(dpy, s->region_win,
                            ShapeBounding, REGION_WIN_BORDER, REGION_WIN_BORDER,
                            &rect, 1, ShapeSubtract, 0);
    XMapWindow(dpy, s->region_win);
    XSelectInput(dpy, s->region_win, ExposureMask | StructureNotifyMask);
    x11grab_draw_region_win(s);
}

/**
 * Initialize the x11 grab device demuxer (public device demuxer API).
 *
 * @param s1 Context from avformat core
 * @return <ul>
 *          <li>AVERROR(ENOMEM) no memory left</li>
 *          <li>AVERROR(EIO) other failure case</li>
 *          <li>0 success</li>
 *         </ul>
 */
static int x11grab_read_header(AVFormatContext *s1)
{
    struct x11grab *x11grab = s1->priv_data;
    Display *dpy;
    AVStream *st = NULL;
    enum AVPixelFormat input_pixfmt;
    XImage *image;
<<<<<<< HEAD
    int x_off = 0;
    int y_off = 0;
    int screen;
    int use_shm = 0;
    char *dpyname, *offset;
    int ret = 0;
    Colormap color_map;
    XColor color[256];
    int i;
=======
    int x_off = 0, y_off = 0, ret = 0, screen, use_shm;
    char *param, *offset;
    AVRational framerate;
>>>>>>> 20e82b41

    dpyname = av_strdup(s1->filename);
    if (!dpyname)
        goto out;

    offset = strchr(dpyname, '+');
    if (offset) {
        sscanf(offset, "%d,%d", &x_off, &y_off);
        if (strstr(offset, "nomouse")) {
            av_log(s1, AV_LOG_WARNING,
                   "'nomouse' specification in argument is deprecated: "
                   "use 'draw_mouse' option with value 0 instead\n");
            x11grab->draw_mouse = 0;
        }
        *offset = 0;
    }

<<<<<<< HEAD
=======
    ret = av_parse_video_size(&x11grab->width, &x11grab->height,
                              x11grab->video_size);
    if (ret < 0) {
        av_log(s1, AV_LOG_ERROR, "Couldn't parse video size.\n");
        goto out;
    }

    ret = av_parse_video_rate(&framerate, x11grab->framerate);
    if (ret < 0) {
        av_log(s1, AV_LOG_ERROR, "Could not parse framerate: %s.\n",
               x11grab->framerate);
        goto out;
    }
>>>>>>> 20e82b41
    av_log(s1, AV_LOG_INFO,
           "device: %s -> display: %s x: %d y: %d width: %d height: %d\n",
           s1->filename, dpyname, x_off, y_off, x11grab->width, x11grab->height);

    dpy = XOpenDisplay(dpyname);
    av_freep(&dpyname);
    if (!dpy) {
        av_log(s1, AV_LOG_ERROR, "Could not open X display.\n");
        ret = AVERROR(EIO);
        goto out;
    }

    st = avformat_new_stream(s1, NULL);
    if (!st) {
        ret = AVERROR(ENOMEM);
        goto out;
    }
    avpriv_set_pts_info(st, 64, 1, 1000000); /* 64 bits pts in us */

    screen = DefaultScreen(dpy);

    if (x11grab->follow_mouse) {
        int screen_w, screen_h;
        Window w;

        screen_w = DisplayWidth(dpy, screen);
        screen_h = DisplayHeight(dpy, screen);
        XQueryPointer(dpy, RootWindow(dpy, screen), &w, &w, &x_off, &y_off,
                      &ret, &ret, &ret);
        x_off -= x11grab->width / 2;
        y_off -= x11grab->height / 2;
        x_off  = FFMIN(FFMAX(x_off, 0), screen_w - x11grab->width);
        y_off  = FFMIN(FFMAX(y_off, 0), screen_h - x11grab->height);
        av_log(s1, AV_LOG_INFO,
               "followmouse is enabled, resetting grabbing region to x: %d y: %d\n",
               x_off, y_off);
    }

    if (x11grab->use_shm) {
        use_shm = XShmQueryExtension(dpy);
        av_log(s1, AV_LOG_INFO,
               "shared memory extension%s found\n", use_shm ? "" : " not");
    }

    if (use_shm) {
        int scr = XDefaultScreen(dpy);
        image = XShmCreateImage(dpy,
                                DefaultVisual(dpy, scr),
                                DefaultDepth(dpy, scr),
                                ZPixmap,
                                NULL,
                                &x11grab->shminfo,
                                x11grab->width, x11grab->height);
        x11grab->shminfo.shmid = shmget(IPC_PRIVATE,
                                        image->bytes_per_line * image->height,
                                        IPC_CREAT | 0777);
        if (x11grab->shminfo.shmid == -1) {
            av_log(s1, AV_LOG_ERROR, "Fatal: Can't get shared memory!\n");
            ret = AVERROR(ENOMEM);
            goto out;
        }
        x11grab->shminfo.shmaddr  = image->data = shmat(x11grab->shminfo.shmid, 0, 0);
        x11grab->shminfo.readOnly = False;

        if (!XShmAttach(dpy, &x11grab->shminfo)) {
            av_log(s1, AV_LOG_ERROR, "Fatal: Failed to attach shared memory!\n");
            /* needs some better error subroutine :) */
            ret = AVERROR(EIO);
            goto out;
        }
    } else {
        image = XGetImage(dpy, RootWindow(dpy, screen),
                          x_off, y_off,
                          x11grab->width, x11grab->height,
                          AllPlanes, ZPixmap);
    }

    switch (image->bits_per_pixel) {
    case 8:
        av_log(s1, AV_LOG_DEBUG, "8 bit palette\n");
        input_pixfmt = AV_PIX_FMT_PAL8;
        color_map = DefaultColormap(dpy, screen);
        for (i = 0; i < 256; ++i)
            color[i].pixel = i;
        XQueryColors(dpy, color_map, color, 256);
        for (i = 0; i < 256; ++i)
            x11grab->palette[i] = (color[i].red   & 0xFF00) << 8 |
                                  (color[i].green & 0xFF00)      |
                                  (color[i].blue  & 0xFF00) >> 8;
        x11grab->palette_changed = 1;
        break;
    case 16:
        if (image->red_mask   == 0xf800 &&
            image->green_mask == 0x07e0 &&
            image->blue_mask  == 0x001f) {
            av_log(s1, AV_LOG_DEBUG, "16 bit RGB565\n");
            input_pixfmt = AV_PIX_FMT_RGB565;
        } else if (image->red_mask   == 0x7c00 &&
                   image->green_mask == 0x03e0 &&
                   image->blue_mask  == 0x001f) {
            av_log(s1, AV_LOG_DEBUG, "16 bit RGB555\n");
            input_pixfmt = AV_PIX_FMT_RGB555;
        } else {
            av_log(s1, AV_LOG_ERROR,
                   "RGB ordering at image depth %i not supported ... aborting\n",
                   image->bits_per_pixel);
            av_log(s1, AV_LOG_ERROR,
                   "color masks: r 0x%.6lx g 0x%.6lx b 0x%.6lx\n",
                   image->red_mask, image->green_mask, image->blue_mask);
            ret = AVERROR_PATCHWELCOME;
            goto out;
        }
        break;
    case 24:
        if (image->red_mask   == 0xff0000 &&
            image->green_mask == 0x00ff00 &&
            image->blue_mask  == 0x0000ff) {
            input_pixfmt = AV_PIX_FMT_BGR24;
        } else if (image->red_mask   == 0x0000ff &&
                   image->green_mask == 0x00ff00 &&
                   image->blue_mask  == 0xff0000) {
            input_pixfmt = AV_PIX_FMT_RGB24;
        } else {
            av_log(s1, AV_LOG_ERROR,
                   "rgb ordering at image depth %i not supported ... aborting\n",
                   image->bits_per_pixel);
            av_log(s1, AV_LOG_ERROR,
                   "color masks: r 0x%.6lx g 0x%.6lx b 0x%.6lx\n",
                   image->red_mask, image->green_mask, image->blue_mask);
            ret = AVERROR_PATCHWELCOME;
            goto out;
        }
        break;
    case 32:
        if (        image->red_mask   == 0xff0000 &&
                    image->green_mask == 0x00ff00 &&
                    image->blue_mask  == 0x0000ff ) {
            input_pixfmt = AV_PIX_FMT_0RGB32;
        } else {
            av_log(s1, AV_LOG_ERROR,"rgb ordering at image depth %i not supported ... aborting\n", image->bits_per_pixel);
            av_log(s1, AV_LOG_ERROR, "color masks: r 0x%.6lx g 0x%.6lx b 0x%.6lx\n", image->red_mask, image->green_mask, image->blue_mask);
            ret = AVERROR_PATCHWELCOME;
            goto out;
        }
        break;
    default:
        av_log(s1, AV_LOG_ERROR,
               "image depth %i not supported ... aborting\n",
               image->bits_per_pixel);
        ret = AVERROR_PATCHWELCOME;
        goto out;
    }

    x11grab->frame_size = x11grab->width * x11grab->height * image->bits_per_pixel / 8;
    x11grab->dpy        = dpy;
    x11grab->time_base  = av_inv_q(x11grab->framerate);
    x11grab->time_frame = av_gettime() / av_q2d(x11grab->time_base);
    x11grab->x_off      = x_off;
    x11grab->y_off      = y_off;
    x11grab->image      = image;
    x11grab->use_shm    = use_shm;

    st->codec->codec_type = AVMEDIA_TYPE_VIDEO;
    st->codec->codec_id   = AV_CODEC_ID_RAWVIDEO;
    st->codec->width      = x11grab->width;
    st->codec->height     = x11grab->height;
    st->codec->pix_fmt    = input_pixfmt;
    st->codec->time_base  = x11grab->time_base;
    st->codec->bit_rate   = x11grab->frame_size * 1 / av_q2d(x11grab->time_base) * 8;

out:
    av_free(dpyname);
    return ret;
}

/**
 * Paint a mouse pointer in an X11 image.
 *
 * @param image image to paint the mouse pointer to
 * @param s context used to retrieve original grabbing rectangle
 *          coordinates
 */
static void paint_mouse_pointer(XImage *image, AVFormatContext *s1)
{
    struct x11grab *s = s1->priv_data;
    int x_off    = s->x_off;
    int y_off    = s->y_off;
    int width    = s->width;
    int height   = s->height;
    Display *dpy = s->dpy;
    XFixesCursorImage *xcim;
    int x, y;
    int line, column;
    int to_line, to_column;
    int pixstride = image->bits_per_pixel >> 3;
    /* Warning: in its insanity, xlib provides unsigned image data through a
     * char* pointer, so we have to make it uint8_t to make things not break.
     * Anyone who performs further investigation of the xlib API likely risks
     * permanent brain damage. */
    uint8_t *pix = image->data;
    Window w;
    XSetWindowAttributes attr;

    /* Code doesn't currently support 16-bit or PAL8 */
    if (image->bits_per_pixel != 24 && image->bits_per_pixel != 32)
        return;

    if (!s->c)
        s->c = XCreateFontCursor(dpy, XC_left_ptr);
    w = DefaultRootWindow(dpy);
    attr.cursor = s->c;
    XChangeWindowAttributes(dpy, w, CWCursor, &attr);

    xcim = XFixesGetCursorImage(dpy);
    if (!xcim) {
        av_log(s1, AV_LOG_WARNING,
               "XFixes extension not available, impossible to draw cursor\n");
        s->draw_mouse = 0;
        return;
    }

    x = xcim->x - xcim->xhot;
    y = xcim->y - xcim->yhot;

    to_line   = FFMIN((y + xcim->height), (height + y_off));
    to_column = FFMIN((x + xcim->width),  (width  + x_off));

    for (line = FFMAX(y, y_off); line < to_line; line++) {
        for (column = FFMAX(x, x_off); column < to_column; column++) {
            int xcim_addr  = (line  - y)     * xcim->width + column - x;
            int image_addr = ((line - y_off) * width       + column - x_off) * pixstride;
            int r          = (uint8_t)(xcim->pixels[xcim_addr] >>  0);
            int g          = (uint8_t)(xcim->pixels[xcim_addr] >>  8);
            int b          = (uint8_t)(xcim->pixels[xcim_addr] >> 16);
            int a          = (uint8_t)(xcim->pixels[xcim_addr] >> 24);

            if (a == 255) {
                pix[image_addr + 0] = r;
                pix[image_addr + 1] = g;
                pix[image_addr + 2] = b;
            } else if (a) {
                /* pixel values from XFixesGetCursorImage come premultiplied by alpha */
                pix[image_addr + 0] = r + (pix[image_addr + 0] * (255 - a) + 255 / 2) / 255;
                pix[image_addr + 1] = g + (pix[image_addr + 1] * (255 - a) + 255 / 2) / 255;
                pix[image_addr + 2] = b + (pix[image_addr + 2] * (255 - a) + 255 / 2) / 255;
            }
        }
    }

    XFree(xcim);
    xcim = NULL;
}

/**
 * Read new data in the image structure.
 *
 * @param dpy X11 display to grab from
 * @param d
 * @param image Image where the grab will be put
 * @param x Top-Left grabbing rectangle horizontal coordinate
 * @param y Top-Left grabbing rectangle vertical coordinate
 * @return 0 if error, !0 if successful
 */
static int xget_zpixmap(Display *dpy, Drawable d, XImage *image, int x, int y)
{
    xGetImageReply rep;
    xGetImageReq *req;
    long nbytes;

    if (!image)
        return 0;

    LockDisplay(dpy);
    GetReq(GetImage, req);

    /* First set up the standard stuff in the request */
    req->drawable  = d;
    req->x         = x;
    req->y         = y;
    req->width     = image->width;
    req->height    = image->height;
    req->planeMask = (unsigned int)AllPlanes;
    req->format    = ZPixmap;

    if (!_XReply(dpy, (xReply *)&rep, 0, xFalse) || !rep.length) {
        UnlockDisplay(dpy);
        SyncHandle();
        return 0;
    }

    nbytes = (long)rep.length << 2;
    _XReadPad(dpy, image->data, nbytes);

    UnlockDisplay(dpy);
    SyncHandle();
    return 1;
}

/**
 * Grab a frame from x11 (public device demuxer API).
 *
 * @param s1 Context from avformat core
 * @param pkt Packet holding the brabbed frame
 * @return frame size in bytes
 */
static int x11grab_read_packet(AVFormatContext *s1, AVPacket *pkt)
{
    struct x11grab *s = s1->priv_data;
    Display *dpy      = s->dpy;
    XImage *image     = s->image;
    int x_off         = s->x_off;
    int y_off         = s->y_off;
    int follow_mouse  = s->follow_mouse;
    int screen;
    Window root;
    int64_t curtime, delay;
    struct timespec ts;

    /* Calculate the time of the next frame */
    s->time_frame += INT64_C(1000000);

    /* wait based on the frame rate */
    for (;;) {
        curtime = av_gettime();
        delay   = s->time_frame * av_q2d(s->time_base) - curtime;
        if (delay <= 0) {
            if (delay < INT64_C(-1000000) * av_q2d(s->time_base))
                s->time_frame += INT64_C(1000000);
            break;
        }
        ts.tv_sec  = delay / 1000000;
        ts.tv_nsec = (delay % 1000000) * 1000;
        nanosleep(&ts, NULL);
    }

    av_init_packet(pkt);
    pkt->data = image->data;
    pkt->size = s->frame_size;
    pkt->pts  = curtime;
    if (s->palette_changed) {
        uint8_t *pal = av_packet_new_side_data(pkt, AV_PKT_DATA_PALETTE,
                                               AVPALETTE_SIZE);
        if (!pal) {
            av_log(s, AV_LOG_ERROR, "Cannot append palette to packet\n");
        } else {
            memcpy(pal, s->palette, AVPALETTE_SIZE);
            s->palette_changed = 0;
        }
    }

    screen = DefaultScreen(dpy);
    root   = RootWindow(dpy, screen);
    if (follow_mouse) {
        int screen_w, screen_h;
        int pointer_x, pointer_y, _;
        Window w;

        screen_w = DisplayWidth(dpy, screen);
        screen_h = DisplayHeight(dpy, screen);
        XQueryPointer(dpy, root, &w, &w, &pointer_x, &pointer_y, &_, &_, &_);
        if (follow_mouse == -1) {
            // follow the mouse, put it at center of grabbing region
            x_off += pointer_x - s->width / 2 - x_off;
            y_off += pointer_y - s->height / 2 - y_off;
        } else {
            // follow the mouse, but only move the grabbing region when mouse
            // reaches within certain pixels to the edge.
            if (pointer_x > x_off + s->width - follow_mouse)
                x_off += pointer_x - (x_off + s->width - follow_mouse);
            else if (pointer_x < x_off + follow_mouse)
                x_off -= (x_off + follow_mouse) - pointer_x;
            if (pointer_y > y_off + s->height - follow_mouse)
                y_off += pointer_y - (y_off + s->height - follow_mouse);
            else if (pointer_y < y_off + follow_mouse)
                y_off -= (y_off + follow_mouse) - pointer_y;
        }
        // adjust grabbing region position if it goes out of screen.
        s->x_off = x_off = FFMIN(FFMAX(x_off, 0), screen_w - s->width);
        s->y_off = y_off = FFMIN(FFMAX(y_off, 0), screen_h - s->height);

        if (s->show_region && s->region_win)
            XMoveWindow(dpy, s->region_win,
                        s->x_off - REGION_WIN_BORDER,
                        s->y_off - REGION_WIN_BORDER);
    }

    if (s->show_region) {
        if (s->region_win) {
            XEvent evt = { .type = NoEventMask };
            // Clean up the events, and do the initial draw or redraw.
            while (XCheckMaskEvent(dpy, ExposureMask | StructureNotifyMask,
                                   &evt))
                ;
            if (evt.type)
                x11grab_draw_region_win(s);
        } else {
            x11grab_region_win_init(s);
        }
    }

    if (s->use_shm) {
        if (!XShmGetImage(dpy, root, image, x_off, y_off, AllPlanes))
            av_log(s1, AV_LOG_INFO, "XShmGetImage() failed\n");
    } else {
        if (!xget_zpixmap(dpy, root, image, x_off, y_off))
            av_log(s1, AV_LOG_INFO, "XGetZPixmap() failed\n");
    }

    if (s->draw_mouse)
        paint_mouse_pointer(image, s1);

    return s->frame_size;
}

/**
 * Close x11 frame grabber (public device demuxer API).
 *
 * @param s1 Context from avformat core
 * @return 0 success, !0 failure
 */
static int x11grab_read_close(AVFormatContext *s1)
{
    struct x11grab *x11grab = s1->priv_data;

    /* Detach cleanly from shared mem */
    if (x11grab->use_shm) {
        XShmDetach(x11grab->dpy, &x11grab->shminfo);
        shmdt(x11grab->shminfo.shmaddr);
        shmctl(x11grab->shminfo.shmid, IPC_RMID, NULL);
    }

    /* Destroy X11 image */
    if (x11grab->image) {
        XDestroyImage(x11grab->image);
        x11grab->image = NULL;
    }

    if (x11grab->region_win)
        XDestroyWindow(x11grab->dpy, x11grab->region_win);

    /* Free X11 display */
    XCloseDisplay(x11grab->dpy);
    return 0;
}

#define OFFSET(x) offsetof(struct x11grab, x)
#define DEC AV_OPT_FLAG_DECODING_PARAM
static const AVOption options[] = {
    { "draw_mouse", "draw the mouse pointer", OFFSET(draw_mouse), AV_OPT_TYPE_INT, {.i64 = 1}, 0, 1, DEC },

    { "follow_mouse", "move the grabbing region when the mouse pointer reaches within specified amount of pixels to the edge of region",
      OFFSET(follow_mouse), AV_OPT_TYPE_INT, {.i64 = 0}, -1, INT_MAX, DEC, "follow_mouse" },
    { "centered",     "keep the mouse pointer at the center of grabbing region when following",
      0, AV_OPT_TYPE_CONST, {.i64 = -1}, INT_MIN, INT_MAX, DEC, "follow_mouse" },

    { "framerate",  "set video frame rate",      OFFSET(framerate),   AV_OPT_TYPE_VIDEO_RATE, {.str = "ntsc"}, 0, 0, DEC },
    { "show_region", "show the grabbing region", OFFSET(show_region), AV_OPT_TYPE_INT,        {.i64 = 0}, 0, 1, DEC },
    { "video_size",  "set video frame size",     OFFSET(width),       AV_OPT_TYPE_IMAGE_SIZE, {.str = "vga"}, 0, 0, DEC },
    { "use_shm",     "use MIT-SHM extension",    OFFSET(use_shm),     AV_OPT_TYPE_INT,        {.i64 = 1}, 0, 1, DEC },
    { NULL },
};

static const AVClass x11_class = {
    .class_name = "X11grab indev",
    .item_name  = av_default_item_name,
    .option     = options,
    .version    = LIBAVUTIL_VERSION_INT,
    .category   = AV_CLASS_CATEGORY_DEVICE_VIDEO_INPUT,
};

/** x11 grabber device demuxer declaration */
AVInputFormat ff_x11grab_demuxer = {
    .name           = "x11grab",
    .long_name      = NULL_IF_CONFIG_SMALL("X11grab"),
    .priv_data_size = sizeof(struct x11grab),
    .read_header    = x11grab_read_header,
    .read_packet    = x11grab_read_packet,
    .read_close     = x11grab_read_close,
    .flags          = AVFMT_NOFILE,
    .priv_class     = &x11_class,
};<|MERGE_RESOLUTION|>--- conflicted
+++ resolved
@@ -160,21 +160,11 @@
     AVStream *st = NULL;
     enum AVPixelFormat input_pixfmt;
     XImage *image;
-<<<<<<< HEAD
-    int x_off = 0;
-    int y_off = 0;
-    int screen;
-    int use_shm = 0;
+    int x_off = 0, y_off = 0, ret = 0, screen, use_shm = 0;
     char *dpyname, *offset;
-    int ret = 0;
     Colormap color_map;
     XColor color[256];
     int i;
-=======
-    int x_off = 0, y_off = 0, ret = 0, screen, use_shm;
-    char *param, *offset;
-    AVRational framerate;
->>>>>>> 20e82b41
 
     dpyname = av_strdup(s1->filename);
     if (!dpyname)
@@ -192,22 +182,6 @@
         *offset = 0;
     }
 
-<<<<<<< HEAD
-=======
-    ret = av_parse_video_size(&x11grab->width, &x11grab->height,
-                              x11grab->video_size);
-    if (ret < 0) {
-        av_log(s1, AV_LOG_ERROR, "Couldn't parse video size.\n");
-        goto out;
-    }
-
-    ret = av_parse_video_rate(&framerate, x11grab->framerate);
-    if (ret < 0) {
-        av_log(s1, AV_LOG_ERROR, "Could not parse framerate: %s.\n",
-               x11grab->framerate);
-        goto out;
-    }
->>>>>>> 20e82b41
     av_log(s1, AV_LOG_INFO,
            "device: %s -> display: %s x: %d y: %d width: %d height: %d\n",
            s1->filename, dpyname, x_off, y_off, x11grab->width, x11grab->height);
