--- conflicted
+++ resolved
@@ -95,11 +95,7 @@
         if (   s->cur_offset + off >= s->cur_frame_offset[i]
             && (s->frame_offset < s->cur_frame_offset[i] ||
               (!s->frame_offset && !s->next_frame_offset)) // first field/frame
-<<<<<<< HEAD
-            //check is disabled because mpeg-ts doesn't send complete PES packets
-=======
             // check disabled since MPEG-TS does not send complete PES packets
->>>>>>> 511cf612
             && /*s->next_frame_offset + off <*/  s->cur_frame_end[i]){
             s->dts= s->cur_frame_dts[i];
             s->pts= s->cur_frame_pts[i];
