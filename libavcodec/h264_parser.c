--- conflicted
+++ resolved
@@ -47,66 +47,46 @@
     if (state > 13)
         state = 7;
 
-<<<<<<< HEAD
-    if(h->is_avc && !h->nal_length_size)
+    if (h->is_avc && !h->nal_length_size)
         av_log(h->avctx, AV_LOG_ERROR, "AVC-parser: nal length size invalid\n");
 
-    for(i=0; i<buf_size; i++){
-        if(i >= next_avc) {
+    for (i = 0; i < buf_size; i++) {
+        if (i >= next_avc) {
             int nalsize = 0;
             i = next_avc;
-            for(j = 0; j < h->nal_length_size; j++)
+            for (j = 0; j < h->nal_length_size; j++)
                 nalsize = (nalsize << 8) | buf[i++];
-            if(nalsize <= 0 || nalsize > buf_size - i){
+            if (nalsize <= 0 || nalsize > buf_size - i) {
                 av_log(h->avctx, AV_LOG_ERROR, "AVC-parser: nal size %d remaining %d\n", nalsize, buf_size - i);
                 return buf_size;
             }
-            next_avc= i + nalsize;
-            state= 5;
-        }
-
-        if(state==7){
-#if HAVE_FAST_UNALIGNED
-        /* we check i<buf_size instead of i+3/7 because its simpler
-         * and there should be FF_INPUT_BUFFER_PADDING_SIZE bytes at the end
-         */
-#    if HAVE_FAST_64BIT
-            while(i<next_avc && !((~*(const uint64_t*)(buf+i) & (*(const uint64_t*)(buf+i) - 0x0101010101010101ULL)) & 0x8080808080808080ULL))
-                i+=8;
-#    else
-            while(i<next_avc && !((~*(const uint32_t*)(buf+i) & (*(const uint32_t*)(buf+i) - 0x01010101U)) & 0x80808080U))
-                i+=4;
-#    endif
-#endif
-            for(; i<next_avc; i++){
-                if(!buf[i]){
-                    state=2;
-=======
-    for (i = 0; i < buf_size; i++) {
+            next_avc = i + nalsize;
+            state    = 5;
+        }
+
         if (state == 7) {
 #if HAVE_FAST_UNALIGNED
             /* we check i < buf_size instead of i + 3 / 7 because it is
              * simpler and there must be FF_INPUT_BUFFER_PADDING_SIZE
              * bytes at the end.
              */
-#if HAVE_FAST_64BIT
-            while (i < buf_size &&
+#    if HAVE_FAST_64BIT
+            while (i < next_avc &&
                    !((~*(const uint64_t *)(buf + i) &
                       (*(const uint64_t *)(buf + i) - 0x0101010101010101ULL)) &
                       0x8080808080808080ULL))
                 i += 8;
-#else
-            while (i < buf_size &&
+#    else
+            while (i < next_avc &&
                    !((~*(const uint32_t *)(buf + i) &
                       (*(const uint32_t *)(buf + i) - 0x01010101U)) &
                       0x80808080U))
                 i += 4;
+#    endif
 #endif
-#endif
-            for (; i < buf_size; i++)
+            for (; i < next_avc; i++)
                 if (!buf[i]) {
                     state = 2;
->>>>>>> f8a4d5e9
                     break;
                 }
         } else if (state <= 2) {
@@ -123,15 +103,14 @@
                     i++;
                     goto found;
                 }
-<<<<<<< HEAD
-            }else if(v==1 || v==2 || v==5){
-                state+=8;
+            } else if (v == 1 || v == 2 || v == 5) {
+                state += 8;
                 continue;
             }
-            state= 7;
-        }else{
+            state = 7;
+        } else {
             h->parse_history[h->parse_history_count++]= buf[i];
-            if(h->parse_history_count>3){
+            if (h->parse_history_count>3) {
                 unsigned int mb, last_mb= h->parse_last_mb;
                 GetBitContext gb;
 
@@ -140,50 +119,26 @@
                 mb= get_ue_golomb_long(&gb);
                 last_mb= h->parse_last_mb;
                 h->parse_last_mb= mb;
-                if(pc->frame_start_found){
-                    if(mb <= last_mb)
+                if (pc->frame_start_found) {
+                    if (mb <= last_mb)
                         goto found;
-                }else
-=======
-            } else if (v == 1 || v == 2 || v == 5) {
-                if (pc->frame_start_found) {
-                    state += 8;
-                    continue;
                 } else
->>>>>>> f8a4d5e9
                     pc->frame_start_found = 1;
-                state= 7;
-            }
-<<<<<<< HEAD
-        }
-    }
-    pc->state= state;
-    if(h->is_avc)
+                state = 7;
+            }
+        }
+    }
+    pc->state = state;
+    if (h->is_avc)
         return next_avc;
-    return END_NOT_FOUND;
-
-found:
-    pc->state=7;
-    pc->frame_start_found= 0;
-    if(h->is_avc)
-        return next_avc;
-    return i-(state&5) - 3*(state>7);
-=======
-            state = 7;
-        } else {
-            if (buf[i] & 0x80)
-                goto found;
-            state = 7;
-        }
-    }
-    pc->state = state;
     return END_NOT_FOUND;
 
 found:
     pc->state             = 7;
     pc->frame_start_found = 0;
-    return i - (state & 5);
->>>>>>> f8a4d5e9
+    if (h->is_avc)
+        return next_avc;
+    return i - (state & 5) - 3 * (state > 7);
 }
 
 /**
@@ -221,8 +176,7 @@
     if (!buf_size)
         return 0;
 
-<<<<<<< HEAD
-    for(;;) {
+    for (;;) {
         int src_length, dst_length, consumed, nalsize = 0;
         if (h->is_avc) {
             int i;
@@ -236,10 +190,6 @@
             }
             src_length = nalsize;
         } else {
-=======
-    for (;;) {
-        int src_length, dst_length, consumed;
->>>>>>> f8a4d5e9
         buf = avpriv_find_start_code(buf, buf_end, &state);
         if (buf >= buf_end)
             break;
@@ -278,13 +228,8 @@
             h->prev_poc_lsb          = 0;
         /* fall through */
         case NAL_SLICE:
-<<<<<<< HEAD
             get_ue_golomb_long(&h->gb);  // skip first_mb_in_slice
-            slice_type = get_ue_golomb_31(&h->gb);
-=======
-            get_ue_golomb(&h->gb);  // skip first_mb_in_slice
             slice_type   = get_ue_golomb_31(&h->gb);
->>>>>>> f8a4d5e9
             s->pict_type = golomb_to_pict_type[slice_type % 5];
             if (h->sei_recovery_frame_cnt >= 0) {
                 /* key frame, since recovery_frame_cnt is set */
@@ -450,13 +395,8 @@
             return buf_size;
         }
 
-<<<<<<< HEAD
-        if(next<0 && next != END_NOT_FOUND){
-            av_assert1(pc->last_index + next >= 0 );
-=======
         if (next < 0 && next != END_NOT_FOUND) {
-            assert(pc->last_index + next >= 0);
->>>>>>> f8a4d5e9
+            av_assert1(pc->last_index + next >= 0);
             h264_find_frame_end(h, &pc->buffer[pc->last_index + next], -next); // update state
         }
     }
@@ -492,7 +432,7 @@
     for (i = 0; i <= buf_size; i++) {
         if ((state & 0xFFFFFF1F) == 0x107)
             has_sps = 1;
-        /*  if((state&0xFFFFFF1F) == 0x101 ||
+        /*  if ((state&0xFFFFFF1F) == 0x101 ||
          *     (state&0xFFFFFF1F) == 0x102 ||
          *     (state&0xFFFFFF1F) == 0x105) {
          *  }
