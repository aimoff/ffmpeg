--- conflicted
+++ resolved
@@ -1235,7 +1235,7 @@
     MpegEncContext *s = &s1->mpeg_enc_ctx;
     const enum AVPixelFormat *pix_fmts;
 
-    if (CONFIG_GRAY && (avctx->flags & CODEC_FLAG_GRAY))
+    if (CONFIG_GRAY && (avctx->flags & AV_CODEC_FLAG_GRAY))
         return AV_PIX_FMT_GRAY8;
 
     if (s->chroma_format < 2)
@@ -2195,12 +2195,8 @@
     s->codec_id             =
     s->avctx->codec_id      = AV_CODEC_ID_MPEG1VIDEO;
     s->out_format           = FMT_MPEG1;
-<<<<<<< HEAD
     s->swap_uv              = 0; // AFAIK VCR2 does not have SEQ_HEADER
-    if (s->avctx->flags & CODEC_FLAG_LOW_DELAY)
-=======
     if (s->avctx->flags & AV_CODEC_FLAG_LOW_DELAY)
->>>>>>> 7c6eb0a1
         s->low_delay = 1;
 
     if (s->avctx->debug & FF_DEBUG_PICT_INFO)
@@ -2653,7 +2649,7 @@
                         }
                     }
                 }
-                if (s2->pict_type == AV_PICTURE_TYPE_I || (s2->avctx->flags2 & CODEC_FLAG2_SHOW_ALL))
+                if (s2->pict_type == AV_PICTURE_TYPE_I || (s2->avctx->flags2 & AV_CODEC_FLAG2_SHOW_ALL))
                     s->sync = 1;
                 if (!s2->next_picture_ptr) {
                     /* Skip P-frames if we do not have a reference frame or
