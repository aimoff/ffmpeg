/*
 * MMX optimized DSP utils
 * Copyright (c) 2007  Aurelien Jacobs <aurel@gnuage.org>
 *
 * This file is part of FFmpeg.
 *
 * FFmpeg is free software; you can redistribute it and/or
 * modify it under the terms of the GNU Lesser General Public
 * License as published by the Free Software Foundation; either
 * version 2.1 of the License, or (at your option) any later version.
 *
 * FFmpeg is distributed in the hope that it will be useful,
 * but WITHOUT ANY WARRANTY; without even the implied warranty of
 * MERCHANTABILITY or FITNESS FOR A PARTICULAR PURPOSE.  See the GNU
 * Lesser General Public License for more details.
 *
 * You should have received a copy of the GNU Lesser General Public
 * License along with FFmpeg; if not, write to the Free Software
 * Foundation, Inc., 51 Franklin Street, Fifth Floor, Boston, MA 02110-1301 USA
 */

#ifndef AVCODEC_X86_DSPUTIL_MMX_H
#define AVCODEC_X86_DSPUTIL_MMX_H

#include <stddef.h>
#include <stdint.h>

#include "libavcodec/dsputil.h"
#include "libavutil/x86/asm.h"

extern const uint64_t ff_bone;
extern const uint64_t ff_wtwo;

extern const xmm_reg  ff_pw_3;
extern const xmm_reg  ff_pw_4;
extern const xmm_reg  ff_pw_5;
extern const xmm_reg  ff_pw_8;
extern const uint64_t ff_pw_15;
extern const xmm_reg  ff_pw_16;
extern const xmm_reg  ff_pw_18;
extern const uint64_t ff_pw_20;
extern const xmm_reg  ff_pw_32;
extern const uint64_t ff_pw_42;
extern const uint64_t ff_pw_53;
extern const xmm_reg  ff_pw_64;
extern const uint64_t ff_pw_96;
extern const uint64_t ff_pw_128;
extern const uint64_t ff_pw_255;

extern const xmm_reg  ff_pb_1;
extern const xmm_reg  ff_pb_3;
extern const uint64_t ff_pb_3F;
extern const xmm_reg  ff_pb_F8;
extern const uint64_t ff_pb_FC;

extern const double ff_pd_1[2];
extern const double ff_pd_2[2];

#define SBUTTERFLY(a,b,t,n,m)\
    "mov" #m " " #a ", " #t "         \n\t" /* abcd */\
    "punpckl" #n " " #b ", " #a "     \n\t" /* aebf */\
    "punpckh" #n " " #b ", " #t "     \n\t" /* cgdh */\

#define TRANSPOSE4(a,b,c,d,t)\
    SBUTTERFLY(a,b,t,wd,q) /* a=aebf t=cgdh */\
    SBUTTERFLY(c,d,b,wd,q) /* c=imjn b=kolp */\
    SBUTTERFLY(a,c,d,dq,q) /* a=aeim d=bfjn */\
    SBUTTERFLY(t,b,c,dq,q) /* t=cgko c=dhlp */

#define MOVQ_WONE(regd) \
    __asm__ volatile ( \
    "pcmpeqd %%" #regd ", %%" #regd " \n\t" \
    "psrlw $15, %%" #regd ::)

#define JUMPALIGN()     __asm__ volatile (".p2align 3"::)
#define MOVQ_ZERO(regd) __asm__ volatile ("pxor %%"#regd", %%"#regd ::)

#define MOVQ_BFE(regd)                                  \
    __asm__ volatile (                                  \
        "pcmpeqd %%"#regd", %%"#regd"   \n\t"           \
        "paddb   %%"#regd", %%"#regd"   \n\t" ::)

#ifndef PIC
#define MOVQ_BONE(regd) __asm__ volatile ("movq %0, %%"#regd" \n\t" :: "m"(ff_bone))
#define MOVQ_WTWO(regd) __asm__ volatile ("movq %0, %%"#regd" \n\t" :: "m"(ff_wtwo))
#else
// for shared library it's better to use this way for accessing constants
// pcmpeqd -> -1
#define MOVQ_BONE(regd)                                 \
    __asm__ volatile (                                  \
        "pcmpeqd  %%"#regd", %%"#regd"  \n\t"           \
        "psrlw          $15, %%"#regd"  \n\t"           \
        "packuswb %%"#regd", %%"#regd"  \n\t" ::)

#define MOVQ_WTWO(regd)                                 \
    __asm__ volatile (                                  \
        "pcmpeqd %%"#regd", %%"#regd"   \n\t"           \
        "psrlw         $15, %%"#regd"   \n\t"           \
        "psllw          $1, %%"#regd"   \n\t"::)

#endif

// using regr as temporary and for the output result
// first argument is unmodifed and second is trashed
// regfe is supposed to contain 0xfefefefefefefefe
#define PAVGB_MMX_NO_RND(rega, regb, regr, regfe)                \
    "movq   "#rega", "#regr"            \n\t"                    \
    "pand   "#regb", "#regr"            \n\t"                    \
    "pxor   "#rega", "#regb"            \n\t"                    \
    "pand  "#regfe", "#regb"            \n\t"                    \
    "psrlq       $1, "#regb"            \n\t"                    \
    "paddb  "#regb", "#regr"            \n\t"

#define PAVGB_MMX(rega, regb, regr, regfe)                       \
    "movq   "#rega", "#regr"            \n\t"                    \
    "por    "#regb", "#regr"            \n\t"                    \
    "pxor   "#rega", "#regb"            \n\t"                    \
    "pand  "#regfe", "#regb"            \n\t"                    \
    "psrlq       $1, "#regb"            \n\t"                    \
    "psubb  "#regb", "#regr"            \n\t"

// mm6 is supposed to contain 0xfefefefefefefefe
#define PAVGBP_MMX_NO_RND(rega, regb, regr,  regc, regd, regp)   \
    "movq  "#rega", "#regr"             \n\t"                    \
    "movq  "#regc", "#regp"             \n\t"                    \
    "pand  "#regb", "#regr"             \n\t"                    \
    "pand  "#regd", "#regp"             \n\t"                    \
    "pxor  "#rega", "#regb"             \n\t"                    \
    "pxor  "#regc", "#regd"             \n\t"                    \
    "pand    %%mm6, "#regb"             \n\t"                    \
    "pand    %%mm6, "#regd"             \n\t"                    \
    "psrlq      $1, "#regb"             \n\t"                    \
    "psrlq      $1, "#regd"             \n\t"                    \
    "paddb "#regb", "#regr"             \n\t"                    \
    "paddb "#regd", "#regp"             \n\t"

#define PAVGBP_MMX(rega, regb, regr, regc, regd, regp)           \
    "movq  "#rega", "#regr"             \n\t"                    \
    "movq  "#regc", "#regp"             \n\t"                    \
    "por   "#regb", "#regr"             \n\t"                    \
    "por   "#regd", "#regp"             \n\t"                    \
    "pxor  "#rega", "#regb"             \n\t"                    \
    "pxor  "#regc", "#regd"             \n\t"                    \
    "pand    %%mm6, "#regb"             \n\t"                    \
    "pand    %%mm6, "#regd"             \n\t"                    \
    "psrlq      $1, "#regd"             \n\t"                    \
    "psrlq      $1, "#regb"             \n\t"                    \
    "psubb "#regb", "#regr"             \n\t"                    \
    "psubb "#regd", "#regp"             \n\t"

void ff_dsputilenc_init_mmx(DSPContext* c, AVCodecContext *avctx);
void ff_dsputil_init_pix_mmx(DSPContext* c, AVCodecContext *avctx);

void ff_add_pixels_clamped_mmx(const int16_t *block, uint8_t *pixels, int line_size);
void ff_put_pixels_clamped_mmx(const int16_t *block, uint8_t *pixels, int line_size);
void ff_put_signed_pixels_clamped_mmx(const int16_t *block, uint8_t *pixels, int line_size);


void ff_avg_pixels8_mmx(uint8_t *block, const uint8_t *pixels,
                        ptrdiff_t line_size, int h);
void ff_avg_pixels16_mmx(uint8_t *block, const uint8_t *pixels,
                         ptrdiff_t line_size, int h);
void ff_put_pixels8_mmx(uint8_t *block, const uint8_t *pixels,
                        ptrdiff_t line_size, int h);
void ff_put_pixels16_mmx(uint8_t *block, const uint8_t *pixels,
                         ptrdiff_t line_size, int h);
void ff_avg_pixels8_mmxext(uint8_t *block, const uint8_t *pixels,
                           ptrdiff_t line_size, int h);
void ff_put_pixels8_mmxext(uint8_t *block, const uint8_t *pixels,
                           ptrdiff_t line_size, int h);
void ff_avg_pixels16_sse2(uint8_t *block, const uint8_t *pixels,
                          ptrdiff_t line_size, int h);
void ff_put_pixels16_sse2(uint8_t *block, const uint8_t *pixels,
                          ptrdiff_t line_size, int h);

void ff_avg_pixels8_x2_mmx(uint8_t *block, const uint8_t *pixels,
                           ptrdiff_t line_size, int h);

void ff_avg_pixels8_xy2_mmx(uint8_t *block, const uint8_t *pixels,
                            ptrdiff_t line_size, int h);
void ff_avg_pixels16_xy2_mmx(uint8_t *block, const uint8_t *pixels,
                             ptrdiff_t line_size, int h);

void ff_put_pixels8_xy2_mmx(uint8_t *block, const uint8_t *pixels,
                            ptrdiff_t line_size, int h);
void ff_put_pixels16_xy2_mmx(uint8_t *block, const uint8_t *pixels,
                             ptrdiff_t line_size, int h);

<<<<<<< HEAD
void ff_put_rv40_qpel8_mc33_mmx(uint8_t *block, uint8_t *pixels, ptrdiff_t stride);
void ff_put_rv40_qpel16_mc33_mmx(uint8_t *block, uint8_t *pixels, ptrdiff_t stride);
void ff_avg_rv40_qpel8_mc33_mmx(uint8_t *block, uint8_t *pixels, ptrdiff_t stride);
void ff_avg_rv40_qpel16_mc33_mmx(uint8_t *block, uint8_t *pixels, ptrdiff_t stride);

void ff_mmx_idct(int16_t *block);
void ff_mmxext_idct(int16_t *block);


=======
>>>>>>> 63bac48f
void ff_deinterlace_line_mmx(uint8_t *dst,
                             const uint8_t *lum_m4, const uint8_t *lum_m3,
                             const uint8_t *lum_m2, const uint8_t *lum_m1,
                             const uint8_t *lum,
                             int size);

void ff_deinterlace_line_inplace_mmx(const uint8_t *lum_m4,
                                     const uint8_t *lum_m3,
                                     const uint8_t *lum_m2,
                                     const uint8_t *lum_m1,
                                     const uint8_t *lum, int size);

#endif /* AVCODEC_X86_DSPUTIL_MMX_H */<|MERGE_RESOLUTION|>--- conflicted
+++ resolved
@@ -186,18 +186,10 @@
 void ff_put_pixels16_xy2_mmx(uint8_t *block, const uint8_t *pixels,
                              ptrdiff_t line_size, int h);
 
-<<<<<<< HEAD
-void ff_put_rv40_qpel8_mc33_mmx(uint8_t *block, uint8_t *pixels, ptrdiff_t stride);
-void ff_put_rv40_qpel16_mc33_mmx(uint8_t *block, uint8_t *pixels, ptrdiff_t stride);
-void ff_avg_rv40_qpel8_mc33_mmx(uint8_t *block, uint8_t *pixels, ptrdiff_t stride);
-void ff_avg_rv40_qpel16_mc33_mmx(uint8_t *block, uint8_t *pixels, ptrdiff_t stride);
 
 void ff_mmx_idct(int16_t *block);
 void ff_mmxext_idct(int16_t *block);
 
-
-=======
->>>>>>> 63bac48f
 void ff_deinterlace_line_mmx(uint8_t *dst,
                              const uint8_t *lum_m4, const uint8_t *lum_m3,
                              const uint8_t *lum_m2, const uint8_t *lum_m1,
