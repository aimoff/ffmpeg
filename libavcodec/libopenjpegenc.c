/*
 * JPEG 2000 encoding support via OpenJPEG
 * Copyright (c) 2011 Michael Bradshaw <mjbshaw gmail com>
 *
 * This file is part of FFmpeg.
 *
 * FFmpeg is free software; you can redistribute it and/or
 * modify it under the terms of the GNU Lesser General Public
 * License as published by the Free Software Foundation; either
 * version 2.1 of the License, or (at your option) any later version.
 *
 * FFmpeg is distributed in the hope that it will be useful,
 * but WITHOUT ANY WARRANTY; without even the implied warranty of
 * MERCHANTABILITY or FITNESS FOR A PARTICULAR PURPOSE.  See the GNU
 * Lesser General Public License for more details.
 *
 * You should have received a copy of the GNU Lesser General Public
 * License along with FFmpeg; if not, write to the Free Software
 * Foundation, Inc., 51 Franklin Street, Fifth Floor, Boston, MA 02110-1301 USA
 */

/**
 * @file
 * JPEG 2000 encoder using libopenjpeg
 */

#define  OPJ_STATIC

#include "libavutil/avassert.h"
#include "libavutil/common.h"
#include "libavutil/imgutils.h"
#include "libavutil/intreadwrite.h"
#include "libavutil/opt.h"
#include "avcodec.h"
#include "internal.h"

#if HAVE_OPENJPEG_1_5_OPENJPEG_H
# include <openjpeg-1.5/openjpeg.h>
#else
# include <openjpeg.h>
#endif

typedef struct LibOpenJPEGContext {
    AVClass *avclass;
    opj_image_t *image;
    opj_cparameters_t enc_params;
    opj_event_mgr_t event_mgr;
    int format;
    int profile;
    int prog_order;
    int cinema_mode;
    int numresolution;
    int numlayers;
    int disto_alloc;
    int fixed_alloc;
    int fixed_quality;
} LibOpenJPEGContext;

static void error_callback(const char *msg, void *data)
{
    av_log(data, AV_LOG_ERROR, "%s\n", msg);
}

static void warning_callback(const char *msg, void *data)
{
    av_log(data, AV_LOG_WARNING, "%s\n", msg);
}

static void info_callback(const char *msg, void *data)
{
    av_log(data, AV_LOG_DEBUG, "%s\n", msg);
}

static void cinema_parameters(opj_cparameters_t *p)
{
    p->tile_size_on = 0;
    p->cp_tdx = 1;
    p->cp_tdy = 1;

    /* Tile part */
    p->tp_flag = 'C';
    p->tp_on = 1;

    /* Tile and Image shall be at (0, 0) */
    p->cp_tx0 = 0;
    p->cp_ty0 = 0;
    p->image_offset_x0 = 0;
    p->image_offset_y0 = 0;

    /* Codeblock size= 32 * 32 */
    p->cblockw_init = 32;
    p->cblockh_init = 32;
    p->csty |= 0x01;

    /* The progression order shall be CPRL */
    p->prog_order = CPRL;

    /* No ROI */
    p->roi_compno = -1;

    /* No subsampling */
    p->subsampling_dx = 1;
    p->subsampling_dy = 1;

    /* 9-7 transform */
    p->irreversible = 1;

    p->tcp_mct = 1;
}

static opj_image_t *mj2_create_image(AVCodecContext *avctx, opj_cparameters_t *parameters)
{
    const AVPixFmtDescriptor *desc = av_pix_fmt_desc_get(avctx->pix_fmt);
    opj_image_cmptparm_t cmptparm[4] = {{0}};
    opj_image_t *img;
    int i;
    int sub_dx[4];
    int sub_dy[4];
    int numcomps;
    OPJ_COLOR_SPACE color_space = CLRSPC_UNKNOWN;

    sub_dx[0] = sub_dx[3] = 1;
    sub_dy[0] = sub_dy[3] = 1;
    sub_dx[1] = sub_dx[2] = 1 << desc->log2_chroma_w;
    sub_dy[1] = sub_dy[2] = 1 << desc->log2_chroma_h;

    numcomps = desc->nb_components;

    switch (avctx->pix_fmt) {
    case AV_PIX_FMT_GRAY8:
    case AV_PIX_FMT_YA8:
    case AV_PIX_FMT_GRAY16:
    case AV_PIX_FMT_YA16:
        color_space = CLRSPC_GRAY;
        break;
    case AV_PIX_FMT_RGB24:
    case AV_PIX_FMT_RGBA:
    case AV_PIX_FMT_RGB48:
    case AV_PIX_FMT_RGBA64:
    case AV_PIX_FMT_GBR24P:
    case AV_PIX_FMT_GBRP9:
    case AV_PIX_FMT_GBRP10:
    case AV_PIX_FMT_GBRP12:
    case AV_PIX_FMT_GBRP14:
    case AV_PIX_FMT_GBRP16:
    case AV_PIX_FMT_XYZ12:
        color_space = CLRSPC_SRGB;
        break;
    case AV_PIX_FMT_YUV410P:
    case AV_PIX_FMT_YUV411P:
    case AV_PIX_FMT_YUV420P:
    case AV_PIX_FMT_YUV422P:
    case AV_PIX_FMT_YUV440P:
    case AV_PIX_FMT_YUV444P:
    case AV_PIX_FMT_YUVA420P:
    case AV_PIX_FMT_YUVA422P:
    case AV_PIX_FMT_YUVA444P:
    case AV_PIX_FMT_YUV420P9:
    case AV_PIX_FMT_YUV422P9:
    case AV_PIX_FMT_YUV444P9:
    case AV_PIX_FMT_YUVA420P9:
    case AV_PIX_FMT_YUVA422P9:
    case AV_PIX_FMT_YUVA444P9:
    case AV_PIX_FMT_YUV420P10:
    case AV_PIX_FMT_YUV422P10:
    case AV_PIX_FMT_YUV444P10:
    case AV_PIX_FMT_YUVA420P10:
    case AV_PIX_FMT_YUVA422P10:
    case AV_PIX_FMT_YUVA444P10:
    case AV_PIX_FMT_YUV420P12:
    case AV_PIX_FMT_YUV422P12:
    case AV_PIX_FMT_YUV444P12:
    case AV_PIX_FMT_YUV420P14:
    case AV_PIX_FMT_YUV422P14:
    case AV_PIX_FMT_YUV444P14:
    case AV_PIX_FMT_YUV420P16:
    case AV_PIX_FMT_YUV422P16:
    case AV_PIX_FMT_YUV444P16:
    case AV_PIX_FMT_YUVA420P16:
    case AV_PIX_FMT_YUVA422P16:
    case AV_PIX_FMT_YUVA444P16:
        color_space = CLRSPC_SYCC;
        break;
    default:
        av_log(avctx, AV_LOG_ERROR,
               "The requested pixel format '%s' is not supported\n",
               av_get_pix_fmt_name(avctx->pix_fmt));
        return NULL;
    }

    for (i = 0; i < numcomps; i++) {
        cmptparm[i].prec = desc->comp[i].depth_minus1 + 1;
        cmptparm[i].bpp  = desc->comp[i].depth_minus1 + 1;
        cmptparm[i].sgnd = 0;
        cmptparm[i].dx = sub_dx[i];
        cmptparm[i].dy = sub_dy[i];
        cmptparm[i].w = (avctx->width + sub_dx[i] - 1) / sub_dx[i];
        cmptparm[i].h = (avctx->height + sub_dy[i] - 1) / sub_dy[i];
    }

    img = opj_image_create(numcomps, cmptparm, color_space);

    if (!img)
        return NULL;

    // x0, y0 is the top left corner of the image
    // x1, y1 is the width, height of the reference grid
    img->x0 = 0;
    img->y0 = 0;
    img->x1 = (avctx->width  - 1) * parameters->subsampling_dx + 1;
    img->y1 = (avctx->height - 1) * parameters->subsampling_dy + 1;

    return img;
}

static av_cold int libopenjpeg_encode_init(AVCodecContext *avctx)
{
    LibOpenJPEGContext *ctx = avctx->priv_data;
    int err = AVERROR(ENOMEM);

    opj_set_default_encoder_parameters(&ctx->enc_params);

    ctx->enc_params.cp_rsiz = ctx->profile;
    ctx->enc_params.mode = !!avctx->global_quality;
    ctx->enc_params.cp_cinema = ctx->cinema_mode;
    ctx->enc_params.prog_order = ctx->prog_order;
    ctx->enc_params.numresolution = ctx->numresolution;
    ctx->enc_params.cp_disto_alloc = ctx->disto_alloc;
    ctx->enc_params.cp_fixed_alloc = ctx->fixed_alloc;
    ctx->enc_params.cp_fixed_quality = ctx->fixed_quality;
    ctx->enc_params.tcp_numlayers = ctx->numlayers;
    ctx->enc_params.tcp_rates[0] = FFMAX(avctx->compression_level, 0) * 2;

<<<<<<< HEAD
    if (ctx->cinema_mode > 0) {
        cinema_parameters(&ctx->enc_params);
    }

    ctx->image = mj2_create_image(avctx, &ctx->enc_params);
=======
    ctx->compress = opj_create_compress(ctx->format);
    if (!ctx->compress) {
        av_log(avctx, AV_LOG_ERROR, "Error creating the compressor\n");
        return AVERROR(ENOMEM);
    }

    ctx->image = libopenjpeg_create_image(avctx, &ctx->enc_params);
>>>>>>> d6604b29
    if (!ctx->image) {
        av_log(avctx, AV_LOG_ERROR, "Error creating the mj2 image\n");
        err = AVERROR(EINVAL);
        goto fail;
    }

    avctx->coded_frame = av_frame_alloc();
    if (!avctx->coded_frame) {
        av_log(avctx, AV_LOG_ERROR, "Error allocating coded frame\n");
        goto fail;
    }

    return 0;

fail:
<<<<<<< HEAD
    opj_image_destroy(ctx->image);
    ctx->image = NULL;
    av_frame_free(&avctx->coded_frame);
=======
    av_freep(&ctx->compress);
>>>>>>> d6604b29
    return err;
}

static int libopenjpeg_copy_packed8(AVCodecContext *avctx, const AVFrame *frame, opj_image_t *image)
{
    int compno;
    int x;
    int y;
    int *image_line;
    int frame_index;
    const int numcomps = image->numcomps;

    for (compno = 0; compno < numcomps; ++compno) {
        if (image->comps[compno].w > frame->linesize[0] / numcomps) {
            av_log(avctx, AV_LOG_ERROR, "Error: frame's linesize is too small for the image\n");
            return 0;
        }
    }

    for (compno = 0; compno < numcomps; ++compno) {
        for (y = 0; y < avctx->height; ++y) {
            image_line = image->comps[compno].data + y * image->comps[compno].w;
            frame_index = y * frame->linesize[0] + compno;
            for (x = 0; x < avctx->width; ++x) {
                image_line[x] = frame->data[0][frame_index];
                frame_index += numcomps;
            }
            for (; x < image->comps[compno].w; ++x) {
                image_line[x] = image_line[x - 1];
            }
        }
        for (; y < image->comps[compno].h; ++y) {
            image_line = image->comps[compno].data + y * image->comps[compno].w;
            for (x = 0; x < image->comps[compno].w; ++x) {
                image_line[x] = image_line[x - image->comps[compno].w];
            }
        }
    }

    return 1;
}

// for XYZ 12 bit
static int libopenjpeg_copy_packed12(AVCodecContext *avctx, const AVFrame *frame, opj_image_t *image)
{
    int compno;
    int x, y;
    int *image_line;
    int frame_index;
    const int numcomps  = image->numcomps;
    uint16_t *frame_ptr = (uint16_t *)frame->data[0];

    for (compno = 0; compno < numcomps; ++compno) {
        if (image->comps[compno].w > frame->linesize[0] / numcomps) {
            av_log(avctx, AV_LOG_ERROR, "Error: frame's linesize is too small for the image\n");
            return 0;
        }
    }

    for (compno = 0; compno < numcomps; ++compno) {
        for (y = 0; y < avctx->height; ++y) {
            image_line = image->comps[compno].data + y * image->comps[compno].w;
            frame_index = y * (frame->linesize[0] / 2) + compno;
            for (x = 0; x < avctx->width; ++x) {
                image_line[x] = frame_ptr[frame_index] >> 4;
                frame_index += numcomps;
            }
            for (; x < image->comps[compno].w; ++x) {
                image_line[x] = image_line[x - 1];
            }
        }
        for (; y < image->comps[compno].h; ++y) {
            image_line = image->comps[compno].data + y * image->comps[compno].w;
            for (x = 0; x < image->comps[compno].w; ++x) {
                image_line[x] = image_line[x - image->comps[compno].w];
            }
        }
    }

    return 1;
}

static int libopenjpeg_copy_packed16(AVCodecContext *avctx, const AVFrame *frame, opj_image_t *image)
{
    int compno;
    int x;
    int y;
    int *image_line;
    int frame_index;
    const int numcomps = image->numcomps;
    uint16_t *frame_ptr = (uint16_t*)frame->data[0];

    for (compno = 0; compno < numcomps; ++compno) {
        if (image->comps[compno].w > frame->linesize[0] / numcomps) {
            av_log(avctx, AV_LOG_ERROR, "Error: frame's linesize is too small for the image\n");
            return 0;
        }
    }

    for (compno = 0; compno < numcomps; ++compno) {
        for (y = 0; y < avctx->height; ++y) {
            image_line = image->comps[compno].data + y * image->comps[compno].w;
            frame_index = y * (frame->linesize[0] / 2) + compno;
            for (x = 0; x < avctx->width; ++x) {
                image_line[x] = frame_ptr[frame_index];
                frame_index += numcomps;
            }
            for (; x < image->comps[compno].w; ++x) {
                image_line[x] = image_line[x - 1];
            }
        }
        for (; y < image->comps[compno].h; ++y) {
            image_line = image->comps[compno].data + y * image->comps[compno].w;
            for (x = 0; x < image->comps[compno].w; ++x) {
                image_line[x] = image_line[x - image->comps[compno].w];
            }
        }
    }

    return 1;
}

static int libopenjpeg_copy_unpacked8(AVCodecContext *avctx, const AVFrame *frame, opj_image_t *image)
{
    int compno;
    int x;
    int y;
    int width;
    int height;
    int *image_line;
    int frame_index;
    const int numcomps = image->numcomps;

    for (compno = 0; compno < numcomps; ++compno) {
        if (image->comps[compno].w > frame->linesize[compno]) {
            av_log(avctx, AV_LOG_ERROR, "Error: frame's linesize is too small for the image\n");
            return 0;
        }
    }

    for (compno = 0; compno < numcomps; ++compno) {
        width  = avctx->width / image->comps[compno].dx;
        height = avctx->height / image->comps[compno].dy;
        for (y = 0; y < height; ++y) {
            image_line = image->comps[compno].data + y * image->comps[compno].w;
            frame_index = y * frame->linesize[compno];
            for (x = 0; x < width; ++x)
                image_line[x] = frame->data[compno][frame_index++];
            for (; x < image->comps[compno].w; ++x) {
                image_line[x] = image_line[x - 1];
            }
        }
        for (; y < image->comps[compno].h; ++y) {
            image_line = image->comps[compno].data + y * image->comps[compno].w;
            for (x = 0; x < image->comps[compno].w; ++x) {
                image_line[x] = image_line[x - image->comps[compno].w];
            }
        }
    }

    return 1;
}

static int libopenjpeg_copy_unpacked16(AVCodecContext *avctx, const AVFrame *frame, opj_image_t *image)
{
    int compno;
    int x;
    int y;
    int width;
    int height;
    int *image_line;
    int frame_index;
    const int numcomps = image->numcomps;
    uint16_t *frame_ptr;

    for (compno = 0; compno < numcomps; ++compno) {
        if (image->comps[compno].w > frame->linesize[compno]) {
            av_log(avctx, AV_LOG_ERROR, "Error: frame's linesize is too small for the image\n");
            return 0;
        }
    }

    for (compno = 0; compno < numcomps; ++compno) {
        width     = avctx->width / image->comps[compno].dx;
        height    = avctx->height / image->comps[compno].dy;
        frame_ptr = (uint16_t *)frame->data[compno];
        for (y = 0; y < height; ++y) {
            image_line = image->comps[compno].data + y * image->comps[compno].w;
            frame_index = y * (frame->linesize[compno] / 2);
            for (x = 0; x < width; ++x)
                image_line[x] = frame_ptr[frame_index++];
            for (; x < image->comps[compno].w; ++x) {
                image_line[x] = image_line[x - 1];
            }
        }
        for (; y < image->comps[compno].h; ++y) {
            image_line = image->comps[compno].data + y * image->comps[compno].w;
            for (x = 0; x < image->comps[compno].w; ++x) {
                image_line[x] = image_line[x - image->comps[compno].w];
            }
        }
    }

    return 1;
}

static int libopenjpeg_encode_frame(AVCodecContext *avctx, AVPacket *pkt,
                                    const AVFrame *frame, int *got_packet)
{
    LibOpenJPEGContext *ctx = avctx->priv_data;
    opj_image_t *image      = ctx->image;
    opj_cinfo_t *compress   = NULL;
    opj_cio_t *stream       = NULL;
    int cpyresult = 0;
    int ret, len;
    AVFrame *gbrframe;

    switch (avctx->pix_fmt) {
    case AV_PIX_FMT_RGB24:
    case AV_PIX_FMT_RGBA:
    case AV_PIX_FMT_YA8:
        cpyresult = libopenjpeg_copy_packed8(avctx, frame, image);
        break;
    case AV_PIX_FMT_XYZ12:
        cpyresult = libopenjpeg_copy_packed12(avctx, frame, image);
        break;
    case AV_PIX_FMT_RGB48:
    case AV_PIX_FMT_RGBA64:
    case AV_PIX_FMT_YA16:
        cpyresult = libopenjpeg_copy_packed16(avctx, frame, image);
        break;
    case AV_PIX_FMT_GBR24P:
    case AV_PIX_FMT_GBRP9:
    case AV_PIX_FMT_GBRP10:
    case AV_PIX_FMT_GBRP12:
    case AV_PIX_FMT_GBRP14:
    case AV_PIX_FMT_GBRP16:
        gbrframe = av_frame_clone(frame);
        if (!gbrframe)
            return AVERROR(ENOMEM);
        gbrframe->data[0] = frame->data[2]; // swap to be rgb
        gbrframe->data[1] = frame->data[0];
        gbrframe->data[2] = frame->data[1];
        gbrframe->linesize[0] = frame->linesize[2];
        gbrframe->linesize[1] = frame->linesize[0];
        gbrframe->linesize[2] = frame->linesize[1];
        if (avctx->pix_fmt == AV_PIX_FMT_GBR24P) {
            cpyresult = libopenjpeg_copy_unpacked8(avctx, gbrframe, image);
        } else {
            cpyresult = libopenjpeg_copy_unpacked16(avctx, gbrframe, image);
        }
        av_frame_free(&gbrframe);
        break;
    case AV_PIX_FMT_GRAY8:
    case AV_PIX_FMT_YUV410P:
    case AV_PIX_FMT_YUV411P:
    case AV_PIX_FMT_YUV420P:
    case AV_PIX_FMT_YUV422P:
    case AV_PIX_FMT_YUV440P:
    case AV_PIX_FMT_YUV444P:
    case AV_PIX_FMT_YUVA420P:
    case AV_PIX_FMT_YUVA422P:
    case AV_PIX_FMT_YUVA444P:
        cpyresult = libopenjpeg_copy_unpacked8(avctx, frame, image);
        break;
    case AV_PIX_FMT_GRAY16:
    case AV_PIX_FMT_YUV420P9:
    case AV_PIX_FMT_YUV422P9:
    case AV_PIX_FMT_YUV444P9:
    case AV_PIX_FMT_YUVA420P9:
    case AV_PIX_FMT_YUVA422P9:
    case AV_PIX_FMT_YUVA444P9:
    case AV_PIX_FMT_YUV444P10:
    case AV_PIX_FMT_YUV422P10:
    case AV_PIX_FMT_YUV420P10:
    case AV_PIX_FMT_YUVA444P10:
    case AV_PIX_FMT_YUVA422P10:
    case AV_PIX_FMT_YUVA420P10:
    case AV_PIX_FMT_YUV420P12:
    case AV_PIX_FMT_YUV422P12:
    case AV_PIX_FMT_YUV444P12:
    case AV_PIX_FMT_YUV420P14:
    case AV_PIX_FMT_YUV422P14:
    case AV_PIX_FMT_YUV444P14:
    case AV_PIX_FMT_YUV444P16:
    case AV_PIX_FMT_YUV422P16:
    case AV_PIX_FMT_YUV420P16:
    case AV_PIX_FMT_YUVA444P16:
    case AV_PIX_FMT_YUVA422P16:
    case AV_PIX_FMT_YUVA420P16:
        cpyresult = libopenjpeg_copy_unpacked16(avctx, frame, image);
        break;
    default:
        av_log(avctx, AV_LOG_ERROR,
               "The frame's pixel format '%s' is not supported\n",
               av_get_pix_fmt_name(avctx->pix_fmt));
        return AVERROR(EINVAL);
        break;
    }

    if (!cpyresult) {
        av_log(avctx, AV_LOG_ERROR,
               "Could not copy the frame data to the internal image buffer\n");
        return -1;
    }

    compress = opj_create_compress(ctx->format);
    if (!compress) {
        av_log(avctx, AV_LOG_ERROR, "Error creating the compressor\n");
        return AVERROR(ENOMEM);
    }

    opj_setup_encoder(compress, &ctx->enc_params, image);

    stream = opj_cio_open((opj_common_ptr) compress, NULL, 0);
    if (!stream) {
        av_log(avctx, AV_LOG_ERROR, "Error creating the cio stream\n");
        return AVERROR(ENOMEM);
    }

    memset(&ctx->event_mgr, 0, sizeof(ctx->event_mgr));
    ctx->event_mgr.info_handler    = info_callback;
    ctx->event_mgr.error_handler   = error_callback;
    ctx->event_mgr.warning_handler = warning_callback;
    opj_set_event_mgr((opj_common_ptr) compress, &ctx->event_mgr, avctx);

    if (!opj_encode(compress, stream, image, NULL)) {
        av_log(avctx, AV_LOG_ERROR, "Error during the opj encode\n");
        return -1;
    }

    len = cio_tell(stream);
    if ((ret = ff_alloc_packet2(avctx, pkt, len)) < 0) {
        return ret;
    }

    memcpy(pkt->data, stream->buffer, len);
    pkt->flags |= AV_PKT_FLAG_KEY;
    *got_packet = 1;

    opj_cio_close(stream);
    stream = NULL;
    opj_destroy_compress(compress);
    compress = NULL;

    return 0;
}

static av_cold int libopenjpeg_encode_close(AVCodecContext *avctx)
{
    LibOpenJPEGContext *ctx = avctx->priv_data;

    opj_image_destroy(ctx->image);
<<<<<<< HEAD
    ctx->image = NULL;
    av_frame_free(&avctx->coded_frame);
=======
>>>>>>> d6604b29
    return 0;
}

#define OFFSET(x) offsetof(LibOpenJPEGContext, x)
#define VE AV_OPT_FLAG_VIDEO_PARAM | AV_OPT_FLAG_ENCODING_PARAM
static const AVOption options[] = {
    { "format",        "Codec Format",      OFFSET(format),        AV_OPT_TYPE_INT,   { .i64 = CODEC_JP2   }, CODEC_J2K, CODEC_JP2,   VE, "format"      },
    { "j2k",           NULL,                0,                     AV_OPT_TYPE_CONST, { .i64 = CODEC_J2K   }, 0,         0,           VE, "format"      },
    { "jp2",           NULL,                0,                     AV_OPT_TYPE_CONST, { .i64 = CODEC_JP2   }, 0,         0,           VE, "format"      },
    { "profile",       NULL,                OFFSET(profile),       AV_OPT_TYPE_INT,   { .i64 = STD_RSIZ    }, STD_RSIZ,  CINEMA4K,    VE, "profile"     },
    { "jpeg2000",      NULL,                0,                     AV_OPT_TYPE_CONST, { .i64 = STD_RSIZ    }, 0,         0,           VE, "profile"     },
    { "cinema2k",      NULL,                0,                     AV_OPT_TYPE_CONST, { .i64 = CINEMA2K    }, 0,         0,           VE, "profile"     },
    { "cinema4k",      NULL,                0,                     AV_OPT_TYPE_CONST, { .i64 = CINEMA4K    }, 0,         0,           VE, "profile"     },
    { "cinema_mode",   "Digital Cinema",    OFFSET(cinema_mode),   AV_OPT_TYPE_INT,   { .i64 = OFF         }, OFF,       CINEMA4K_24, VE, "cinema_mode" },
    { "off",           NULL,                0,                     AV_OPT_TYPE_CONST, { .i64 = OFF         }, 0,         0,           VE, "cinema_mode" },
    { "2k_24",         NULL,                0,                     AV_OPT_TYPE_CONST, { .i64 = CINEMA2K_24 }, 0,         0,           VE, "cinema_mode" },
    { "2k_48",         NULL,                0,                     AV_OPT_TYPE_CONST, { .i64 = CINEMA2K_48 }, 0,         0,           VE, "cinema_mode" },
    { "4k_24",         NULL,                0,                     AV_OPT_TYPE_CONST, { .i64 = CINEMA4K_24 }, 0,         0,           VE, "cinema_mode" },
    { "prog_order",    "Progression Order", OFFSET(prog_order),    AV_OPT_TYPE_INT,   { .i64 = LRCP        }, LRCP,      CPRL,        VE, "prog_order"  },
    { "lrcp",          NULL,                0,                     AV_OPT_TYPE_CONST, { .i64 = LRCP        }, 0,         0,           VE, "prog_order"  },
    { "rlcp",          NULL,                0,                     AV_OPT_TYPE_CONST, { .i64 = RLCP        }, 0,         0,           VE, "prog_order"  },
    { "rpcl",          NULL,                0,                     AV_OPT_TYPE_CONST, { .i64 = RPCL        }, 0,         0,           VE, "prog_order"  },
    { "pcrl",          NULL,                0,                     AV_OPT_TYPE_CONST, { .i64 = PCRL        }, 0,         0,           VE, "prog_order"  },
    { "cprl",          NULL,                0,                     AV_OPT_TYPE_CONST, { .i64 = CPRL        }, 0,         0,           VE, "prog_order"  },
    { "numresolution", NULL,                OFFSET(numresolution), AV_OPT_TYPE_INT,   { .i64 = 6           }, 1,         INT_MAX,     VE                },
    { "numlayers",     NULL,                OFFSET(numlayers),     AV_OPT_TYPE_INT,   { .i64 = 1           }, 1,         10,          VE                },
    { "disto_alloc",   NULL,                OFFSET(disto_alloc),   AV_OPT_TYPE_INT,   { .i64 = 1           }, 0,         1,           VE                },
    { "fixed_alloc",   NULL,                OFFSET(fixed_alloc),   AV_OPT_TYPE_INT,   { .i64 = 0           }, 0,         1,           VE                },
    { "fixed_quality", NULL,                OFFSET(fixed_quality), AV_OPT_TYPE_INT,   { .i64 = 0           }, 0,         1,           VE                },
    { NULL },
};

static const AVClass openjpeg_class = {
    .class_name = "libopenjpeg",
    .item_name  = av_default_item_name,
    .option     = options,
    .version    = LIBAVUTIL_VERSION_INT,
};

AVCodec ff_libopenjpeg_encoder = {
    .name           = "libopenjpeg",
    .long_name      = NULL_IF_CONFIG_SMALL("OpenJPEG JPEG 2000"),
    .type           = AVMEDIA_TYPE_VIDEO,
    .id             = AV_CODEC_ID_JPEG2000,
    .priv_data_size = sizeof(LibOpenJPEGContext),
    .init           = libopenjpeg_encode_init,
    .encode2        = libopenjpeg_encode_frame,
    .close          = libopenjpeg_encode_close,
    .capabilities   = CODEC_CAP_FRAME_THREADS | CODEC_CAP_INTRA_ONLY,
    .pix_fmts       = (const enum AVPixelFormat[]) {
        AV_PIX_FMT_RGB24, AV_PIX_FMT_RGBA, AV_PIX_FMT_RGB48,
        AV_PIX_FMT_RGBA64, AV_PIX_FMT_GBR24P,
        AV_PIX_FMT_GBRP9, AV_PIX_FMT_GBRP10, AV_PIX_FMT_GBRP12, AV_PIX_FMT_GBRP14, AV_PIX_FMT_GBRP16,
        AV_PIX_FMT_GRAY8, AV_PIX_FMT_YA8, AV_PIX_FMT_GRAY16, AV_PIX_FMT_YA16,
        AV_PIX_FMT_YUV420P, AV_PIX_FMT_YUV422P, AV_PIX_FMT_YUVA420P,
        AV_PIX_FMT_YUV440P, AV_PIX_FMT_YUV444P, AV_PIX_FMT_YUVA422P,
        AV_PIX_FMT_YUV411P, AV_PIX_FMT_YUV410P, AV_PIX_FMT_YUVA444P,
        AV_PIX_FMT_YUV420P9, AV_PIX_FMT_YUV422P9, AV_PIX_FMT_YUV444P9,
        AV_PIX_FMT_YUVA420P9, AV_PIX_FMT_YUVA422P9, AV_PIX_FMT_YUVA444P9,
        AV_PIX_FMT_YUV420P10, AV_PIX_FMT_YUV422P10, AV_PIX_FMT_YUV444P10,
        AV_PIX_FMT_YUVA420P10, AV_PIX_FMT_YUVA422P10, AV_PIX_FMT_YUVA444P10,
        AV_PIX_FMT_YUV420P12, AV_PIX_FMT_YUV422P12, AV_PIX_FMT_YUV444P12,
        AV_PIX_FMT_YUV420P14, AV_PIX_FMT_YUV422P14, AV_PIX_FMT_YUV444P14,
        AV_PIX_FMT_YUV420P16, AV_PIX_FMT_YUV422P16, AV_PIX_FMT_YUV444P16,
        AV_PIX_FMT_YUVA420P16, AV_PIX_FMT_YUVA422P16, AV_PIX_FMT_YUVA444P16,
        AV_PIX_FMT_XYZ12,
        AV_PIX_FMT_NONE
    },
    .priv_class     = &openjpeg_class,
};<|MERGE_RESOLUTION|>--- conflicted
+++ resolved
@@ -231,43 +231,22 @@
     ctx->enc_params.tcp_numlayers = ctx->numlayers;
     ctx->enc_params.tcp_rates[0] = FFMAX(avctx->compression_level, 0) * 2;
 
-<<<<<<< HEAD
     if (ctx->cinema_mode > 0) {
         cinema_parameters(&ctx->enc_params);
     }
 
     ctx->image = mj2_create_image(avctx, &ctx->enc_params);
-=======
-    ctx->compress = opj_create_compress(ctx->format);
-    if (!ctx->compress) {
-        av_log(avctx, AV_LOG_ERROR, "Error creating the compressor\n");
-        return AVERROR(ENOMEM);
-    }
-
-    ctx->image = libopenjpeg_create_image(avctx, &ctx->enc_params);
->>>>>>> d6604b29
     if (!ctx->image) {
         av_log(avctx, AV_LOG_ERROR, "Error creating the mj2 image\n");
         err = AVERROR(EINVAL);
         goto fail;
     }
 
-    avctx->coded_frame = av_frame_alloc();
-    if (!avctx->coded_frame) {
-        av_log(avctx, AV_LOG_ERROR, "Error allocating coded frame\n");
-        goto fail;
-    }
-
     return 0;
 
 fail:
-<<<<<<< HEAD
     opj_image_destroy(ctx->image);
     ctx->image = NULL;
-    av_frame_free(&avctx->coded_frame);
-=======
-    av_freep(&ctx->compress);
->>>>>>> d6604b29
     return err;
 }
 
@@ -621,11 +600,7 @@
     LibOpenJPEGContext *ctx = avctx->priv_data;
 
     opj_image_destroy(ctx->image);
-<<<<<<< HEAD
     ctx->image = NULL;
-    av_frame_free(&avctx->coded_frame);
-=======
->>>>>>> d6604b29
     return 0;
 }
 
