--- conflicted
+++ resolved
@@ -98,14 +98,10 @@
     case AV_PIX_FMT_RGB4_BYTE:
     case AV_PIX_FMT_BGR4_BYTE:
     case AV_PIX_FMT_GRAY8:
-<<<<<<< HEAD
         av_assert1(bit_count == 8);
-        ff_set_systematic_pal2(palette256, avctx->pix_fmt);
+        avpriv_set_systematic_pal2(palette256, avctx->pix_fmt);
         pal = palette256;
         break;
-=======
-        avpriv_set_systematic_pal2((uint32_t*)p->data[1], avctx->pix_fmt);
->>>>>>> 7638f0b2
     case AV_PIX_FMT_PAL8:
         pal = (uint32_t *)p->data[1];
         break;
