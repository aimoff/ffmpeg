--- conflicted
+++ resolved
@@ -1744,24 +1744,7 @@
              * Do not bother to deblock across slices. */
             sl->deblocking_filter = 2;
         } else {
-<<<<<<< HEAD
-            h->max_contexts = 1;
-            if (!h->single_decode_warning) {
-                av_log(h->avctx, AV_LOG_INFO,
-                       "Cannot parallelize slice decoding with deblocking filter type 1, decoding such frames in sequential order\n"
-                       "To parallelize slice decoding you need video encoded with disable_deblocking_filter_idc set to 2 (deblock only edges that do not cross slices).\n"
-                       "Setting the flags2 libavcodec option to +fast (-flags2 +fast) will disable deblocking across slices and enable parallel slice decoding "
-                       "but will generate non-standard-compliant output.\n");
-                h->single_decode_warning = 1;
-            }
-            if (sl != h->slice_ctx) {
-                av_log(h->avctx, AV_LOG_ERROR,
-                       "Deblocking switched inside frame.\n");
-                return SLICE_SINGLETHREAD;
-            }
-=======
             h->postpone_filter = 1;
->>>>>>> b77fffa1
         }
     }
     sl->qp_thresh = 15 -
@@ -1875,11 +1858,7 @@
         if (USES_LIST(top_type, list)) {
             const int b_xy  = h->mb2b_xy[top_xy] + 3 * b_stride;
             const int b8_xy = 4 * top_xy + 2;
-<<<<<<< HEAD
-            int *ref2frm = sl->ref2frm[h->slice_table[top_xy] & (MAX_SLICES - 1)][list] + (MB_MBAFF(sl) ? 20 : 2);
-=======
-            int (*ref2frm)[64] = h->ref2frm[h->slice_table[top_xy] & (MAX_SLICES - 1)][0] + (MB_MBAFF(sl) ? 20 : 2);
->>>>>>> b77fffa1
+            int *ref2frm = h->ref2frm[h->slice_table[top_xy] & (MAX_SLICES - 1)][list] + (MB_MBAFF(sl) ? 20 : 2);
             AV_COPY128(mv_dst - 1 * 8, h->cur_pic.motion_val[list][b_xy + 0]);
             ref_cache[0 - 1 * 8] =
             ref_cache[1 - 1 * 8] = ref2frm[h->cur_pic.ref_index[list][b8_xy + 0]];
@@ -1894,11 +1873,7 @@
             if (USES_LIST(left_type[LTOP], list)) {
                 const int b_xy  = h->mb2b_xy[left_xy[LTOP]] + 3;
                 const int b8_xy = 4 * left_xy[LTOP] + 1;
-<<<<<<< HEAD
-                int *ref2frm = sl->ref2frm[h->slice_table[left_xy[LTOP]] & (MAX_SLICES - 1)][list] + (MB_MBAFF(sl) ? 20 : 2);
-=======
-                int (*ref2frm)[64] = h->ref2frm[h->slice_table[left_xy[LTOP]] & (MAX_SLICES - 1)][0] + (MB_MBAFF(sl) ? 20 : 2);
->>>>>>> b77fffa1
+                int *ref2frm = h->ref2frm[h->slice_table[left_xy[LTOP]] & (MAX_SLICES - 1)][list] + (MB_MBAFF(sl) ? 20 : 2);
                 AV_COPY32(mv_dst - 1 +  0, h->cur_pic.motion_val[list][b_xy + b_stride * 0]);
                 AV_COPY32(mv_dst - 1 +  8, h->cur_pic.motion_val[list][b_xy + b_stride * 1]);
                 AV_COPY32(mv_dst - 1 + 16, h->cur_pic.motion_val[list][b_xy + b_stride * 2]);
@@ -1931,15 +1906,9 @@
 
     {
         int8_t *ref = &h->cur_pic.ref_index[list][4 * mb_xy];
-<<<<<<< HEAD
-        int *ref2frm = sl->ref2frm[sl->slice_num & (MAX_SLICES - 1)][list] + (MB_MBAFF(sl) ? 20 : 2);
+        int *ref2frm = h->ref2frm[sl->slice_num & (MAX_SLICES - 1)][list] + (MB_MBAFF(sl) ? 20 : 2);
         uint32_t ref01 = (pack16to32(ref2frm[ref[0]], ref2frm[ref[1]]) & 0x00FF00FF) * 0x0101;
         uint32_t ref23 = (pack16to32(ref2frm[ref[2]], ref2frm[ref[3]]) & 0x00FF00FF) * 0x0101;
-=======
-        int (*ref2frm)[64] = h->ref2frm[sl->slice_num & (MAX_SLICES - 1)][0] + (MB_MBAFF(sl) ? 20 : 2);
-        uint32_t ref01 = (pack16to32(ref2frm[list][ref[0]], ref2frm[list][ref[1]]) & 0x00FF00FF) * 0x0101;
-        uint32_t ref23 = (pack16to32(ref2frm[list][ref[2]], ref2frm[list][ref[3]]) & 0x00FF00FF) * 0x0101;
->>>>>>> b77fffa1
         AV_WN32A(&ref_cache[0 * 8], ref01);
         AV_WN32A(&ref_cache[1 * 8], ref01);
         AV_WN32A(&ref_cache[2 * 8], ref23);
@@ -2250,12 +2219,10 @@
 
     sl->mb_skip_run = -1;
 
-<<<<<<< HEAD
     av_assert0(h->block_offset[15] == (4 * ((scan8[15] - scan8[0]) & 7) << h->pixel_shift) + 4 * sl->linesize * ((scan8[15] - scan8[0]) >> 3));
-=======
+
     if (h->postpone_filter)
         sl->deblocking_filter = 0;
->>>>>>> b77fffa1
 
     sl->is_complex = FRAME_MBAFF(h) || h->picture_structure != PICT_FRAME ||
                      avctx->codec_id != AV_CODEC_ID_H264 ||
@@ -2506,13 +2473,10 @@
         /* pull back stuff from slices to master context */
         sl                   = &h->slice_ctx[context_count - 1];
         h->mb_y              = sl->mb_y;
-<<<<<<< HEAD
         if (CONFIG_ERROR_RESILIENCE) {
             for (i = 1; i < context_count; i++)
                 h->slice_ctx[0].er.error_count += h->slice_ctx[i].er.error_count;
-=======
-        for (i = 1; i < context_count; i++)
-            h->slice_ctx[0].er.error_count += h->slice_ctx[i].er.error_count;
+        }
 
         if (h->postpone_filter) {
             h->postpone_filter = 0;
@@ -2530,7 +2494,6 @@
                                 j == y_end - 1 ? x_end : h->mb_width);
                 }
             }
->>>>>>> b77fffa1
         }
     }
 
