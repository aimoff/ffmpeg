--- conflicted
+++ resolved
@@ -276,7 +276,6 @@
     AVFrame new_frame;
     CDGraphicsContext *cc = avctx->priv_data;
 
-<<<<<<< HEAD
     if (buf_size < CDG_MINIMUM_PKT_SIZE) {
         av_log(avctx, AV_LOG_ERROR, "buffer too small for decoder\n");
         return AVERROR(EINVAL);
@@ -285,10 +284,8 @@
         av_log(avctx, AV_LOG_ERROR, "buffer too big for decoder\n");
         return AVERROR(EINVAL);
     }
-=======
+
     bytestream2_init(&gb, avpkt->data, avpkt->size);
-
->>>>>>> 3aebdffb
 
     ret = avctx->reget_buffer(avctx, &cc->frame);
     if (ret) {
