/*
 * copyright (c) 2001 Fabrice Bellard
 *
 * This file is part of FFmpeg.
 *
 * FFmpeg is free software; you can redistribute it and/or
 * modify it under the terms of the GNU Lesser General Public
 * License as published by the Free Software Foundation; either
 * version 2.1 of the License, or (at your option) any later version.
 *
 * FFmpeg is distributed in the hope that it will be useful,
 * but WITHOUT ANY WARRANTY; without even the implied warranty of
 * MERCHANTABILITY or FITNESS FOR A PARTICULAR PURPOSE.  See the GNU
 * Lesser General Public License for more details.
 *
 * You should have received a copy of the GNU Lesser General Public
 * License along with FFmpeg; if not, write to the Free Software
 * Foundation, Inc., 51 Franklin Street, Fifth Floor, Boston, MA 02110-1301 USA
 */

#ifndef AVCODEC_AVCODEC_H
#define AVCODEC_AVCODEC_H

/**
 * @file
 * @ingroup libavc
 * Libavcodec external API header
 */

#include <errno.h>
#include "libavutil/samplefmt.h"
#include "libavutil/attributes.h"
#include "libavutil/avutil.h"
#include "libavutil/buffer.h"
#include "libavutil/cpu.h"
#include "libavutil/channel_layout.h"
#include "libavutil/dict.h"
#include "libavutil/frame.h"
#include "libavutil/log.h"
#include "libavutil/pixfmt.h"
#include "libavutil/rational.h"

#include "version.h"

/**
 * @defgroup libavc Encoding/Decoding Library
 * @{
 *
 * @defgroup lavc_decoding Decoding
 * @{
 * @}
 *
 * @defgroup lavc_encoding Encoding
 * @{
 * @}
 *
 * @defgroup lavc_codec Codecs
 * @{
 * @defgroup lavc_codec_native Native Codecs
 * @{
 * @}
 * @defgroup lavc_codec_wrappers External library wrappers
 * @{
 * @}
 * @defgroup lavc_codec_hwaccel Hardware Accelerators bridge
 * @{
 * @}
 * @}
 * @defgroup lavc_internal Internal
 * @{
 * @}
 * @}
 *
 */

/**
 * @defgroup lavc_core Core functions/structures.
 * @ingroup libavc
 *
 * Basic definitions, functions for querying libavcodec capabilities,
 * allocating core structures, etc.
 * @{
 */


/**
 * Identify the syntax and semantics of the bitstream.
 * The principle is roughly:
 * Two decoders with the same ID can decode the same streams.
 * Two encoders with the same ID can encode compatible streams.
 * There may be slight deviations from the principle due to implementation
 * details.
 *
 * If you add a codec ID to this list, add it so that
 * 1. no value of a existing codec ID changes (that would break ABI),
 * 2. Give it a value which when taken as ASCII is recognized uniquely by a human as this specific codec.
 *    This ensures that 2 forks can independently add AVCodecIDs without producing conflicts.
 *
 * After adding new codec IDs, do not forget to add an entry to the codec
 * descriptor list and bump libavcodec minor version.
 */
enum AVCodecID {
    AV_CODEC_ID_NONE,

    /* video codecs */
    AV_CODEC_ID_MPEG1VIDEO,
    AV_CODEC_ID_MPEG2VIDEO, ///< preferred ID for MPEG-1/2 video decoding
#if FF_API_XVMC
    AV_CODEC_ID_MPEG2VIDEO_XVMC,
#endif /* FF_API_XVMC */
    AV_CODEC_ID_H261,
    AV_CODEC_ID_H263,
    AV_CODEC_ID_RV10,
    AV_CODEC_ID_RV20,
    AV_CODEC_ID_MJPEG,
    AV_CODEC_ID_MJPEGB,
    AV_CODEC_ID_LJPEG,
    AV_CODEC_ID_SP5X,
    AV_CODEC_ID_JPEGLS,
    AV_CODEC_ID_MPEG4,
    AV_CODEC_ID_RAWVIDEO,
    AV_CODEC_ID_MSMPEG4V1,
    AV_CODEC_ID_MSMPEG4V2,
    AV_CODEC_ID_MSMPEG4V3,
    AV_CODEC_ID_WMV1,
    AV_CODEC_ID_WMV2,
    AV_CODEC_ID_H263P,
    AV_CODEC_ID_H263I,
    AV_CODEC_ID_FLV1,
    AV_CODEC_ID_SVQ1,
    AV_CODEC_ID_SVQ3,
    AV_CODEC_ID_DVVIDEO,
    AV_CODEC_ID_HUFFYUV,
    AV_CODEC_ID_CYUV,
    AV_CODEC_ID_H264,
    AV_CODEC_ID_INDEO3,
    AV_CODEC_ID_VP3,
    AV_CODEC_ID_THEORA,
    AV_CODEC_ID_ASV1,
    AV_CODEC_ID_ASV2,
    AV_CODEC_ID_FFV1,
    AV_CODEC_ID_4XM,
    AV_CODEC_ID_VCR1,
    AV_CODEC_ID_CLJR,
    AV_CODEC_ID_MDEC,
    AV_CODEC_ID_ROQ,
    AV_CODEC_ID_INTERPLAY_VIDEO,
    AV_CODEC_ID_XAN_WC3,
    AV_CODEC_ID_XAN_WC4,
    AV_CODEC_ID_RPZA,
    AV_CODEC_ID_CINEPAK,
    AV_CODEC_ID_WS_VQA,
    AV_CODEC_ID_MSRLE,
    AV_CODEC_ID_MSVIDEO1,
    AV_CODEC_ID_IDCIN,
    AV_CODEC_ID_8BPS,
    AV_CODEC_ID_SMC,
    AV_CODEC_ID_FLIC,
    AV_CODEC_ID_TRUEMOTION1,
    AV_CODEC_ID_VMDVIDEO,
    AV_CODEC_ID_MSZH,
    AV_CODEC_ID_ZLIB,
    AV_CODEC_ID_QTRLE,
    AV_CODEC_ID_TSCC,
    AV_CODEC_ID_ULTI,
    AV_CODEC_ID_QDRAW,
    AV_CODEC_ID_VIXL,
    AV_CODEC_ID_QPEG,
    AV_CODEC_ID_PNG,
    AV_CODEC_ID_PPM,
    AV_CODEC_ID_PBM,
    AV_CODEC_ID_PGM,
    AV_CODEC_ID_PGMYUV,
    AV_CODEC_ID_PAM,
    AV_CODEC_ID_FFVHUFF,
    AV_CODEC_ID_RV30,
    AV_CODEC_ID_RV40,
    AV_CODEC_ID_VC1,
    AV_CODEC_ID_WMV3,
    AV_CODEC_ID_LOCO,
    AV_CODEC_ID_WNV1,
    AV_CODEC_ID_AASC,
    AV_CODEC_ID_INDEO2,
    AV_CODEC_ID_FRAPS,
    AV_CODEC_ID_TRUEMOTION2,
    AV_CODEC_ID_BMP,
    AV_CODEC_ID_CSCD,
    AV_CODEC_ID_MMVIDEO,
    AV_CODEC_ID_ZMBV,
    AV_CODEC_ID_AVS,
    AV_CODEC_ID_SMACKVIDEO,
    AV_CODEC_ID_NUV,
    AV_CODEC_ID_KMVC,
    AV_CODEC_ID_FLASHSV,
    AV_CODEC_ID_CAVS,
    AV_CODEC_ID_JPEG2000,
    AV_CODEC_ID_VMNC,
    AV_CODEC_ID_VP5,
    AV_CODEC_ID_VP6,
    AV_CODEC_ID_VP6F,
    AV_CODEC_ID_TARGA,
    AV_CODEC_ID_DSICINVIDEO,
    AV_CODEC_ID_TIERTEXSEQVIDEO,
    AV_CODEC_ID_TIFF,
    AV_CODEC_ID_GIF,
    AV_CODEC_ID_DXA,
    AV_CODEC_ID_DNXHD,
    AV_CODEC_ID_THP,
    AV_CODEC_ID_SGI,
    AV_CODEC_ID_C93,
    AV_CODEC_ID_BETHSOFTVID,
    AV_CODEC_ID_PTX,
    AV_CODEC_ID_TXD,
    AV_CODEC_ID_VP6A,
    AV_CODEC_ID_AMV,
    AV_CODEC_ID_VB,
    AV_CODEC_ID_PCX,
    AV_CODEC_ID_SUNRAST,
    AV_CODEC_ID_INDEO4,
    AV_CODEC_ID_INDEO5,
    AV_CODEC_ID_MIMIC,
    AV_CODEC_ID_RL2,
    AV_CODEC_ID_ESCAPE124,
    AV_CODEC_ID_DIRAC,
    AV_CODEC_ID_BFI,
    AV_CODEC_ID_CMV,
    AV_CODEC_ID_MOTIONPIXELS,
    AV_CODEC_ID_TGV,
    AV_CODEC_ID_TGQ,
    AV_CODEC_ID_TQI,
    AV_CODEC_ID_AURA,
    AV_CODEC_ID_AURA2,
    AV_CODEC_ID_V210X,
    AV_CODEC_ID_TMV,
    AV_CODEC_ID_V210,
    AV_CODEC_ID_DPX,
    AV_CODEC_ID_MAD,
    AV_CODEC_ID_FRWU,
    AV_CODEC_ID_FLASHSV2,
    AV_CODEC_ID_CDGRAPHICS,
    AV_CODEC_ID_R210,
    AV_CODEC_ID_ANM,
    AV_CODEC_ID_BINKVIDEO,
    AV_CODEC_ID_IFF_ILBM,
    AV_CODEC_ID_IFF_BYTERUN1,
    AV_CODEC_ID_KGV1,
    AV_CODEC_ID_YOP,
    AV_CODEC_ID_VP8,
    AV_CODEC_ID_PICTOR,
    AV_CODEC_ID_ANSI,
    AV_CODEC_ID_A64_MULTI,
    AV_CODEC_ID_A64_MULTI5,
    AV_CODEC_ID_R10K,
    AV_CODEC_ID_MXPEG,
    AV_CODEC_ID_LAGARITH,
    AV_CODEC_ID_PRORES,
    AV_CODEC_ID_JV,
    AV_CODEC_ID_DFA,
    AV_CODEC_ID_WMV3IMAGE,
    AV_CODEC_ID_VC1IMAGE,
    AV_CODEC_ID_UTVIDEO,
    AV_CODEC_ID_BMV_VIDEO,
    AV_CODEC_ID_VBLE,
    AV_CODEC_ID_DXTORY,
    AV_CODEC_ID_V410,
    AV_CODEC_ID_XWD,
    AV_CODEC_ID_CDXL,
    AV_CODEC_ID_XBM,
    AV_CODEC_ID_ZEROCODEC,
    AV_CODEC_ID_MSS1,
    AV_CODEC_ID_MSA1,
    AV_CODEC_ID_TSCC2,
    AV_CODEC_ID_MTS2,
    AV_CODEC_ID_CLLC,
    AV_CODEC_ID_MSS2,
    AV_CODEC_ID_VP9,
    AV_CODEC_ID_AIC,
    AV_CODEC_ID_ESCAPE130_DEPRECATED,
    AV_CODEC_ID_G2M_DEPRECATED,
    AV_CODEC_ID_WEBP_DEPRECATED,
    AV_CODEC_ID_HNM4_VIDEO,
    AV_CODEC_ID_HEVC_DEPRECATED,
    AV_CODEC_ID_FIC,
    AV_CODEC_ID_ALIAS_PIX,
    AV_CODEC_ID_BRENDER_PIX_DEPRECATED,
    AV_CODEC_ID_PAF_VIDEO_DEPRECATED,
    AV_CODEC_ID_EXR_DEPRECATED,
    AV_CODEC_ID_VP7_DEPRECATED,
    AV_CODEC_ID_SANM_DEPRECATED,
    AV_CODEC_ID_SGIRLE_DEPRECATED,
    AV_CODEC_ID_MVC1_DEPRECATED,
    AV_CODEC_ID_MVC2_DEPRECATED,
    AV_CODEC_ID_HQX,
    AV_CODEC_ID_TDSC,
    AV_CODEC_ID_HQ_HQA,
    AV_CODEC_ID_HAP,
    AV_CODEC_ID_DDS,

    AV_CODEC_ID_BRENDER_PIX= MKBETAG('B','P','I','X'),
    AV_CODEC_ID_Y41P       = MKBETAG('Y','4','1','P'),
    AV_CODEC_ID_ESCAPE130  = MKBETAG('E','1','3','0'),
    AV_CODEC_ID_EXR        = MKBETAG('0','E','X','R'),
    AV_CODEC_ID_AVRP       = MKBETAG('A','V','R','P'),

    AV_CODEC_ID_012V       = MKBETAG('0','1','2','V'),
    AV_CODEC_ID_G2M        = MKBETAG( 0 ,'G','2','M'),
    AV_CODEC_ID_AVUI       = MKBETAG('A','V','U','I'),
    AV_CODEC_ID_AYUV       = MKBETAG('A','Y','U','V'),
    AV_CODEC_ID_TARGA_Y216 = MKBETAG('T','2','1','6'),
    AV_CODEC_ID_V308       = MKBETAG('V','3','0','8'),
    AV_CODEC_ID_V408       = MKBETAG('V','4','0','8'),
    AV_CODEC_ID_YUV4       = MKBETAG('Y','U','V','4'),
    AV_CODEC_ID_SANM       = MKBETAG('S','A','N','M'),
    AV_CODEC_ID_PAF_VIDEO  = MKBETAG('P','A','F','V'),
    AV_CODEC_ID_AVRN       = MKBETAG('A','V','R','n'),
    AV_CODEC_ID_CPIA       = MKBETAG('C','P','I','A'),
    AV_CODEC_ID_XFACE      = MKBETAG('X','F','A','C'),
    AV_CODEC_ID_SGIRLE     = MKBETAG('S','G','I','R'),
    AV_CODEC_ID_MVC1       = MKBETAG('M','V','C','1'),
    AV_CODEC_ID_MVC2       = MKBETAG('M','V','C','2'),
    AV_CODEC_ID_SNOW       = MKBETAG('S','N','O','W'),
    AV_CODEC_ID_WEBP       = MKBETAG('W','E','B','P'),
    AV_CODEC_ID_SMVJPEG    = MKBETAG('S','M','V','J'),
    AV_CODEC_ID_HEVC       = MKBETAG('H','2','6','5'),
#define AV_CODEC_ID_H265 AV_CODEC_ID_HEVC
    AV_CODEC_ID_VP7        = MKBETAG('V','P','7','0'),
    AV_CODEC_ID_APNG       = MKBETAG('A','P','N','G'),

    /* various PCM "codecs" */
    AV_CODEC_ID_FIRST_AUDIO = 0x10000,     ///< A dummy id pointing at the start of audio codecs
    AV_CODEC_ID_PCM_S16LE = 0x10000,
    AV_CODEC_ID_PCM_S16BE,
    AV_CODEC_ID_PCM_U16LE,
    AV_CODEC_ID_PCM_U16BE,
    AV_CODEC_ID_PCM_S8,
    AV_CODEC_ID_PCM_U8,
    AV_CODEC_ID_PCM_MULAW,
    AV_CODEC_ID_PCM_ALAW,
    AV_CODEC_ID_PCM_S32LE,
    AV_CODEC_ID_PCM_S32BE,
    AV_CODEC_ID_PCM_U32LE,
    AV_CODEC_ID_PCM_U32BE,
    AV_CODEC_ID_PCM_S24LE,
    AV_CODEC_ID_PCM_S24BE,
    AV_CODEC_ID_PCM_U24LE,
    AV_CODEC_ID_PCM_U24BE,
    AV_CODEC_ID_PCM_S24DAUD,
    AV_CODEC_ID_PCM_ZORK,
    AV_CODEC_ID_PCM_S16LE_PLANAR,
    AV_CODEC_ID_PCM_DVD,
    AV_CODEC_ID_PCM_F32BE,
    AV_CODEC_ID_PCM_F32LE,
    AV_CODEC_ID_PCM_F64BE,
    AV_CODEC_ID_PCM_F64LE,
    AV_CODEC_ID_PCM_BLURAY,
    AV_CODEC_ID_PCM_LXF,
    AV_CODEC_ID_S302M,
    AV_CODEC_ID_PCM_S8_PLANAR,
<<<<<<< HEAD
    AV_CODEC_ID_PCM_S24LE_PLANAR_DEPRECATED,
    AV_CODEC_ID_PCM_S32LE_PLANAR_DEPRECATED,
    AV_CODEC_ID_PCM_S24LE_PLANAR = MKBETAG(24,'P','S','P'),
    AV_CODEC_ID_PCM_S32LE_PLANAR = MKBETAG(32,'P','S','P'),
    AV_CODEC_ID_PCM_S16BE_PLANAR = MKBETAG('P','S','P',16),
=======
    AV_CODEC_ID_PCM_S24LE_PLANAR,
    AV_CODEC_ID_PCM_S32LE_PLANAR,
    AV_CODEC_ID_PCM_S16BE_PLANAR,
>>>>>>> 5a79bf02

    /* various ADPCM codecs */
    AV_CODEC_ID_ADPCM_IMA_QT = 0x11000,
    AV_CODEC_ID_ADPCM_IMA_WAV,
    AV_CODEC_ID_ADPCM_IMA_DK3,
    AV_CODEC_ID_ADPCM_IMA_DK4,
    AV_CODEC_ID_ADPCM_IMA_WS,
    AV_CODEC_ID_ADPCM_IMA_SMJPEG,
    AV_CODEC_ID_ADPCM_MS,
    AV_CODEC_ID_ADPCM_4XM,
    AV_CODEC_ID_ADPCM_XA,
    AV_CODEC_ID_ADPCM_ADX,
    AV_CODEC_ID_ADPCM_EA,
    AV_CODEC_ID_ADPCM_G726,
    AV_CODEC_ID_ADPCM_CT,
    AV_CODEC_ID_ADPCM_SWF,
    AV_CODEC_ID_ADPCM_YAMAHA,
    AV_CODEC_ID_ADPCM_SBPRO_4,
    AV_CODEC_ID_ADPCM_SBPRO_3,
    AV_CODEC_ID_ADPCM_SBPRO_2,
    AV_CODEC_ID_ADPCM_THP,
    AV_CODEC_ID_ADPCM_IMA_AMV,
    AV_CODEC_ID_ADPCM_EA_R1,
    AV_CODEC_ID_ADPCM_EA_R3,
    AV_CODEC_ID_ADPCM_EA_R2,
    AV_CODEC_ID_ADPCM_IMA_EA_SEAD,
    AV_CODEC_ID_ADPCM_IMA_EA_EACS,
    AV_CODEC_ID_ADPCM_EA_XAS,
    AV_CODEC_ID_ADPCM_EA_MAXIS_XA,
    AV_CODEC_ID_ADPCM_IMA_ISS,
    AV_CODEC_ID_ADPCM_G722,
    AV_CODEC_ID_ADPCM_IMA_APC,
    AV_CODEC_ID_ADPCM_VIMA_DEPRECATED,
    AV_CODEC_ID_ADPCM_VIMA = MKBETAG('V','I','M','A'),
#if FF_API_VIMA_DECODER
    AV_CODEC_ID_VIMA       = MKBETAG('V','I','M','A'),
#endif
    AV_CODEC_ID_ADPCM_AFC  = MKBETAG('A','F','C',' '),
    AV_CODEC_ID_ADPCM_IMA_OKI = MKBETAG('O','K','I',' '),
    AV_CODEC_ID_ADPCM_DTK  = MKBETAG('D','T','K',' '),
    AV_CODEC_ID_ADPCM_IMA_RAD = MKBETAG('R','A','D',' '),
    AV_CODEC_ID_ADPCM_G726LE = MKBETAG('6','2','7','G'),
    AV_CODEC_ID_ADPCM_THP_LE = MKBETAG('T','H','P','L'),

    /* AMR */
    AV_CODEC_ID_AMR_NB = 0x12000,
    AV_CODEC_ID_AMR_WB,

    /* RealAudio codecs*/
    AV_CODEC_ID_RA_144 = 0x13000,
    AV_CODEC_ID_RA_288,

    /* various DPCM codecs */
    AV_CODEC_ID_ROQ_DPCM = 0x14000,
    AV_CODEC_ID_INTERPLAY_DPCM,
    AV_CODEC_ID_XAN_DPCM,
    AV_CODEC_ID_SOL_DPCM,

    /* audio codecs */
    AV_CODEC_ID_MP2 = 0x15000,
    AV_CODEC_ID_MP3, ///< preferred ID for decoding MPEG audio layer 1, 2 or 3
    AV_CODEC_ID_AAC,
    AV_CODEC_ID_AC3,
    AV_CODEC_ID_DTS,
    AV_CODEC_ID_VORBIS,
    AV_CODEC_ID_DVAUDIO,
    AV_CODEC_ID_WMAV1,
    AV_CODEC_ID_WMAV2,
    AV_CODEC_ID_MACE3,
    AV_CODEC_ID_MACE6,
    AV_CODEC_ID_VMDAUDIO,
    AV_CODEC_ID_FLAC,
    AV_CODEC_ID_MP3ADU,
    AV_CODEC_ID_MP3ON4,
    AV_CODEC_ID_SHORTEN,
    AV_CODEC_ID_ALAC,
    AV_CODEC_ID_WESTWOOD_SND1,
    AV_CODEC_ID_GSM, ///< as in Berlin toast format
    AV_CODEC_ID_QDM2,
    AV_CODEC_ID_COOK,
    AV_CODEC_ID_TRUESPEECH,
    AV_CODEC_ID_TTA,
    AV_CODEC_ID_SMACKAUDIO,
    AV_CODEC_ID_QCELP,
    AV_CODEC_ID_WAVPACK,
    AV_CODEC_ID_DSICINAUDIO,
    AV_CODEC_ID_IMC,
    AV_CODEC_ID_MUSEPACK7,
    AV_CODEC_ID_MLP,
    AV_CODEC_ID_GSM_MS, /* as found in WAV */
    AV_CODEC_ID_ATRAC3,
#if FF_API_VOXWARE
    AV_CODEC_ID_VOXWARE,
#endif
    AV_CODEC_ID_APE,
    AV_CODEC_ID_NELLYMOSER,
    AV_CODEC_ID_MUSEPACK8,
    AV_CODEC_ID_SPEEX,
    AV_CODEC_ID_WMAVOICE,
    AV_CODEC_ID_WMAPRO,
    AV_CODEC_ID_WMALOSSLESS,
    AV_CODEC_ID_ATRAC3P,
    AV_CODEC_ID_EAC3,
    AV_CODEC_ID_SIPR,
    AV_CODEC_ID_MP1,
    AV_CODEC_ID_TWINVQ,
    AV_CODEC_ID_TRUEHD,
    AV_CODEC_ID_MP4ALS,
    AV_CODEC_ID_ATRAC1,
    AV_CODEC_ID_BINKAUDIO_RDFT,
    AV_CODEC_ID_BINKAUDIO_DCT,
    AV_CODEC_ID_AAC_LATM,
    AV_CODEC_ID_QDMC,
    AV_CODEC_ID_CELT,
    AV_CODEC_ID_G723_1,
    AV_CODEC_ID_G729,
    AV_CODEC_ID_8SVX_EXP,
    AV_CODEC_ID_8SVX_FIB,
    AV_CODEC_ID_BMV_AUDIO,
    AV_CODEC_ID_RALF,
    AV_CODEC_ID_IAC,
    AV_CODEC_ID_ILBC,
    AV_CODEC_ID_OPUS_DEPRECATED,
    AV_CODEC_ID_COMFORT_NOISE,
    AV_CODEC_ID_TAK_DEPRECATED,
    AV_CODEC_ID_METASOUND,
    AV_CODEC_ID_PAF_AUDIO_DEPRECATED,
    AV_CODEC_ID_ON2AVC,
    AV_CODEC_ID_DSS_SP,
    AV_CODEC_ID_FFWAVESYNTH = MKBETAG('F','F','W','S'),
    AV_CODEC_ID_SONIC       = MKBETAG('S','O','N','C'),
    AV_CODEC_ID_SONIC_LS    = MKBETAG('S','O','N','L'),
    AV_CODEC_ID_PAF_AUDIO   = MKBETAG('P','A','F','A'),
    AV_CODEC_ID_OPUS        = MKBETAG('O','P','U','S'),
    AV_CODEC_ID_TAK         = MKBETAG('t','B','a','K'),
    AV_CODEC_ID_EVRC        = MKBETAG('s','e','v','c'),
    AV_CODEC_ID_SMV         = MKBETAG('s','s','m','v'),
    AV_CODEC_ID_DSD_LSBF    = MKBETAG('D','S','D','L'),
    AV_CODEC_ID_DSD_MSBF    = MKBETAG('D','S','D','M'),
    AV_CODEC_ID_DSD_LSBF_PLANAR = MKBETAG('D','S','D','1'),
    AV_CODEC_ID_DSD_MSBF_PLANAR = MKBETAG('D','S','D','8'),
    AV_CODEC_ID_4GV         = MKBETAG('s','4','g','v'),

    /* subtitle codecs */
    AV_CODEC_ID_FIRST_SUBTITLE = 0x17000,          ///< A dummy ID pointing at the start of subtitle codecs.
    AV_CODEC_ID_DVD_SUBTITLE = 0x17000,
    AV_CODEC_ID_DVB_SUBTITLE,
    AV_CODEC_ID_TEXT,  ///< raw UTF-8 text
    AV_CODEC_ID_XSUB,
    AV_CODEC_ID_SSA,
    AV_CODEC_ID_MOV_TEXT,
    AV_CODEC_ID_HDMV_PGS_SUBTITLE,
    AV_CODEC_ID_DVB_TELETEXT,
    AV_CODEC_ID_SRT,
    AV_CODEC_ID_MICRODVD   = MKBETAG('m','D','V','D'),
    AV_CODEC_ID_EIA_608    = MKBETAG('c','6','0','8'),
    AV_CODEC_ID_JACOSUB    = MKBETAG('J','S','U','B'),
    AV_CODEC_ID_SAMI       = MKBETAG('S','A','M','I'),
    AV_CODEC_ID_REALTEXT   = MKBETAG('R','T','X','T'),
    AV_CODEC_ID_STL        = MKBETAG('S','p','T','L'),
    AV_CODEC_ID_SUBVIEWER1 = MKBETAG('S','b','V','1'),
    AV_CODEC_ID_SUBVIEWER  = MKBETAG('S','u','b','V'),
    AV_CODEC_ID_SUBRIP     = MKBETAG('S','R','i','p'),
    AV_CODEC_ID_WEBVTT     = MKBETAG('W','V','T','T'),
    AV_CODEC_ID_MPL2       = MKBETAG('M','P','L','2'),
    AV_CODEC_ID_VPLAYER    = MKBETAG('V','P','l','r'),
    AV_CODEC_ID_PJS        = MKBETAG('P','h','J','S'),
    AV_CODEC_ID_ASS        = MKBETAG('A','S','S',' '),  ///< ASS as defined in Matroska

    /* other specific kind of codecs (generally used for attachments) */
    AV_CODEC_ID_FIRST_UNKNOWN = 0x18000,           ///< A dummy ID pointing at the start of various fake codecs.
    AV_CODEC_ID_TTF = 0x18000,
    AV_CODEC_ID_BINTEXT    = MKBETAG('B','T','X','T'),
    AV_CODEC_ID_XBIN       = MKBETAG('X','B','I','N'),
    AV_CODEC_ID_IDF        = MKBETAG( 0 ,'I','D','F'),
    AV_CODEC_ID_OTF        = MKBETAG( 0 ,'O','T','F'),
    AV_CODEC_ID_SMPTE_KLV  = MKBETAG('K','L','V','A'),
    AV_CODEC_ID_DVD_NAV    = MKBETAG('D','N','A','V'),
    AV_CODEC_ID_TIMED_ID3  = MKBETAG('T','I','D','3'),
    AV_CODEC_ID_BIN_DATA   = MKBETAG('D','A','T','A'),


    AV_CODEC_ID_PROBE = 0x19000, ///< codec_id is not known (like AV_CODEC_ID_NONE) but lavf should attempt to identify it

    AV_CODEC_ID_MPEG2TS = 0x20000, /**< _FAKE_ codec to indicate a raw MPEG-2 TS
                                * stream (only used by libavformat) */
    AV_CODEC_ID_MPEG4SYSTEMS = 0x20001, /**< _FAKE_ codec to indicate a MPEG-4 Systems
                                * stream (only used by libavformat) */
    AV_CODEC_ID_FFMETADATA = 0x21000,   ///< Dummy codec for streams containing only metadata information.

#if FF_API_CODEC_ID
#include "old_codec_ids.h"
#endif
};

/**
 * This struct describes the properties of a single codec described by an
 * AVCodecID.
 * @see avcodec_descriptor_get()
 */
typedef struct AVCodecDescriptor {
    enum AVCodecID     id;
    enum AVMediaType type;
    /**
     * Name of the codec described by this descriptor. It is non-empty and
     * unique for each codec descriptor. It should contain alphanumeric
     * characters and '_' only.
     */
    const char      *name;
    /**
     * A more descriptive name for this codec. May be NULL.
     */
    const char *long_name;
    /**
     * Codec properties, a combination of AV_CODEC_PROP_* flags.
     */
    int             props;

    /**
     * MIME type(s) associated with the codec.
     * May be NULL; if not, a NULL-terminated array of MIME types.
     * The first item is always non-NULL and is the preferred MIME type.
     */
    const char *const *mime_types;
} AVCodecDescriptor;

/**
 * Codec uses only intra compression.
 * Video codecs only.
 */
#define AV_CODEC_PROP_INTRA_ONLY    (1 << 0)
/**
 * Codec supports lossy compression. Audio and video codecs only.
 * @note a codec may support both lossy and lossless
 * compression modes
 */
#define AV_CODEC_PROP_LOSSY         (1 << 1)
/**
 * Codec supports lossless compression. Audio and video codecs only.
 */
#define AV_CODEC_PROP_LOSSLESS      (1 << 2)
/**
 * Codec supports frame reordering. That is, the coded order (the order in which
 * the encoded packets are output by the encoders / stored / input to the
 * decoders) may be different from the presentation order of the corresponding
 * frames.
 *
 * For codecs that do not have this property set, PTS and DTS should always be
 * equal.
 */
#define AV_CODEC_PROP_REORDER       (1 << 3)
/**
 * Subtitle codec is bitmap based
 * Decoded AVSubtitle data can be read from the AVSubtitleRect->pict field.
 */
#define AV_CODEC_PROP_BITMAP_SUB    (1 << 16)
/**
 * Subtitle codec is text based.
 * Decoded AVSubtitle data can be read from the AVSubtitleRect->ass field.
 */
#define AV_CODEC_PROP_TEXT_SUB      (1 << 17)

/**
 * @ingroup lavc_decoding
 * Required number of additionally allocated bytes at the end of the input bitstream for decoding.
 * This is mainly needed because some optimized bitstream readers read
 * 32 or 64 bit at once and could read over the end.<br>
 * Note: If the first 23 bits of the additional bytes are not 0, then damaged
 * MPEG bitstreams could cause overread and segfault.
 */
#define FF_INPUT_BUFFER_PADDING_SIZE 32

/**
 * @ingroup lavc_encoding
 * minimum encoding buffer size
 * Used to avoid some checks during header writing.
 */
#define FF_MIN_BUFFER_SIZE 16384


/**
 * @ingroup lavc_encoding
 * motion estimation type.
 */
enum Motion_Est_ID {
    ME_ZERO = 1,    ///< no search, that is use 0,0 vector whenever one is needed
    ME_FULL,
    ME_LOG,
    ME_PHODS,
    ME_EPZS,        ///< enhanced predictive zonal search
    ME_X1,          ///< reserved for experiments
    ME_HEX,         ///< hexagon based search
    ME_UMH,         ///< uneven multi-hexagon search
    ME_TESA,        ///< transformed exhaustive search algorithm
    ME_ITER=50,     ///< iterative search
};

/**
 * @ingroup lavc_decoding
 */
enum AVDiscard{
    /* We leave some space between them for extensions (drop some
     * keyframes for intra-only or drop just some bidir frames). */
    AVDISCARD_NONE    =-16, ///< discard nothing
    AVDISCARD_DEFAULT =  0, ///< discard useless packets like 0 size packets in avi
    AVDISCARD_NONREF  =  8, ///< discard all non reference
    AVDISCARD_BIDIR   = 16, ///< discard all bidirectional frames
    AVDISCARD_NONINTRA= 24, ///< discard all non intra frames
    AVDISCARD_NONKEY  = 32, ///< discard all frames except keyframes
    AVDISCARD_ALL     = 48, ///< discard all
};

enum AVAudioServiceType {
    AV_AUDIO_SERVICE_TYPE_MAIN              = 0,
    AV_AUDIO_SERVICE_TYPE_EFFECTS           = 1,
    AV_AUDIO_SERVICE_TYPE_VISUALLY_IMPAIRED = 2,
    AV_AUDIO_SERVICE_TYPE_HEARING_IMPAIRED  = 3,
    AV_AUDIO_SERVICE_TYPE_DIALOGUE          = 4,
    AV_AUDIO_SERVICE_TYPE_COMMENTARY        = 5,
    AV_AUDIO_SERVICE_TYPE_EMERGENCY         = 6,
    AV_AUDIO_SERVICE_TYPE_VOICE_OVER        = 7,
    AV_AUDIO_SERVICE_TYPE_KARAOKE           = 8,
    AV_AUDIO_SERVICE_TYPE_NB                   , ///< Not part of ABI
};

/**
 * @ingroup lavc_encoding
 */
typedef struct RcOverride{
    int start_frame;
    int end_frame;
    int qscale; // If this is 0 then quality_factor will be used instead.
    float quality_factor;
} RcOverride;

#if FF_API_MAX_BFRAMES
/**
 * @deprecated there is no libavcodec-wide limit on the number of B-frames
 */
#define FF_MAX_B_FRAMES 16
#endif

/* encoding support
   These flags can be passed in AVCodecContext.flags before initialization.
   Note: Not everything is supported yet.
*/

/**
 * Allow decoders to produce frames with data planes that are not aligned
 * to CPU requirements (e.g. due to cropping).
 */
#define CODEC_FLAG_UNALIGNED 0x0001
#define CODEC_FLAG_QSCALE 0x0002  ///< Use fixed qscale.
#define CODEC_FLAG_4MV    0x0004  ///< 4 MV per MB allowed / advanced prediction for H.263.
#define CODEC_FLAG_OUTPUT_CORRUPT 0x0008 ///< Output even those frames that might be corrupted
#define CODEC_FLAG_QPEL   0x0010  ///< Use qpel MC.
#if FF_API_GMC
/**
 * @deprecated use the "gmc" private option of the libxvid encoder
 */
#define CODEC_FLAG_GMC    0x0020  ///< Use GMC.
#endif
#if FF_API_MV0
/**
 * @deprecated use the flag "mv0" in the "mpv_flags" private option of the
 * mpegvideo encoders
 */
#define CODEC_FLAG_MV0    0x0040
#endif
#if FF_API_INPUT_PRESERVED
/**
 * @deprecated passing reference-counted frames to the encoders replaces this
 * flag
 */
#define CODEC_FLAG_INPUT_PRESERVED 0x0100
#endif
#define CODEC_FLAG_PASS1           0x0200   ///< Use internal 2pass ratecontrol in first pass mode.
#define CODEC_FLAG_PASS2           0x0400   ///< Use internal 2pass ratecontrol in second pass mode.
#define CODEC_FLAG_GRAY            0x2000   ///< Only decode/encode grayscale.
#if FF_API_EMU_EDGE
/**
 * @deprecated edges are not used/required anymore. I.e. this flag is now always
 * set.
 */
#define CODEC_FLAG_EMU_EDGE        0x4000
#endif
#define CODEC_FLAG_PSNR            0x8000   ///< error[?] variables will be set during encoding.
#define CODEC_FLAG_TRUNCATED       0x00010000 /** Input bitstream might be truncated at a random
                                                  location instead of only at frame boundaries. */
#if FF_API_NORMALIZE_AQP
/**
 * @deprecated use the flag "naq" in the "mpv_flags" private option of the
 * mpegvideo encoders
 */
#define CODEC_FLAG_NORMALIZE_AQP  0x00020000
#endif
#define CODEC_FLAG_INTERLACED_DCT 0x00040000 ///< Use interlaced DCT.
#define CODEC_FLAG_LOW_DELAY      0x00080000 ///< Force low delay.
#define CODEC_FLAG_GLOBAL_HEADER  0x00400000 ///< Place global headers in extradata instead of every keyframe.
#define CODEC_FLAG_BITEXACT       0x00800000 ///< Use only bitexact stuff (except (I)DCT).
/* Fx : Flag for h263+ extra options */
#define CODEC_FLAG_AC_PRED        0x01000000 ///< H.263 advanced intra coding / MPEG-4 AC prediction
#define CODEC_FLAG_LOOP_FILTER    0x00000800 ///< loop filter
#define CODEC_FLAG_INTERLACED_ME  0x20000000 ///< interlaced motion estimation
#define CODEC_FLAG_CLOSED_GOP     0x80000000
#define CODEC_FLAG2_FAST          0x00000001 ///< Allow non spec compliant speedup tricks.
#define CODEC_FLAG2_NO_OUTPUT     0x00000004 ///< Skip bitstream encoding.
#define CODEC_FLAG2_LOCAL_HEADER  0x00000008 ///< Place global headers at every keyframe instead of in extradata.
#define CODEC_FLAG2_DROP_FRAME_TIMECODE 0x00002000 ///< timecode is in drop frame format. DEPRECATED!!!!
#define CODEC_FLAG2_IGNORE_CROP   0x00010000 ///< Discard cropping information from SPS.

#define CODEC_FLAG2_CHUNKS        0x00008000 ///< Input bitstream might be truncated at a packet boundaries instead of only at frame boundaries.
#define CODEC_FLAG2_SHOW_ALL      0x00400000 ///< Show all frames before the first keyframe
#define CODEC_FLAG2_EXPORT_MVS    0x10000000 ///< Export motion vectors through frame side data
#define CODEC_FLAG2_SKIP_MANUAL   0x20000000 ///< Do not skip samples and export skip information as frame side data

/* Unsupported options :
 *              Syntax Arithmetic coding (SAC)
 *              Reference Picture Selection
 *              Independent Segment Decoding */
/* /Fx */
/* codec capabilities */

#define CODEC_CAP_DRAW_HORIZ_BAND 0x0001 ///< Decoder can use draw_horiz_band callback.
/**
 * Codec uses get_buffer() for allocating buffers and supports custom allocators.
 * If not set, it might not use get_buffer() at all or use operations that
 * assume the buffer was allocated by avcodec_default_get_buffer.
 */
#define CODEC_CAP_DR1             0x0002
#define CODEC_CAP_TRUNCATED       0x0008
#if FF_API_XVMC
/* Codec can export data for HW decoding. This flag indicates that
 * the codec would call get_format() with list that might contain HW accelerated
 * pixel formats (XvMC, VDPAU, VAAPI, etc). The application can pick any of them
 * including raw image format.
 * The application can use the passed context to determine bitstream version,
 * chroma format, resolution etc.
 */
#define CODEC_CAP_HWACCEL         0x0010
#endif /* FF_API_XVMC */
/**
 * Encoder or decoder requires flushing with NULL input at the end in order to
 * give the complete and correct output.
 *
 * NOTE: If this flag is not set, the codec is guaranteed to never be fed with
 *       with NULL data. The user can still send NULL data to the public encode
 *       or decode function, but libavcodec will not pass it along to the codec
 *       unless this flag is set.
 *
 * Decoders:
 * The decoder has a non-zero delay and needs to be fed with avpkt->data=NULL,
 * avpkt->size=0 at the end to get the delayed data until the decoder no longer
 * returns frames.
 *
 * Encoders:
 * The encoder needs to be fed with NULL data at the end of encoding until the
 * encoder no longer returns data.
 *
 * NOTE: For encoders implementing the AVCodec.encode2() function, setting this
 *       flag also means that the encoder must set the pts and duration for
 *       each output packet. If this flag is not set, the pts and duration will
 *       be determined by libavcodec from the input frame.
 */
#define CODEC_CAP_DELAY           0x0020
/**
 * Codec can be fed a final frame with a smaller size.
 * This can be used to prevent truncation of the last audio samples.
 */
#define CODEC_CAP_SMALL_LAST_FRAME 0x0040
#if FF_API_CAP_VDPAU
/**
 * Codec can export data for HW decoding (VDPAU).
 */
#define CODEC_CAP_HWACCEL_VDPAU    0x0080
#endif
/**
 * Codec can output multiple frames per AVPacket
 * Normally demuxers return one frame at a time, demuxers which do not do
 * are connected to a parser to split what they return into proper frames.
 * This flag is reserved to the very rare category of codecs which have a
 * bitstream that cannot be split into frames without timeconsuming
 * operations like full decoding. Demuxers carring such bitstreams thus
 * may return multiple frames in a packet. This has many disadvantages like
 * prohibiting stream copy in many cases thus it should only be considered
 * as a last resort.
 */
#define CODEC_CAP_SUBFRAMES        0x0100
/**
 * Codec is experimental and is thus avoided in favor of non experimental
 * encoders
 */
#define CODEC_CAP_EXPERIMENTAL     0x0200
/**
 * Codec should fill in channel configuration and samplerate instead of container
 */
#define CODEC_CAP_CHANNEL_CONF     0x0400
#if FF_API_NEG_LINESIZES
/**
 * @deprecated no codecs use this capability
 */
#define CODEC_CAP_NEG_LINESIZES    0x0800
#endif
/**
 * Codec supports frame-level multithreading.
 */
#define CODEC_CAP_FRAME_THREADS    0x1000
/**
 * Codec supports slice-based (or partition-based) multithreading.
 */
#define CODEC_CAP_SLICE_THREADS    0x2000
/**
 * Codec supports changed parameters at any point.
 */
#define CODEC_CAP_PARAM_CHANGE     0x4000
/**
 * Codec supports avctx->thread_count == 0 (auto).
 */
#define CODEC_CAP_AUTO_THREADS     0x8000
/**
 * Audio encoder supports receiving a different number of samples in each call.
 */
#define CODEC_CAP_VARIABLE_FRAME_SIZE 0x10000
/**
 * Codec is intra only.
 */
#define CODEC_CAP_INTRA_ONLY       0x40000000
/**
 * Codec is lossless.
 */
#define CODEC_CAP_LOSSLESS         0x80000000

#if FF_API_MB_TYPE
//The following defines may change, don't expect compatibility if you use them.
#define MB_TYPE_INTRA4x4   0x0001
#define MB_TYPE_INTRA16x16 0x0002 //FIXME H.264-specific
#define MB_TYPE_INTRA_PCM  0x0004 //FIXME H.264-specific
#define MB_TYPE_16x16      0x0008
#define MB_TYPE_16x8       0x0010
#define MB_TYPE_8x16       0x0020
#define MB_TYPE_8x8        0x0040
#define MB_TYPE_INTERLACED 0x0080
#define MB_TYPE_DIRECT2    0x0100 //FIXME
#define MB_TYPE_ACPRED     0x0200
#define MB_TYPE_GMC        0x0400
#define MB_TYPE_SKIP       0x0800
#define MB_TYPE_P0L0       0x1000
#define MB_TYPE_P1L0       0x2000
#define MB_TYPE_P0L1       0x4000
#define MB_TYPE_P1L1       0x8000
#define MB_TYPE_L0         (MB_TYPE_P0L0 | MB_TYPE_P1L0)
#define MB_TYPE_L1         (MB_TYPE_P0L1 | MB_TYPE_P1L1)
#define MB_TYPE_L0L1       (MB_TYPE_L0   | MB_TYPE_L1)
#define MB_TYPE_QUANT      0x00010000
#define MB_TYPE_CBP        0x00020000
//Note bits 24-31 are reserved for codec specific use (h264 ref0, mpeg1 0mv, ...)
#endif

/**
 * Pan Scan area.
 * This specifies the area which should be displayed.
 * Note there may be multiple such areas for one frame.
 */
typedef struct AVPanScan{
    /**
     * id
     * - encoding: Set by user.
     * - decoding: Set by libavcodec.
     */
    int id;

    /**
     * width and height in 1/16 pel
     * - encoding: Set by user.
     * - decoding: Set by libavcodec.
     */
    int width;
    int height;

    /**
     * position of the top left corner in 1/16 pel for up to 3 fields/frames
     * - encoding: Set by user.
     * - decoding: Set by libavcodec.
     */
    int16_t position[3][2];
}AVPanScan;

#if FF_API_QSCALE_TYPE
#define FF_QSCALE_TYPE_MPEG1 0
#define FF_QSCALE_TYPE_MPEG2 1
#define FF_QSCALE_TYPE_H264  2
#define FF_QSCALE_TYPE_VP56  3
#endif

#if FF_API_GET_BUFFER
#define FF_BUFFER_TYPE_INTERNAL 1
#define FF_BUFFER_TYPE_USER     2 ///< direct rendering buffers (image is (de)allocated by user)
#define FF_BUFFER_TYPE_SHARED   4 ///< Buffer from somewhere else; don't deallocate image (data/base), all other tables are not shared.
#define FF_BUFFER_TYPE_COPY     8 ///< Just a (modified) copy of some other buffer, don't deallocate anything.

#define FF_BUFFER_HINTS_VALID    0x01 // Buffer hints value is meaningful (if 0 ignore).
#define FF_BUFFER_HINTS_READABLE 0x02 // Codec will read from buffer.
#define FF_BUFFER_HINTS_PRESERVE 0x04 // User must not alter buffer content.
#define FF_BUFFER_HINTS_REUSABLE 0x08 // Codec will reuse the buffer (update).
#endif

/**
 * The decoder will keep a reference to the frame and may reuse it later.
 */
#define AV_GET_BUFFER_FLAG_REF (1 << 0)

/**
 * @defgroup lavc_packet AVPacket
 *
 * Types and functions for working with AVPacket.
 * @{
 */
enum AVPacketSideDataType {
    AV_PKT_DATA_PALETTE,
    AV_PKT_DATA_NEW_EXTRADATA,

    /**
     * An AV_PKT_DATA_PARAM_CHANGE side data packet is laid out as follows:
     * @code
     * u32le param_flags
     * if (param_flags & AV_SIDE_DATA_PARAM_CHANGE_CHANNEL_COUNT)
     *     s32le channel_count
     * if (param_flags & AV_SIDE_DATA_PARAM_CHANGE_CHANNEL_LAYOUT)
     *     u64le channel_layout
     * if (param_flags & AV_SIDE_DATA_PARAM_CHANGE_SAMPLE_RATE)
     *     s32le sample_rate
     * if (param_flags & AV_SIDE_DATA_PARAM_CHANGE_DIMENSIONS)
     *     s32le width
     *     s32le height
     * @endcode
     */
    AV_PKT_DATA_PARAM_CHANGE,

    /**
     * An AV_PKT_DATA_H263_MB_INFO side data packet contains a number of
     * structures with info about macroblocks relevant to splitting the
     * packet into smaller packets on macroblock edges (e.g. as for RFC 2190).
     * That is, it does not necessarily contain info about all macroblocks,
     * as long as the distance between macroblocks in the info is smaller
     * than the target payload size.
     * Each MB info structure is 12 bytes, and is laid out as follows:
     * @code
     * u32le bit offset from the start of the packet
     * u8    current quantizer at the start of the macroblock
     * u8    GOB number
     * u16le macroblock address within the GOB
     * u8    horizontal MV predictor
     * u8    vertical MV predictor
     * u8    horizontal MV predictor for block number 3
     * u8    vertical MV predictor for block number 3
     * @endcode
     */
    AV_PKT_DATA_H263_MB_INFO,

    /**
     * This side data should be associated with an audio stream and contains
     * ReplayGain information in form of the AVReplayGain struct.
     */
    AV_PKT_DATA_REPLAYGAIN,

    /**
     * This side data contains a 3x3 transformation matrix describing an affine
     * transformation that needs to be applied to the decoded video frames for
     * correct presentation.
     *
     * See libavutil/display.h for a detailed description of the data.
     */
    AV_PKT_DATA_DISPLAYMATRIX,

    /**
     * This side data should be associated with a video stream and contains
     * Stereoscopic 3D information in form of the AVStereo3D struct.
     */
    AV_PKT_DATA_STEREO3D,

    /**
     * This side data should be associated with an audio stream and corresponds
     * to enum AVAudioServiceType.
     */
    AV_PKT_DATA_AUDIO_SERVICE_TYPE,

    /**
     * Recommmends skipping the specified number of samples
     * @code
     * u32le number of samples to skip from start of this packet
     * u32le number of samples to skip from end of this packet
     * u8    reason for start skip
     * u8    reason for end   skip (0=padding silence, 1=convergence)
     * @endcode
     */
    AV_PKT_DATA_SKIP_SAMPLES=70,

    /**
     * An AV_PKT_DATA_JP_DUALMONO side data packet indicates that
     * the packet may contain "dual mono" audio specific to Japanese DTV
     * and if it is true, recommends only the selected channel to be used.
     * @code
     * u8    selected channels (0=mail/left, 1=sub/right, 2=both)
     * @endcode
     */
    AV_PKT_DATA_JP_DUALMONO,

    /**
     * A list of zero terminated key/value strings. There is no end marker for
     * the list, so it is required to rely on the side data size to stop.
     */
    AV_PKT_DATA_STRINGS_METADATA,

    /**
     * Subtitle event position
     * @code
     * u32le x1
     * u32le y1
     * u32le x2
     * u32le y2
     * @endcode
     */
    AV_PKT_DATA_SUBTITLE_POSITION,

    /**
     * Data found in BlockAdditional element of matroska container. There is
     * no end marker for the data, so it is required to rely on the side data
     * size to recognize the end. 8 byte id (as found in BlockAddId) followed
     * by data.
     */
    AV_PKT_DATA_MATROSKA_BLOCKADDITIONAL,

    /**
     * The optional first identifier line of a WebVTT cue.
     */
    AV_PKT_DATA_WEBVTT_IDENTIFIER,

    /**
     * The optional settings (rendering instructions) that immediately
     * follow the timestamp specifier of a WebVTT cue.
     */
    AV_PKT_DATA_WEBVTT_SETTINGS,

    /**
     * A list of zero terminated key/value strings. There is no end marker for
     * the list, so it is required to rely on the side data size to stop. This
     * side data includes updated metadata which appeared in the stream.
     */
    AV_PKT_DATA_METADATA_UPDATE,
};

typedef struct AVPacketSideData {
    uint8_t *data;
    int      size;
    enum AVPacketSideDataType type;
} AVPacketSideData;

/**
 * This structure stores compressed data. It is typically exported by demuxers
 * and then passed as input to decoders, or received as output from encoders and
 * then passed to muxers.
 *
 * For video, it should typically contain one compressed frame. For audio it may
 * contain several compressed frames.
 *
 * AVPacket is one of the few structs in FFmpeg, whose size is a part of public
 * ABI. Thus it may be allocated on stack and no new fields can be added to it
 * without libavcodec and libavformat major bump.
 *
 * The semantics of data ownership depends on the buf or destruct (deprecated)
 * fields. If either is set, the packet data is dynamically allocated and is
 * valid indefinitely until av_free_packet() is called (which in turn calls
 * av_buffer_unref()/the destruct callback to free the data). If neither is set,
 * the packet data is typically backed by some static buffer somewhere and is
 * only valid for a limited time (e.g. until the next read call when demuxing).
 *
 * The side data is always allocated with av_malloc() and is freed in
 * av_free_packet().
 */
typedef struct AVPacket {
    /**
     * A reference to the reference-counted buffer where the packet data is
     * stored.
     * May be NULL, then the packet data is not reference-counted.
     */
    AVBufferRef *buf;
    /**
     * Presentation timestamp in AVStream->time_base units; the time at which
     * the decompressed packet will be presented to the user.
     * Can be AV_NOPTS_VALUE if it is not stored in the file.
     * pts MUST be larger or equal to dts as presentation cannot happen before
     * decompression, unless one wants to view hex dumps. Some formats misuse
     * the terms dts and pts/cts to mean something different. Such timestamps
     * must be converted to true pts/dts before they are stored in AVPacket.
     */
    int64_t pts;
    /**
     * Decompression timestamp in AVStream->time_base units; the time at which
     * the packet is decompressed.
     * Can be AV_NOPTS_VALUE if it is not stored in the file.
     */
    int64_t dts;
    uint8_t *data;
    int   size;
    int   stream_index;
    /**
     * A combination of AV_PKT_FLAG values
     */
    int   flags;
    /**
     * Additional packet data that can be provided by the container.
     * Packet can contain several types of side information.
     */
    AVPacketSideData *side_data;
    int side_data_elems;

    /**
     * Duration of this packet in AVStream->time_base units, 0 if unknown.
     * Equals next_pts - this_pts in presentation order.
     */
    int   duration;
#if FF_API_DESTRUCT_PACKET
    attribute_deprecated
    void  (*destruct)(struct AVPacket *);
    attribute_deprecated
    void  *priv;
#endif
    int64_t pos;                            ///< byte position in stream, -1 if unknown

    /**
     * Time difference in AVStream->time_base units from the pts of this
     * packet to the point at which the output from the decoder has converged
     * independent from the availability of previous frames. That is, the
     * frames are virtually identical no matter if decoding started from
     * the very first frame or from this keyframe.
     * Is AV_NOPTS_VALUE if unknown.
     * This field is not the display duration of the current packet.
     * This field has no meaning if the packet does not have AV_PKT_FLAG_KEY
     * set.
     *
     * The purpose of this field is to allow seeking in streams that have no
     * keyframes in the conventional sense. It corresponds to the
     * recovery point SEI in H.264 and match_time_delta in NUT. It is also
     * essential for some types of subtitle streams to ensure that all
     * subtitles are correctly displayed after seeking.
     */
    int64_t convergence_duration;
} AVPacket;
#define AV_PKT_FLAG_KEY     0x0001 ///< The packet contains a keyframe
#define AV_PKT_FLAG_CORRUPT 0x0002 ///< The packet content is corrupted

enum AVSideDataParamChangeFlags {
    AV_SIDE_DATA_PARAM_CHANGE_CHANNEL_COUNT  = 0x0001,
    AV_SIDE_DATA_PARAM_CHANGE_CHANNEL_LAYOUT = 0x0002,
    AV_SIDE_DATA_PARAM_CHANGE_SAMPLE_RATE    = 0x0004,
    AV_SIDE_DATA_PARAM_CHANGE_DIMENSIONS     = 0x0008,
};
/**
 * @}
 */

struct AVCodecInternal;

enum AVFieldOrder {
    AV_FIELD_UNKNOWN,
    AV_FIELD_PROGRESSIVE,
    AV_FIELD_TT,          //< Top coded_first, top displayed first
    AV_FIELD_BB,          //< Bottom coded first, bottom displayed first
    AV_FIELD_TB,          //< Top coded first, bottom displayed first
    AV_FIELD_BT,          //< Bottom coded first, top displayed first
};

/**
 * main external API structure.
 * New fields can be added to the end with minor version bumps.
 * Removal, reordering and changes to existing fields require a major
 * version bump.
 * Please use AVOptions (av_opt* / av_set/get*()) to access these fields from user
 * applications.
 * sizeof(AVCodecContext) must not be used outside libav*.
 */
typedef struct AVCodecContext {
    /**
     * information on struct for av_log
     * - set by avcodec_alloc_context3
     */
    const AVClass *av_class;
    int log_level_offset;

    enum AVMediaType codec_type; /* see AVMEDIA_TYPE_xxx */
    const struct AVCodec  *codec;
#if FF_API_CODEC_NAME
    /**
     * @deprecated this field is not used for anything in libavcodec
     */
    attribute_deprecated
    char             codec_name[32];
#endif
    enum AVCodecID     codec_id; /* see AV_CODEC_ID_xxx */

    /**
     * fourcc (LSB first, so "ABCD" -> ('D'<<24) + ('C'<<16) + ('B'<<8) + 'A').
     * This is used to work around some encoder bugs.
     * A demuxer should set this to what is stored in the field used to identify the codec.
     * If there are multiple such fields in a container then the demuxer should choose the one
     * which maximizes the information about the used codec.
     * If the codec tag field in a container is larger than 32 bits then the demuxer should
     * remap the longer ID to 32 bits with a table or other structure. Alternatively a new
     * extra_codec_tag + size could be added but for this a clear advantage must be demonstrated
     * first.
     * - encoding: Set by user, if not then the default based on codec_id will be used.
     * - decoding: Set by user, will be converted to uppercase by libavcodec during init.
     */
    unsigned int codec_tag;

#if FF_API_STREAM_CODEC_TAG
    /**
     * @deprecated this field is unused
     */
    attribute_deprecated
    unsigned int stream_codec_tag;
#endif

    void *priv_data;

    /**
     * Private context used for internal data.
     *
     * Unlike priv_data, this is not codec-specific. It is used in general
     * libavcodec functions.
     */
    struct AVCodecInternal *internal;

    /**
     * Private data of the user, can be used to carry app specific stuff.
     * - encoding: Set by user.
     * - decoding: Set by user.
     */
    void *opaque;

    /**
     * the average bitrate
     * - encoding: Set by user; unused for constant quantizer encoding.
     * - decoding: Set by libavcodec. 0 or some bitrate if this info is available in the stream.
     */
    int bit_rate;

    /**
     * number of bits the bitstream is allowed to diverge from the reference.
     *           the reference can be CBR (for CBR pass1) or VBR (for pass2)
     * - encoding: Set by user; unused for constant quantizer encoding.
     * - decoding: unused
     */
    int bit_rate_tolerance;

    /**
     * Global quality for codecs which cannot change it per frame.
     * This should be proportional to MPEG-1/2/4 qscale.
     * - encoding: Set by user.
     * - decoding: unused
     */
    int global_quality;

    /**
     * - encoding: Set by user.
     * - decoding: unused
     */
    int compression_level;
#define FF_COMPRESSION_DEFAULT -1

    /**
     * CODEC_FLAG_*.
     * - encoding: Set by user.
     * - decoding: Set by user.
     */
    int flags;

    /**
     * CODEC_FLAG2_*
     * - encoding: Set by user.
     * - decoding: Set by user.
     */
    int flags2;

    /**
     * some codecs need / can use extradata like Huffman tables.
     * mjpeg: Huffman tables
     * rv10: additional flags
     * mpeg4: global headers (they can be in the bitstream or here)
     * The allocated memory should be FF_INPUT_BUFFER_PADDING_SIZE bytes larger
     * than extradata_size to avoid problems if it is read with the bitstream reader.
     * The bytewise contents of extradata must not depend on the architecture or CPU endianness.
     * - encoding: Set/allocated/freed by libavcodec.
     * - decoding: Set/allocated/freed by user.
     */
    uint8_t *extradata;
    int extradata_size;

    /**
     * This is the fundamental unit of time (in seconds) in terms
     * of which frame timestamps are represented. For fixed-fps content,
     * timebase should be 1/framerate and timestamp increments should be
     * identically 1.
     * This often, but not always is the inverse of the frame rate or field rate
     * for video.
     * - encoding: MUST be set by user.
     * - decoding: the use of this field for decoding is deprecated.
     *             Use framerate instead.
     */
    AVRational time_base;

    /**
     * For some codecs, the time base is closer to the field rate than the frame rate.
     * Most notably, H.264 and MPEG-2 specify time_base as half of frame duration
     * if no telecine is used ...
     *
     * Set to time_base ticks per frame. Default 1, e.g., H.264/MPEG-2 set it to 2.
     */
    int ticks_per_frame;

    /**
     * Codec delay.
     *
     * Encoding: Number of frames delay there will be from the encoder input to
     *           the decoder output. (we assume the decoder matches the spec)
     * Decoding: Number of frames delay in addition to what a standard decoder
     *           as specified in the spec would produce.
     *
     * Video:
     *   Number of frames the decoded output will be delayed relative to the
     *   encoded input.
     *
     * Audio:
     *   For encoding, this field is unused (see initial_padding).
     *
     *   For decoding, this is the number of samples the decoder needs to
     *   output before the decoder's output is valid. When seeking, you should
     *   start decoding this many samples prior to your desired seek point.
     *
     * - encoding: Set by libavcodec.
     * - decoding: Set by libavcodec.
     */
    int delay;


    /* video only */
    /**
     * picture width / height.
     *
     * @note Those fields may not match the values of the last
     * AVFrame outputted by avcodec_decode_video2 due frame
     * reordering.
     *
     * - encoding: MUST be set by user.
     * - decoding: May be set by the user before opening the decoder if known e.g.
     *             from the container. Some decoders will require the dimensions
     *             to be set by the caller. During decoding, the decoder may
     *             overwrite those values as required while parsing the data.
     */
    int width, height;

    /**
     * Bitstream width / height, may be different from width/height e.g. when
     * the decoded frame is cropped before being output or lowres is enabled.
     *
     * @note Those field may not match the value of the last
     * AVFrame outputted by avcodec_decode_video2 due frame
     * reordering.
     *
     * - encoding: unused
     * - decoding: May be set by the user before opening the decoder if known
     *             e.g. from the container. During decoding, the decoder may
     *             overwrite those values as required while parsing the data.
     */
    int coded_width, coded_height;

#if FF_API_ASPECT_EXTENDED
#define FF_ASPECT_EXTENDED 15
#endif

    /**
     * the number of pictures in a group of pictures, or 0 for intra_only
     * - encoding: Set by user.
     * - decoding: unused
     */
    int gop_size;

    /**
     * Pixel format, see AV_PIX_FMT_xxx.
     * May be set by the demuxer if known from headers.
     * May be overridden by the decoder if it knows better.
     *
     * @note This field may not match the value of the last
     * AVFrame outputted by avcodec_decode_video2 due frame
     * reordering.
     *
     * - encoding: Set by user.
     * - decoding: Set by user if known, overridden by libavcodec while
     *             parsing the data.
     */
    enum AVPixelFormat pix_fmt;

    /**
     * Motion estimation algorithm used for video coding.
     * 1 (zero), 2 (full), 3 (log), 4 (phods), 5 (epzs), 6 (x1), 7 (hex),
     * 8 (umh), 9 (iter), 10 (tesa) [7, 8, 10 are x264 specific, 9 is snow specific]
     * - encoding: MUST be set by user.
     * - decoding: unused
     */
    int me_method;

    /**
     * If non NULL, 'draw_horiz_band' is called by the libavcodec
     * decoder to draw a horizontal band. It improves cache usage. Not
     * all codecs can do that. You must check the codec capabilities
     * beforehand.
     * When multithreading is used, it may be called from multiple threads
     * at the same time; threads might draw different parts of the same AVFrame,
     * or multiple AVFrames, and there is no guarantee that slices will be drawn
     * in order.
     * The function is also used by hardware acceleration APIs.
     * It is called at least once during frame decoding to pass
     * the data needed for hardware render.
     * In that mode instead of pixel data, AVFrame points to
     * a structure specific to the acceleration API. The application
     * reads the structure and can change some fields to indicate progress
     * or mark state.
     * - encoding: unused
     * - decoding: Set by user.
     * @param height the height of the slice
     * @param y the y position of the slice
     * @param type 1->top field, 2->bottom field, 3->frame
     * @param offset offset into the AVFrame.data from which the slice should be read
     */
    void (*draw_horiz_band)(struct AVCodecContext *s,
                            const AVFrame *src, int offset[AV_NUM_DATA_POINTERS],
                            int y, int type, int height);

    /**
     * callback to negotiate the pixelFormat
     * @param fmt is the list of formats which are supported by the codec,
     * it is terminated by -1 as 0 is a valid format, the formats are ordered by quality.
     * The first is always the native one.
     * @note The callback may be called again immediately if initialization for
     * the selected (hardware-accelerated) pixel format failed.
     * @warning Behavior is undefined if the callback returns a value not
     * in the fmt list of formats.
     * @return the chosen format
     * - encoding: unused
     * - decoding: Set by user, if not set the native format will be chosen.
     */
    enum AVPixelFormat (*get_format)(struct AVCodecContext *s, const enum AVPixelFormat * fmt);

    /**
     * maximum number of B-frames between non-B-frames
     * Note: The output will be delayed by max_b_frames+1 relative to the input.
     * - encoding: Set by user.
     * - decoding: unused
     */
    int max_b_frames;

    /**
     * qscale factor between IP and B-frames
     * If > 0 then the last P-frame quantizer will be used (q= lastp_q*factor+offset).
     * If < 0 then normal ratecontrol will be done (q= -normal_q*factor+offset).
     * - encoding: Set by user.
     * - decoding: unused
     */
    float b_quant_factor;

    /** obsolete FIXME remove */
    int rc_strategy;
#define FF_RC_STRATEGY_XVID 1

    int b_frame_strategy;

    /**
     * qscale offset between IP and B-frames
     * - encoding: Set by user.
     * - decoding: unused
     */
    float b_quant_offset;

    /**
     * Size of the frame reordering buffer in the decoder.
     * For MPEG-2 it is 1 IPB or 0 low delay IP.
     * - encoding: Set by libavcodec.
     * - decoding: Set by libavcodec.
     */
    int has_b_frames;

    /**
     * 0-> h263 quant 1-> mpeg quant
     * - encoding: Set by user.
     * - decoding: unused
     */
    int mpeg_quant;

    /**
     * qscale factor between P and I-frames
     * If > 0 then the last p frame quantizer will be used (q= lastp_q*factor+offset).
     * If < 0 then normal ratecontrol will be done (q= -normal_q*factor+offset).
     * - encoding: Set by user.
     * - decoding: unused
     */
    float i_quant_factor;

    /**
     * qscale offset between P and I-frames
     * - encoding: Set by user.
     * - decoding: unused
     */
    float i_quant_offset;

    /**
     * luminance masking (0-> disabled)
     * - encoding: Set by user.
     * - decoding: unused
     */
    float lumi_masking;

    /**
     * temporary complexity masking (0-> disabled)
     * - encoding: Set by user.
     * - decoding: unused
     */
    float temporal_cplx_masking;

    /**
     * spatial complexity masking (0-> disabled)
     * - encoding: Set by user.
     * - decoding: unused
     */
    float spatial_cplx_masking;

    /**
     * p block masking (0-> disabled)
     * - encoding: Set by user.
     * - decoding: unused
     */
    float p_masking;

    /**
     * darkness masking (0-> disabled)
     * - encoding: Set by user.
     * - decoding: unused
     */
    float dark_masking;

    /**
     * slice count
     * - encoding: Set by libavcodec.
     * - decoding: Set by user (or 0).
     */
    int slice_count;
    /**
     * prediction method (needed for huffyuv)
     * - encoding: Set by user.
     * - decoding: unused
     */
     int prediction_method;
#define FF_PRED_LEFT   0
#define FF_PRED_PLANE  1
#define FF_PRED_MEDIAN 2

    /**
     * slice offsets in the frame in bytes
     * - encoding: Set/allocated by libavcodec.
     * - decoding: Set/allocated by user (or NULL).
     */
    int *slice_offset;

    /**
     * sample aspect ratio (0 if unknown)
     * That is the width of a pixel divided by the height of the pixel.
     * Numerator and denominator must be relatively prime and smaller than 256 for some video standards.
     * - encoding: Set by user.
     * - decoding: Set by libavcodec.
     */
    AVRational sample_aspect_ratio;

    /**
     * motion estimation comparison function
     * - encoding: Set by user.
     * - decoding: unused
     */
    int me_cmp;
    /**
     * subpixel motion estimation comparison function
     * - encoding: Set by user.
     * - decoding: unused
     */
    int me_sub_cmp;
    /**
     * macroblock comparison function (not supported yet)
     * - encoding: Set by user.
     * - decoding: unused
     */
    int mb_cmp;
    /**
     * interlaced DCT comparison function
     * - encoding: Set by user.
     * - decoding: unused
     */
    int ildct_cmp;
#define FF_CMP_SAD    0
#define FF_CMP_SSE    1
#define FF_CMP_SATD   2
#define FF_CMP_DCT    3
#define FF_CMP_PSNR   4
#define FF_CMP_BIT    5
#define FF_CMP_RD     6
#define FF_CMP_ZERO   7
#define FF_CMP_VSAD   8
#define FF_CMP_VSSE   9
#define FF_CMP_NSSE   10
#define FF_CMP_W53    11
#define FF_CMP_W97    12
#define FF_CMP_DCTMAX 13
#define FF_CMP_DCT264 14
#define FF_CMP_CHROMA 256

    /**
     * ME diamond size & shape
     * - encoding: Set by user.
     * - decoding: unused
     */
    int dia_size;

    /**
     * amount of previous MV predictors (2a+1 x 2a+1 square)
     * - encoding: Set by user.
     * - decoding: unused
     */
    int last_predictor_count;

    /**
     * prepass for motion estimation
     * - encoding: Set by user.
     * - decoding: unused
     */
    int pre_me;

    /**
     * motion estimation prepass comparison function
     * - encoding: Set by user.
     * - decoding: unused
     */
    int me_pre_cmp;

    /**
     * ME prepass diamond size & shape
     * - encoding: Set by user.
     * - decoding: unused
     */
    int pre_dia_size;

    /**
     * subpel ME quality
     * - encoding: Set by user.
     * - decoding: unused
     */
    int me_subpel_quality;

#if FF_API_AFD
    /**
     * DTG active format information (additional aspect ratio
     * information only used in DVB MPEG-2 transport streams)
     * 0 if not set.
     *
     * - encoding: unused
     * - decoding: Set by decoder.
     * @deprecated Deprecated in favor of AVSideData
     */
    attribute_deprecated int dtg_active_format;
#define FF_DTG_AFD_SAME         8
#define FF_DTG_AFD_4_3          9
#define FF_DTG_AFD_16_9         10
#define FF_DTG_AFD_14_9         11
#define FF_DTG_AFD_4_3_SP_14_9  13
#define FF_DTG_AFD_16_9_SP_14_9 14
#define FF_DTG_AFD_SP_4_3       15
#endif /* FF_API_AFD */

    /**
     * maximum motion estimation search range in subpel units
     * If 0 then no limit.
     *
     * - encoding: Set by user.
     * - decoding: unused
     */
    int me_range;

    /**
     * intra quantizer bias
     * - encoding: Set by user.
     * - decoding: unused
     */
    int intra_quant_bias;
#define FF_DEFAULT_QUANT_BIAS 999999

    /**
     * inter quantizer bias
     * - encoding: Set by user.
     * - decoding: unused
     */
    int inter_quant_bias;

    /**
     * slice flags
     * - encoding: unused
     * - decoding: Set by user.
     */
    int slice_flags;
#define SLICE_FLAG_CODED_ORDER    0x0001 ///< draw_horiz_band() is called in coded order instead of display
#define SLICE_FLAG_ALLOW_FIELD    0x0002 ///< allow draw_horiz_band() with field slices (MPEG2 field pics)
#define SLICE_FLAG_ALLOW_PLANE    0x0004 ///< allow draw_horiz_band() with 1 component at a time (SVQ1)

#if FF_API_XVMC
    /**
     * XVideo Motion Acceleration
     * - encoding: forbidden
     * - decoding: set by decoder
     * @deprecated XvMC doesn't need it anymore.
     */
    attribute_deprecated int xvmc_acceleration;
#endif /* FF_API_XVMC */

    /**
     * macroblock decision mode
     * - encoding: Set by user.
     * - decoding: unused
     */
    int mb_decision;
#define FF_MB_DECISION_SIMPLE 0        ///< uses mb_cmp
#define FF_MB_DECISION_BITS   1        ///< chooses the one which needs the fewest bits
#define FF_MB_DECISION_RD     2        ///< rate distortion

    /**
     * custom intra quantization matrix
     * - encoding: Set by user, can be NULL.
     * - decoding: Set by libavcodec.
     */
    uint16_t *intra_matrix;

    /**
     * custom inter quantization matrix
     * - encoding: Set by user, can be NULL.
     * - decoding: Set by libavcodec.
     */
    uint16_t *inter_matrix;

    /**
     * scene change detection threshold
     * 0 is default, larger means fewer detected scene changes.
     * - encoding: Set by user.
     * - decoding: unused
     */
    int scenechange_threshold;

    /**
     * noise reduction strength
     * - encoding: Set by user.
     * - decoding: unused
     */
    int noise_reduction;

#if FF_API_MPV_OPT
    /**
     * @deprecated this field is unused
     */
    attribute_deprecated
    int me_threshold;

    /**
     * @deprecated this field is unused
     */
    attribute_deprecated
    int mb_threshold;
#endif

    /**
     * precision of the intra DC coefficient - 8
     * - encoding: Set by user.
     * - decoding: Set by libavcodec
     */
    int intra_dc_precision;

    /**
     * Number of macroblock rows at the top which are skipped.
     * - encoding: unused
     * - decoding: Set by user.
     */
    int skip_top;

    /**
     * Number of macroblock rows at the bottom which are skipped.
     * - encoding: unused
     * - decoding: Set by user.
     */
    int skip_bottom;

#if FF_API_MPV_OPT
    /**
     * @deprecated use encoder private options instead
     */
    attribute_deprecated
    float border_masking;
#endif

    /**
     * minimum MB lagrange multipler
     * - encoding: Set by user.
     * - decoding: unused
     */
    int mb_lmin;

    /**
     * maximum MB lagrange multipler
     * - encoding: Set by user.
     * - decoding: unused
     */
    int mb_lmax;

    /**
     *
     * - encoding: Set by user.
     * - decoding: unused
     */
    int me_penalty_compensation;

    /**
     *
     * - encoding: Set by user.
     * - decoding: unused
     */
    int bidir_refine;

    /**
     *
     * - encoding: Set by user.
     * - decoding: unused
     */
    int brd_scale;

    /**
     * minimum GOP size
     * - encoding: Set by user.
     * - decoding: unused
     */
    int keyint_min;

    /**
     * number of reference frames
     * - encoding: Set by user.
     * - decoding: Set by lavc.
     */
    int refs;

    /**
     * chroma qp offset from luma
     * - encoding: Set by user.
     * - decoding: unused
     */
    int chromaoffset;

#if FF_API_UNUSED_MEMBERS
    /**
     * Multiplied by qscale for each frame and added to scene_change_score.
     * - encoding: Set by user.
     * - decoding: unused
     */
    attribute_deprecated int scenechange_factor;
#endif

    /**
     *
     * Note: Value depends upon the compare function used for fullpel ME.
     * - encoding: Set by user.
     * - decoding: unused
     */
    int mv0_threshold;

    /**
     * Adjust sensitivity of b_frame_strategy 1.
     * - encoding: Set by user.
     * - decoding: unused
     */
    int b_sensitivity;

    /**
     * Chromaticity coordinates of the source primaries.
     * - encoding: Set by user
     * - decoding: Set by libavcodec
     */
    enum AVColorPrimaries color_primaries;

    /**
     * Color Transfer Characteristic.
     * - encoding: Set by user
     * - decoding: Set by libavcodec
     */
    enum AVColorTransferCharacteristic color_trc;

    /**
     * YUV colorspace type.
     * - encoding: Set by user
     * - decoding: Set by libavcodec
     */
    enum AVColorSpace colorspace;

    /**
     * MPEG vs JPEG YUV range.
     * - encoding: Set by user
     * - decoding: Set by libavcodec
     */
    enum AVColorRange color_range;

    /**
     * This defines the location of chroma samples.
     * - encoding: Set by user
     * - decoding: Set by libavcodec
     */
    enum AVChromaLocation chroma_sample_location;

    /**
     * Number of slices.
     * Indicates number of picture subdivisions. Used for parallelized
     * decoding.
     * - encoding: Set by user
     * - decoding: unused
     */
    int slices;

    /** Field order
     * - encoding: set by libavcodec
     * - decoding: Set by user.
     */
    enum AVFieldOrder field_order;

    /* audio only */
    int sample_rate; ///< samples per second
    int channels;    ///< number of audio channels

    /**
     * audio sample format
     * - encoding: Set by user.
     * - decoding: Set by libavcodec.
     */
    enum AVSampleFormat sample_fmt;  ///< sample format

    /* The following data should not be initialized. */
    /**
     * Number of samples per channel in an audio frame.
     *
     * - encoding: set by libavcodec in avcodec_open2(). Each submitted frame
     *   except the last must contain exactly frame_size samples per channel.
     *   May be 0 when the codec has CODEC_CAP_VARIABLE_FRAME_SIZE set, then the
     *   frame size is not restricted.
     * - decoding: may be set by some decoders to indicate constant frame size
     */
    int frame_size;

    /**
     * Frame counter, set by libavcodec.
     *
     * - decoding: total number of frames returned from the decoder so far.
     * - encoding: total number of frames passed to the encoder so far.
     *
     *   @note the counter is not incremented if encoding/decoding resulted in
     *   an error.
     */
    int frame_number;

    /**
     * number of bytes per packet if constant and known or 0
     * Used by some WAV based audio codecs.
     */
    int block_align;

    /**
     * Audio cutoff bandwidth (0 means "automatic")
     * - encoding: Set by user.
     * - decoding: unused
     */
    int cutoff;

#if FF_API_REQUEST_CHANNELS
    /**
     * Decoder should decode to this many channels if it can (0 for default)
     * - encoding: unused
     * - decoding: Set by user.
     * @deprecated Deprecated in favor of request_channel_layout.
     */
    attribute_deprecated int request_channels;
#endif

    /**
     * Audio channel layout.
     * - encoding: set by user.
     * - decoding: set by user, may be overwritten by libavcodec.
     */
    uint64_t channel_layout;

    /**
     * Request decoder to use this channel layout if it can (0 for default)
     * - encoding: unused
     * - decoding: Set by user.
     */
    uint64_t request_channel_layout;

    /**
     * Type of service that the audio stream conveys.
     * - encoding: Set by user.
     * - decoding: Set by libavcodec.
     */
    enum AVAudioServiceType audio_service_type;

    /**
     * desired sample format
     * - encoding: Not used.
     * - decoding: Set by user.
     * Decoder will decode to this format if it can.
     */
    enum AVSampleFormat request_sample_fmt;

#if FF_API_GET_BUFFER
    /**
     * Called at the beginning of each frame to get a buffer for it.
     *
     * The function will set AVFrame.data[], AVFrame.linesize[].
     * AVFrame.extended_data[] must also be set, but it should be the same as
     * AVFrame.data[] except for planar audio with more channels than can fit
     * in AVFrame.data[]. In that case, AVFrame.data[] shall still contain as
     * many data pointers as it can hold.
     *
     * if CODEC_CAP_DR1 is not set then get_buffer() must call
     * avcodec_default_get_buffer() instead of providing buffers allocated by
     * some other means.
     *
     * AVFrame.data[] should be 32- or 16-byte-aligned unless the CPU doesn't
     * need it. avcodec_default_get_buffer() aligns the output buffer properly,
     * but if get_buffer() is overridden then alignment considerations should
     * be taken into account.
     *
     * @see avcodec_default_get_buffer()
     *
     * Video:
     *
     * If pic.reference is set then the frame will be read later by libavcodec.
     * avcodec_align_dimensions2() should be used to find the required width and
     * height, as they normally need to be rounded up to the next multiple of 16.
     *
     * If frame multithreading is used and thread_safe_callbacks is set,
     * it may be called from a different thread, but not from more than one at
     * once. Does not need to be reentrant.
     *
     * @see release_buffer(), reget_buffer()
     * @see avcodec_align_dimensions2()
     *
     * Audio:
     *
     * Decoders request a buffer of a particular size by setting
     * AVFrame.nb_samples prior to calling get_buffer(). The decoder may,
     * however, utilize only part of the buffer by setting AVFrame.nb_samples
     * to a smaller value in the output frame.
     *
     * Decoders cannot use the buffer after returning from
     * avcodec_decode_audio4(), so they will not call release_buffer(), as it
     * is assumed to be released immediately upon return. In some rare cases,
     * a decoder may need to call get_buffer() more than once in a single
     * call to avcodec_decode_audio4(). In that case, when get_buffer() is
     * called again after it has already been called once, the previously
     * acquired buffer is assumed to be released at that time and may not be
     * reused by the decoder.
     *
     * As a convenience, av_samples_get_buffer_size() and
     * av_samples_fill_arrays() in libavutil may be used by custom get_buffer()
     * functions to find the required data size and to fill data pointers and
     * linesize. In AVFrame.linesize, only linesize[0] may be set for audio
     * since all planes must be the same size.
     *
     * @see av_samples_get_buffer_size(), av_samples_fill_arrays()
     *
     * - encoding: unused
     * - decoding: Set by libavcodec, user can override.
     *
     * @deprecated use get_buffer2()
     */
    attribute_deprecated
    int (*get_buffer)(struct AVCodecContext *c, AVFrame *pic);

    /**
     * Called to release buffers which were allocated with get_buffer.
     * A released buffer can be reused in get_buffer().
     * pic.data[*] must be set to NULL.
     * May be called from a different thread if frame multithreading is used,
     * but not by more than one thread at once, so does not need to be reentrant.
     * - encoding: unused
     * - decoding: Set by libavcodec, user can override.
     *
     * @deprecated custom freeing callbacks should be set from get_buffer2()
     */
    attribute_deprecated
    void (*release_buffer)(struct AVCodecContext *c, AVFrame *pic);

    /**
     * Called at the beginning of a frame to get cr buffer for it.
     * Buffer type (size, hints) must be the same. libavcodec won't check it.
     * libavcodec will pass previous buffer in pic, function should return
     * same buffer or new buffer with old frame "painted" into it.
     * If pic.data[0] == NULL must behave like get_buffer().
     * if CODEC_CAP_DR1 is not set then reget_buffer() must call
     * avcodec_default_reget_buffer() instead of providing buffers allocated by
     * some other means.
     * - encoding: unused
     * - decoding: Set by libavcodec, user can override.
     */
    attribute_deprecated
    int (*reget_buffer)(struct AVCodecContext *c, AVFrame *pic);
#endif

    /**
     * This callback is called at the beginning of each frame to get data
     * buffer(s) for it. There may be one contiguous buffer for all the data or
     * there may be a buffer per each data plane or anything in between. What
     * this means is, you may set however many entries in buf[] you feel necessary.
     * Each buffer must be reference-counted using the AVBuffer API (see description
     * of buf[] below).
     *
     * The following fields will be set in the frame before this callback is
     * called:
     * - format
     * - width, height (video only)
     * - sample_rate, channel_layout, nb_samples (audio only)
     * Their values may differ from the corresponding values in
     * AVCodecContext. This callback must use the frame values, not the codec
     * context values, to calculate the required buffer size.
     *
     * This callback must fill the following fields in the frame:
     * - data[]
     * - linesize[]
     * - extended_data:
     *   * if the data is planar audio with more than 8 channels, then this
     *     callback must allocate and fill extended_data to contain all pointers
     *     to all data planes. data[] must hold as many pointers as it can.
     *     extended_data must be allocated with av_malloc() and will be freed in
     *     av_frame_unref().
     *   * otherwise exended_data must point to data
     * - buf[] must contain one or more pointers to AVBufferRef structures. Each of
     *   the frame's data and extended_data pointers must be contained in these. That
     *   is, one AVBufferRef for each allocated chunk of memory, not necessarily one
     *   AVBufferRef per data[] entry. See: av_buffer_create(), av_buffer_alloc(),
     *   and av_buffer_ref().
     * - extended_buf and nb_extended_buf must be allocated with av_malloc() by
     *   this callback and filled with the extra buffers if there are more
     *   buffers than buf[] can hold. extended_buf will be freed in
     *   av_frame_unref().
     *
     * If CODEC_CAP_DR1 is not set then get_buffer2() must call
     * avcodec_default_get_buffer2() instead of providing buffers allocated by
     * some other means.
     *
     * Each data plane must be aligned to the maximum required by the target
     * CPU.
     *
     * @see avcodec_default_get_buffer2()
     *
     * Video:
     *
     * If AV_GET_BUFFER_FLAG_REF is set in flags then the frame may be reused
     * (read and/or written to if it is writable) later by libavcodec.
     *
     * avcodec_align_dimensions2() should be used to find the required width and
     * height, as they normally need to be rounded up to the next multiple of 16.
     *
     * Some decoders do not support linesizes changing between frames.
     *
     * If frame multithreading is used and thread_safe_callbacks is set,
     * this callback may be called from a different thread, but not from more
     * than one at once. Does not need to be reentrant.
     *
     * @see avcodec_align_dimensions2()
     *
     * Audio:
     *
     * Decoders request a buffer of a particular size by setting
     * AVFrame.nb_samples prior to calling get_buffer2(). The decoder may,
     * however, utilize only part of the buffer by setting AVFrame.nb_samples
     * to a smaller value in the output frame.
     *
     * As a convenience, av_samples_get_buffer_size() and
     * av_samples_fill_arrays() in libavutil may be used by custom get_buffer2()
     * functions to find the required data size and to fill data pointers and
     * linesize. In AVFrame.linesize, only linesize[0] may be set for audio
     * since all planes must be the same size.
     *
     * @see av_samples_get_buffer_size(), av_samples_fill_arrays()
     *
     * - encoding: unused
     * - decoding: Set by libavcodec, user can override.
     */
    int (*get_buffer2)(struct AVCodecContext *s, AVFrame *frame, int flags);

    /**
     * If non-zero, the decoded audio and video frames returned from
     * avcodec_decode_video2() and avcodec_decode_audio4() are reference-counted
     * and are valid indefinitely. The caller must free them with
     * av_frame_unref() when they are not needed anymore.
     * Otherwise, the decoded frames must not be freed by the caller and are
     * only valid until the next decode call.
     *
     * - encoding: unused
     * - decoding: set by the caller before avcodec_open2().
     */
    int refcounted_frames;

    /* - encoding parameters */
    float qcompress;  ///< amount of qscale change between easy & hard scenes (0.0-1.0)
    float qblur;      ///< amount of qscale smoothing over time (0.0-1.0)

    /**
     * minimum quantizer
     * - encoding: Set by user.
     * - decoding: unused
     */
    int qmin;

    /**
     * maximum quantizer
     * - encoding: Set by user.
     * - decoding: unused
     */
    int qmax;

    /**
     * maximum quantizer difference between frames
     * - encoding: Set by user.
     * - decoding: unused
     */
    int max_qdiff;

#if FF_API_MPV_OPT
    /**
     * @deprecated use encoder private options instead
     */
    attribute_deprecated
    float rc_qsquish;

    attribute_deprecated
    float rc_qmod_amp;
    attribute_deprecated
    int rc_qmod_freq;
#endif

    /**
     * decoder bitstream buffer size
     * - encoding: Set by user.
     * - decoding: unused
     */
    int rc_buffer_size;

    /**
     * ratecontrol override, see RcOverride
     * - encoding: Allocated/set/freed by user.
     * - decoding: unused
     */
    int rc_override_count;
    RcOverride *rc_override;

#if FF_API_MPV_OPT
    /**
     * @deprecated use encoder private options instead
     */
    attribute_deprecated
    const char *rc_eq;
#endif

    /**
     * maximum bitrate
     * - encoding: Set by user.
     * - decoding: Set by libavcodec.
     */
    int rc_max_rate;

    /**
     * minimum bitrate
     * - encoding: Set by user.
     * - decoding: unused
     */
    int rc_min_rate;

#if FF_API_MPV_OPT
    /**
     * @deprecated use encoder private options instead
     */
    attribute_deprecated
    float rc_buffer_aggressivity;

    attribute_deprecated
    float rc_initial_cplx;
#endif

    /**
     * Ratecontrol attempt to use, at maximum, <value> of what can be used without an underflow.
     * - encoding: Set by user.
     * - decoding: unused.
     */
    float rc_max_available_vbv_use;

    /**
     * Ratecontrol attempt to use, at least, <value> times the amount needed to prevent a vbv overflow.
     * - encoding: Set by user.
     * - decoding: unused.
     */
    float rc_min_vbv_overflow_use;

    /**
     * Number of bits which should be loaded into the rc buffer before decoding starts.
     * - encoding: Set by user.
     * - decoding: unused
     */
    int rc_initial_buffer_occupancy;

#define FF_CODER_TYPE_VLC       0
#define FF_CODER_TYPE_AC        1
#define FF_CODER_TYPE_RAW       2
#define FF_CODER_TYPE_RLE       3
#if FF_API_UNUSED_MEMBERS
#define FF_CODER_TYPE_DEFLATE   4
#endif /* FF_API_UNUSED_MEMBERS */
    /**
     * coder type
     * - encoding: Set by user.
     * - decoding: unused
     */
    int coder_type;

    /**
     * context model
     * - encoding: Set by user.
     * - decoding: unused
     */
    int context_model;

#if FF_API_MPV_OPT
    /**
     * @deprecated use encoder private options instead
     */
    attribute_deprecated
    int lmin;

    /**
     * @deprecated use encoder private options instead
     */
    attribute_deprecated
    int lmax;
#endif

    /**
     * frame skip threshold
     * - encoding: Set by user.
     * - decoding: unused
     */
    int frame_skip_threshold;

    /**
     * frame skip factor
     * - encoding: Set by user.
     * - decoding: unused
     */
    int frame_skip_factor;

    /**
     * frame skip exponent
     * - encoding: Set by user.
     * - decoding: unused
     */
    int frame_skip_exp;

    /**
     * frame skip comparison function
     * - encoding: Set by user.
     * - decoding: unused
     */
    int frame_skip_cmp;

    /**
     * trellis RD quantization
     * - encoding: Set by user.
     * - decoding: unused
     */
    int trellis;

    /**
     * - encoding: Set by user.
     * - decoding: unused
     */
    int min_prediction_order;

    /**
     * - encoding: Set by user.
     * - decoding: unused
     */
    int max_prediction_order;

    /**
     * GOP timecode frame start number
     * - encoding: Set by user, in non drop frame format
     * - decoding: Set by libavcodec (timecode in the 25 bits format, -1 if unset)
     */
    int64_t timecode_frame_start;

    /* The RTP callback: This function is called    */
    /* every time the encoder has a packet to send. */
    /* It depends on the encoder if the data starts */
    /* with a Start Code (it should). H.263 does.   */
    /* mb_nb contains the number of macroblocks     */
    /* encoded in the RTP payload.                  */
    void (*rtp_callback)(struct AVCodecContext *avctx, void *data, int size, int mb_nb);

    int rtp_payload_size;   /* The size of the RTP payload: the coder will  */
                            /* do its best to deliver a chunk with size     */
                            /* below rtp_payload_size, the chunk will start */
                            /* with a start code on some codecs like H.263. */
                            /* This doesn't take account of any particular  */
                            /* headers inside the transmitted RTP payload.  */

    /* statistics, used for 2-pass encoding */
    int mv_bits;
    int header_bits;
    int i_tex_bits;
    int p_tex_bits;
    int i_count;
    int p_count;
    int skip_count;
    int misc_bits;

    /**
     * number of bits used for the previously encoded frame
     * - encoding: Set by libavcodec.
     * - decoding: unused
     */
    int frame_bits;

    /**
     * pass1 encoding statistics output buffer
     * - encoding: Set by libavcodec.
     * - decoding: unused
     */
    char *stats_out;

    /**
     * pass2 encoding statistics input buffer
     * Concatenated stuff from stats_out of pass1 should be placed here.
     * - encoding: Allocated/set/freed by user.
     * - decoding: unused
     */
    char *stats_in;

    /**
     * Work around bugs in encoders which sometimes cannot be detected automatically.
     * - encoding: Set by user
     * - decoding: Set by user
     */
    int workaround_bugs;
#define FF_BUG_AUTODETECT       1  ///< autodetection
#if FF_API_OLD_MSMPEG4
#define FF_BUG_OLD_MSMPEG4      2
#endif
#define FF_BUG_XVID_ILACE       4
#define FF_BUG_UMP4             8
#define FF_BUG_NO_PADDING       16
#define FF_BUG_AMV              32
#if FF_API_AC_VLC
#define FF_BUG_AC_VLC           0  ///< Will be removed, libavcodec can now handle these non-compliant files by default.
#endif
#define FF_BUG_QPEL_CHROMA      64
#define FF_BUG_STD_QPEL         128
#define FF_BUG_QPEL_CHROMA2     256
#define FF_BUG_DIRECT_BLOCKSIZE 512
#define FF_BUG_EDGE             1024
#define FF_BUG_HPEL_CHROMA      2048
#define FF_BUG_DC_CLIP          4096
#define FF_BUG_MS               8192 ///< Work around various bugs in Microsoft's broken decoders.
#define FF_BUG_TRUNCATED       16384

    /**
     * strictly follow the standard (MPEG4, ...).
     * - encoding: Set by user.
     * - decoding: Set by user.
     * Setting this to STRICT or higher means the encoder and decoder will
     * generally do stupid things, whereas setting it to unofficial or lower
     * will mean the encoder might produce output that is not supported by all
     * spec-compliant decoders. Decoders don't differentiate between normal,
     * unofficial and experimental (that is, they always try to decode things
     * when they can) unless they are explicitly asked to behave stupidly
     * (=strictly conform to the specs)
     */
    int strict_std_compliance;
#define FF_COMPLIANCE_VERY_STRICT   2 ///< Strictly conform to an older more strict version of the spec or reference software.
#define FF_COMPLIANCE_STRICT        1 ///< Strictly conform to all the things in the spec no matter what consequences.
#define FF_COMPLIANCE_NORMAL        0
#define FF_COMPLIANCE_UNOFFICIAL   -1 ///< Allow unofficial extensions
#define FF_COMPLIANCE_EXPERIMENTAL -2 ///< Allow nonstandardized experimental things.

    /**
     * error concealment flags
     * - encoding: unused
     * - decoding: Set by user.
     */
    int error_concealment;
#define FF_EC_GUESS_MVS   1
#define FF_EC_DEBLOCK     2
#define FF_EC_FAVOR_INTER 256

    /**
     * debug
     * - encoding: Set by user.
     * - decoding: Set by user.
     */
    int debug;
#define FF_DEBUG_PICT_INFO   1
#define FF_DEBUG_RC          2
#define FF_DEBUG_BITSTREAM   4
#define FF_DEBUG_MB_TYPE     8
#define FF_DEBUG_QP          16
#if FF_API_DEBUG_MV
/**
 * @deprecated this option does nothing
 */
#define FF_DEBUG_MV          32
#endif
#define FF_DEBUG_DCT_COEFF   0x00000040
#define FF_DEBUG_SKIP        0x00000080
#define FF_DEBUG_STARTCODE   0x00000100
#if FF_API_UNUSED_MEMBERS
#define FF_DEBUG_PTS         0x00000200
#endif /* FF_API_UNUSED_MEMBERS */
#define FF_DEBUG_ER          0x00000400
#define FF_DEBUG_MMCO        0x00000800
#define FF_DEBUG_BUGS        0x00001000
#if FF_API_DEBUG_MV
#define FF_DEBUG_VIS_QP      0x00002000 ///< only access through AVOptions from outside libavcodec
#define FF_DEBUG_VIS_MB_TYPE 0x00004000 ///< only access through AVOptions from outside libavcodec
#endif
#define FF_DEBUG_BUFFERS     0x00008000
#define FF_DEBUG_THREADS     0x00010000
#define FF_DEBUG_NOMC        0x01000000

#if FF_API_DEBUG_MV
    /**
     * debug
     * Code outside libavcodec should access this field using AVOptions
     * - encoding: Set by user.
     * - decoding: Set by user.
     */
    int debug_mv;
#define FF_DEBUG_VIS_MV_P_FOR  0x00000001 //visualize forward predicted MVs of P frames
#define FF_DEBUG_VIS_MV_B_FOR  0x00000002 //visualize forward predicted MVs of B frames
#define FF_DEBUG_VIS_MV_B_BACK 0x00000004 //visualize backward predicted MVs of B frames
#endif

    /**
     * Error recognition; may misdetect some more or less valid parts as errors.
     * - encoding: unused
     * - decoding: Set by user.
     */
    int err_recognition;

/**
 * Verify checksums embedded in the bitstream (could be of either encoded or
 * decoded data, depending on the codec) and print an error message on mismatch.
 * If AV_EF_EXPLODE is also set, a mismatching checksum will result in the
 * decoder returning an error.
 */
#define AV_EF_CRCCHECK  (1<<0)
#define AV_EF_BITSTREAM (1<<1)          ///< detect bitstream specification deviations
#define AV_EF_BUFFER    (1<<2)          ///< detect improper bitstream length
#define AV_EF_EXPLODE   (1<<3)          ///< abort decoding on minor error detection

#define AV_EF_IGNORE_ERR (1<<15)        ///< ignore errors and continue
#define AV_EF_CAREFUL    (1<<16)        ///< consider things that violate the spec, are fast to calculate and have not been seen in the wild as errors
#define AV_EF_COMPLIANT  (1<<17)        ///< consider all spec non compliances as errors
#define AV_EF_AGGRESSIVE (1<<18)        ///< consider things that a sane encoder should not do as an error


    /**
     * opaque 64bit number (generally a PTS) that will be reordered and
     * output in AVFrame.reordered_opaque
     * - encoding: unused
     * - decoding: Set by user.
     */
    int64_t reordered_opaque;

    /**
     * Hardware accelerator in use
     * - encoding: unused.
     * - decoding: Set by libavcodec
     */
    struct AVHWAccel *hwaccel;

    /**
     * Hardware accelerator context.
     * For some hardware accelerators, a global context needs to be
     * provided by the user. In that case, this holds display-dependent
     * data FFmpeg cannot instantiate itself. Please refer to the
     * FFmpeg HW accelerator documentation to know how to fill this
     * is. e.g. for VA API, this is a struct vaapi_context.
     * - encoding: unused
     * - decoding: Set by user
     */
    void *hwaccel_context;

    /**
     * error
     * - encoding: Set by libavcodec if flags&CODEC_FLAG_PSNR.
     * - decoding: unused
     */
    uint64_t error[AV_NUM_DATA_POINTERS];

    /**
     * DCT algorithm, see FF_DCT_* below
     * - encoding: Set by user.
     * - decoding: unused
     */
    int dct_algo;
#define FF_DCT_AUTO    0
#define FF_DCT_FASTINT 1
#if FF_API_UNUSED_MEMBERS
#define FF_DCT_INT     2
#endif /* FF_API_UNUSED_MEMBERS */
#define FF_DCT_MMX     3
#define FF_DCT_ALTIVEC 5
#define FF_DCT_FAAN    6

    /**
     * IDCT algorithm, see FF_IDCT_* below.
     * - encoding: Set by user.
     * - decoding: Set by user.
     */
    int idct_algo;
#define FF_IDCT_AUTO          0
#define FF_IDCT_INT           1
#define FF_IDCT_SIMPLE        2
#define FF_IDCT_SIMPLEMMX     3
#define FF_IDCT_ARM           7
#define FF_IDCT_ALTIVEC       8
#if FF_API_ARCH_SH4
#define FF_IDCT_SH4           9
#endif
#define FF_IDCT_SIMPLEARM     10
#if FF_API_UNUSED_MEMBERS
#define FF_IDCT_IPP           13
#endif /* FF_API_UNUSED_MEMBERS */
#define FF_IDCT_XVID          14
#if FF_API_IDCT_XVIDMMX
#define FF_IDCT_XVIDMMX       14
#endif /* FF_API_IDCT_XVIDMMX */
#define FF_IDCT_SIMPLEARMV5TE 16
#define FF_IDCT_SIMPLEARMV6   17
#if FF_API_ARCH_SPARC
#define FF_IDCT_SIMPLEVIS     18
#endif
#define FF_IDCT_FAAN          20
#define FF_IDCT_SIMPLENEON    22
#if FF_API_ARCH_ALPHA
#define FF_IDCT_SIMPLEALPHA   23
#endif
#define FF_IDCT_SIMPLEAUTO    128

    /**
     * bits per sample/pixel from the demuxer (needed for huffyuv).
     * - encoding: Set by libavcodec.
     * - decoding: Set by user.
     */
     int bits_per_coded_sample;

    /**
     * Bits per sample/pixel of internal libavcodec pixel/sample format.
     * - encoding: set by user.
     * - decoding: set by libavcodec.
     */
    int bits_per_raw_sample;

#if FF_API_LOWRES
    /**
     * low resolution decoding, 1-> 1/2 size, 2->1/4 size
     * - encoding: unused
     * - decoding: Set by user.
     * Code outside libavcodec should access this field using:
     * av_codec_{get,set}_lowres(avctx)
     */
     int lowres;
#endif

    /**
     * the picture in the bitstream
     * - encoding: Set by libavcodec.
     * - decoding: unused
     */
    AVFrame *coded_frame;

    /**
     * thread count
     * is used to decide how many independent tasks should be passed to execute()
     * - encoding: Set by user.
     * - decoding: Set by user.
     */
    int thread_count;

    /**
     * Which multithreading methods to use.
     * Use of FF_THREAD_FRAME will increase decoding delay by one frame per thread,
     * so clients which cannot provide future frames should not use it.
     *
     * - encoding: Set by user, otherwise the default is used.
     * - decoding: Set by user, otherwise the default is used.
     */
    int thread_type;
#define FF_THREAD_FRAME   1 ///< Decode more than one frame at once
#define FF_THREAD_SLICE   2 ///< Decode more than one part of a single frame at once

    /**
     * Which multithreading methods are in use by the codec.
     * - encoding: Set by libavcodec.
     * - decoding: Set by libavcodec.
     */
    int active_thread_type;

    /**
     * Set by the client if its custom get_buffer() callback can be called
     * synchronously from another thread, which allows faster multithreaded decoding.
     * draw_horiz_band() will be called from other threads regardless of this setting.
     * Ignored if the default get_buffer() is used.
     * - encoding: Set by user.
     * - decoding: Set by user.
     */
    int thread_safe_callbacks;

    /**
     * The codec may call this to execute several independent things.
     * It will return only after finishing all tasks.
     * The user may replace this with some multithreaded implementation,
     * the default implementation will execute the parts serially.
     * @param count the number of things to execute
     * - encoding: Set by libavcodec, user can override.
     * - decoding: Set by libavcodec, user can override.
     */
    int (*execute)(struct AVCodecContext *c, int (*func)(struct AVCodecContext *c2, void *arg), void *arg2, int *ret, int count, int size);

    /**
     * The codec may call this to execute several independent things.
     * It will return only after finishing all tasks.
     * The user may replace this with some multithreaded implementation,
     * the default implementation will execute the parts serially.
     * Also see avcodec_thread_init and e.g. the --enable-pthread configure option.
     * @param c context passed also to func
     * @param count the number of things to execute
     * @param arg2 argument passed unchanged to func
     * @param ret return values of executed functions, must have space for "count" values. May be NULL.
     * @param func function that will be called count times, with jobnr from 0 to count-1.
     *             threadnr will be in the range 0 to c->thread_count-1 < MAX_THREADS and so that no
     *             two instances of func executing at the same time will have the same threadnr.
     * @return always 0 currently, but code should handle a future improvement where when any call to func
     *         returns < 0 no further calls to func may be done and < 0 is returned.
     * - encoding: Set by libavcodec, user can override.
     * - decoding: Set by libavcodec, user can override.
     */
    int (*execute2)(struct AVCodecContext *c, int (*func)(struct AVCodecContext *c2, void *arg, int jobnr, int threadnr), void *arg2, int *ret, int count);

#if FF_API_THREAD_OPAQUE
    /**
     * @deprecated this field should not be used from outside of lavc
     */
    attribute_deprecated
    void *thread_opaque;
#endif

    /**
     * noise vs. sse weight for the nsse comparison function
     * - encoding: Set by user.
     * - decoding: unused
     */
     int nsse_weight;

    /**
     * profile
     * - encoding: Set by user.
     * - decoding: Set by libavcodec.
     */
     int profile;
#define FF_PROFILE_UNKNOWN -99
#define FF_PROFILE_RESERVED -100

#define FF_PROFILE_AAC_MAIN 0
#define FF_PROFILE_AAC_LOW  1
#define FF_PROFILE_AAC_SSR  2
#define FF_PROFILE_AAC_LTP  3
#define FF_PROFILE_AAC_HE   4
#define FF_PROFILE_AAC_HE_V2 28
#define FF_PROFILE_AAC_LD   22
#define FF_PROFILE_AAC_ELD  38
#define FF_PROFILE_MPEG2_AAC_LOW 128
#define FF_PROFILE_MPEG2_AAC_HE  131

#define FF_PROFILE_DTS         20
#define FF_PROFILE_DTS_ES      30
#define FF_PROFILE_DTS_96_24   40
#define FF_PROFILE_DTS_HD_HRA  50
#define FF_PROFILE_DTS_HD_MA   60
#define FF_PROFILE_DTS_EXPRESS 70

#define FF_PROFILE_MPEG2_422    0
#define FF_PROFILE_MPEG2_HIGH   1
#define FF_PROFILE_MPEG2_SS     2
#define FF_PROFILE_MPEG2_SNR_SCALABLE  3
#define FF_PROFILE_MPEG2_MAIN   4
#define FF_PROFILE_MPEG2_SIMPLE 5

#define FF_PROFILE_H264_CONSTRAINED  (1<<9)  // 8+1; constraint_set1_flag
#define FF_PROFILE_H264_INTRA        (1<<11) // 8+3; constraint_set3_flag

#define FF_PROFILE_H264_BASELINE             66
#define FF_PROFILE_H264_CONSTRAINED_BASELINE (66|FF_PROFILE_H264_CONSTRAINED)
#define FF_PROFILE_H264_MAIN                 77
#define FF_PROFILE_H264_EXTENDED             88
#define FF_PROFILE_H264_HIGH                 100
#define FF_PROFILE_H264_HIGH_10              110
#define FF_PROFILE_H264_HIGH_10_INTRA        (110|FF_PROFILE_H264_INTRA)
#define FF_PROFILE_H264_HIGH_422             122
#define FF_PROFILE_H264_HIGH_422_INTRA       (122|FF_PROFILE_H264_INTRA)
#define FF_PROFILE_H264_HIGH_444             144
#define FF_PROFILE_H264_HIGH_444_PREDICTIVE  244
#define FF_PROFILE_H264_HIGH_444_INTRA       (244|FF_PROFILE_H264_INTRA)
#define FF_PROFILE_H264_CAVLC_444            44

#define FF_PROFILE_VC1_SIMPLE   0
#define FF_PROFILE_VC1_MAIN     1
#define FF_PROFILE_VC1_COMPLEX  2
#define FF_PROFILE_VC1_ADVANCED 3

#define FF_PROFILE_MPEG4_SIMPLE                     0
#define FF_PROFILE_MPEG4_SIMPLE_SCALABLE            1
#define FF_PROFILE_MPEG4_CORE                       2
#define FF_PROFILE_MPEG4_MAIN                       3
#define FF_PROFILE_MPEG4_N_BIT                      4
#define FF_PROFILE_MPEG4_SCALABLE_TEXTURE           5
#define FF_PROFILE_MPEG4_SIMPLE_FACE_ANIMATION      6
#define FF_PROFILE_MPEG4_BASIC_ANIMATED_TEXTURE     7
#define FF_PROFILE_MPEG4_HYBRID                     8
#define FF_PROFILE_MPEG4_ADVANCED_REAL_TIME         9
#define FF_PROFILE_MPEG4_CORE_SCALABLE             10
#define FF_PROFILE_MPEG4_ADVANCED_CODING           11
#define FF_PROFILE_MPEG4_ADVANCED_CORE             12
#define FF_PROFILE_MPEG4_ADVANCED_SCALABLE_TEXTURE 13
#define FF_PROFILE_MPEG4_SIMPLE_STUDIO             14
#define FF_PROFILE_MPEG4_ADVANCED_SIMPLE           15

#define FF_PROFILE_JPEG2000_CSTREAM_RESTRICTION_0   0
#define FF_PROFILE_JPEG2000_CSTREAM_RESTRICTION_1   1
#define FF_PROFILE_JPEG2000_CSTREAM_NO_RESTRICTION  2
#define FF_PROFILE_JPEG2000_DCINEMA_2K              3
#define FF_PROFILE_JPEG2000_DCINEMA_4K              4

#define FF_PROFILE_VP9_0                            0
#define FF_PROFILE_VP9_1                            1
#define FF_PROFILE_VP9_2                            2
#define FF_PROFILE_VP9_3                            3

#define FF_PROFILE_HEVC_MAIN                        1
#define FF_PROFILE_HEVC_MAIN_10                     2
#define FF_PROFILE_HEVC_MAIN_STILL_PICTURE          3
#define FF_PROFILE_HEVC_REXT                        4

    /**
     * level
     * - encoding: Set by user.
     * - decoding: Set by libavcodec.
     */
     int level;
#define FF_LEVEL_UNKNOWN -99

    /**
     * Skip loop filtering for selected frames.
     * - encoding: unused
     * - decoding: Set by user.
     */
    enum AVDiscard skip_loop_filter;

    /**
     * Skip IDCT/dequantization for selected frames.
     * - encoding: unused
     * - decoding: Set by user.
     */
    enum AVDiscard skip_idct;

    /**
     * Skip decoding for selected frames.
     * - encoding: unused
     * - decoding: Set by user.
     */
    enum AVDiscard skip_frame;

    /**
     * Header containing style information for text subtitles.
     * For SUBTITLE_ASS subtitle type, it should contain the whole ASS
     * [Script Info] and [V4+ Styles] section, plus the [Events] line and
     * the Format line following. It shouldn't include any Dialogue line.
     * - encoding: Set/allocated/freed by user (before avcodec_open2())
     * - decoding: Set/allocated/freed by libavcodec (by avcodec_open2())
     */
    uint8_t *subtitle_header;
    int subtitle_header_size;

#if FF_API_ERROR_RATE
    /**
     * @deprecated use the 'error_rate' private AVOption of the mpegvideo
     * encoders
     */
    attribute_deprecated
    int error_rate;
#endif

#if FF_API_CODEC_PKT
    /**
     * @deprecated this field is not supposed to be accessed from outside lavc
     */
    attribute_deprecated
    AVPacket *pkt;
#endif

    /**
     * VBV delay coded in the last frame (in periods of a 27 MHz clock).
     * Used for compliant TS muxing.
     * - encoding: Set by libavcodec.
     * - decoding: unused.
     */
    uint64_t vbv_delay;

    /**
     * Encoding only. Allow encoders to output packets that do not contain any
     * encoded data, only side data.
     *
     * Some encoders need to output such packets, e.g. to update some stream
     * parameters at the end of encoding.
     *
     * All callers are strongly recommended to set this option to 1 and update
     * their code to deal with such packets, since this behaviour may become
     * always enabled in the future (then this option will be deprecated and
     * later removed). To avoid ABI issues when this happens, the callers should
     * use AVOptions to set this field.
     */
    int side_data_only_packets;

    /**
     * Audio only. The number of "priming" samples (padding) inserted by the
     * encoder at the beginning of the audio. I.e. this number of leading
     * decoded samples must be discarded by the caller to get the original audio
     * without leading padding.
     *
     * - decoding: unused
     * - encoding: Set by libavcodec. The timestamps on the output packets are
     *             adjusted by the encoder so that they always refer to the
     *             first sample of the data actually contained in the packet,
     *             including any added padding.  E.g. if the timebase is
     *             1/samplerate and the timestamp of the first input sample is
     *             0, the timestamp of the first output packet will be
     *             -initial_padding.
     */
    int initial_padding;

    /**
     * - decoding: For codecs that store a framerate value in the compressed
     *             bitstream, the decoder may export it here. { 0, 1} when
     *             unknown.
     * - encoding: unused
     */
    AVRational framerate;

    /**
     * Nominal unaccelerated pixel format, see AV_PIX_FMT_xxx.
     * - encoding: unused.
     * - decoding: Set by libavcodec before calling get_format()
     */
    enum AVPixelFormat sw_pix_fmt;

    /**
     * Timebase in which pkt_dts/pts and AVPacket.dts/pts are.
     * Code outside libavcodec should access this field using:
     * av_codec_{get,set}_pkt_timebase(avctx)
     * - encoding unused.
     * - decoding set by user.
     */
    AVRational pkt_timebase;

    /**
     * AVCodecDescriptor
     * Code outside libavcodec should access this field using:
     * av_codec_{get,set}_codec_descriptor(avctx)
     * - encoding: unused.
     * - decoding: set by libavcodec.
     */
    const AVCodecDescriptor *codec_descriptor;

#if !FF_API_LOWRES
    /**
     * low resolution decoding, 1-> 1/2 size, 2->1/4 size
     * - encoding: unused
     * - decoding: Set by user.
     * Code outside libavcodec should access this field using:
     * av_codec_{get,set}_lowres(avctx)
     */
     int lowres;
#endif

    /**
     * Current statistics for PTS correction.
     * - decoding: maintained and used by libavcodec, not intended to be used by user apps
     * - encoding: unused
     */
    int64_t pts_correction_num_faulty_pts; /// Number of incorrect PTS values so far
    int64_t pts_correction_num_faulty_dts; /// Number of incorrect DTS values so far
    int64_t pts_correction_last_pts;       /// PTS of the last frame
    int64_t pts_correction_last_dts;       /// DTS of the last frame

    /**
     * Character encoding of the input subtitles file.
     * - decoding: set by user
     * - encoding: unused
     */
    char *sub_charenc;

    /**
     * Subtitles character encoding mode. Formats or codecs might be adjusting
     * this setting (if they are doing the conversion themselves for instance).
     * - decoding: set by libavcodec
     * - encoding: unused
     */
    int sub_charenc_mode;
#define FF_SUB_CHARENC_MODE_DO_NOTHING  -1  ///< do nothing (demuxer outputs a stream supposed to be already in UTF-8, or the codec is bitmap for instance)
#define FF_SUB_CHARENC_MODE_AUTOMATIC    0  ///< libavcodec will select the mode itself
#define FF_SUB_CHARENC_MODE_PRE_DECODER  1  ///< the AVPacket data needs to be recoded to UTF-8 before being fed to the decoder, requires iconv

    /**
     * Skip processing alpha if supported by codec.
     * Note that if the format uses pre-multiplied alpha (common with VP6,
     * and recommended due to better video quality/compression)
     * the image will look as if alpha-blended onto a black background.
     * However for formats that do not use pre-multiplied alpha
     * there might be serious artefacts (though e.g. libswscale currently
     * assumes pre-multiplied alpha anyway).
     * Code outside libavcodec should access this field using AVOptions
     *
     * - decoding: set by user
     * - encoding: unused
     */
    int skip_alpha;

    /**
     * Number of samples to skip after a discontinuity
     * - decoding: unused
     * - encoding: set by libavcodec
     */
    int seek_preroll;

#if !FF_API_DEBUG_MV
    /**
     * debug motion vectors
     * Code outside libavcodec should access this field using AVOptions
     * - encoding: Set by user.
     * - decoding: Set by user.
     */
    int debug_mv;
#define FF_DEBUG_VIS_MV_P_FOR  0x00000001 //visualize forward predicted MVs of P frames
#define FF_DEBUG_VIS_MV_B_FOR  0x00000002 //visualize forward predicted MVs of B frames
#define FF_DEBUG_VIS_MV_B_BACK 0x00000004 //visualize backward predicted MVs of B frames
#endif

    /**
     * custom intra quantization matrix
     * Code outside libavcodec should access this field using av_codec_g/set_chroma_intra_matrix()
     * - encoding: Set by user, can be NULL.
     * - decoding: unused.
     */
    uint16_t *chroma_intra_matrix;

    /**
     * dump format separator.
     * can be ", " or "\n      " or anything else
     * Code outside libavcodec should access this field using AVOptions
     * (NO direct access).
     * - encoding: Set by user.
     * - decoding: Set by user.
     */
    uint8_t *dump_separator;

    /**
     * ',' separated list of allowed decoders.
     * If NULL then all are allowed
     * - encoding: unused
     * - decoding: set by user through AVOPtions (NO direct access)
     */
    char *codec_whitelist;
} AVCodecContext;

AVRational av_codec_get_pkt_timebase         (const AVCodecContext *avctx);
void       av_codec_set_pkt_timebase         (AVCodecContext *avctx, AVRational val);

const AVCodecDescriptor *av_codec_get_codec_descriptor(const AVCodecContext *avctx);
void                     av_codec_set_codec_descriptor(AVCodecContext *avctx, const AVCodecDescriptor *desc);

int  av_codec_get_lowres(const AVCodecContext *avctx);
void av_codec_set_lowres(AVCodecContext *avctx, int val);

int  av_codec_get_seek_preroll(const AVCodecContext *avctx);
void av_codec_set_seek_preroll(AVCodecContext *avctx, int val);

uint16_t *av_codec_get_chroma_intra_matrix(const AVCodecContext *avctx);
void av_codec_set_chroma_intra_matrix(AVCodecContext *avctx, uint16_t *val);

/**
 * AVProfile.
 */
typedef struct AVProfile {
    int profile;
    const char *name; ///< short name for the profile
} AVProfile;

typedef struct AVCodecDefault AVCodecDefault;

struct AVSubtitle;

/**
 * AVCodec.
 */
typedef struct AVCodec {
    /**
     * Name of the codec implementation.
     * The name is globally unique among encoders and among decoders (but an
     * encoder and a decoder can share the same name).
     * This is the primary way to find a codec from the user perspective.
     */
    const char *name;
    /**
     * Descriptive name for the codec, meant to be more human readable than name.
     * You should use the NULL_IF_CONFIG_SMALL() macro to define it.
     */
    const char *long_name;
    enum AVMediaType type;
    enum AVCodecID id;
    /**
     * Codec capabilities.
     * see CODEC_CAP_*
     */
    int capabilities;
    const AVRational *supported_framerates; ///< array of supported framerates, or NULL if any, array is terminated by {0,0}
    const enum AVPixelFormat *pix_fmts;     ///< array of supported pixel formats, or NULL if unknown, array is terminated by -1
    const int *supported_samplerates;       ///< array of supported audio samplerates, or NULL if unknown, array is terminated by 0
    const enum AVSampleFormat *sample_fmts; ///< array of supported sample formats, or NULL if unknown, array is terminated by -1
    const uint64_t *channel_layouts;         ///< array of support channel layouts, or NULL if unknown. array is terminated by 0
#if FF_API_LOWRES
    uint8_t max_lowres;                     ///< maximum value for lowres supported by the decoder, no direct access, use av_codec_get_max_lowres()
#endif
    const AVClass *priv_class;              ///< AVClass for the private context
    const AVProfile *profiles;              ///< array of recognized profiles, or NULL if unknown, array is terminated by {FF_PROFILE_UNKNOWN}

    /*****************************************************************
     * No fields below this line are part of the public API. They
     * may not be used outside of libavcodec and can be changed and
     * removed at will.
     * New public fields should be added right above.
     *****************************************************************
     */
    int priv_data_size;
    struct AVCodec *next;
    /**
     * @name Frame-level threading support functions
     * @{
     */
    /**
     * If defined, called on thread contexts when they are created.
     * If the codec allocates writable tables in init(), re-allocate them here.
     * priv_data will be set to a copy of the original.
     */
    int (*init_thread_copy)(AVCodecContext *);
    /**
     * Copy necessary context variables from a previous thread context to the current one.
     * If not defined, the next thread will start automatically; otherwise, the codec
     * must call ff_thread_finish_setup().
     *
     * dst and src will (rarely) point to the same context, in which case memcpy should be skipped.
     */
    int (*update_thread_context)(AVCodecContext *dst, const AVCodecContext *src);
    /** @} */

    /**
     * Private codec-specific defaults.
     */
    const AVCodecDefault *defaults;

    /**
     * Initialize codec static data, called from avcodec_register().
     */
    void (*init_static_data)(struct AVCodec *codec);

    int (*init)(AVCodecContext *);
    int (*encode_sub)(AVCodecContext *, uint8_t *buf, int buf_size,
                      const struct AVSubtitle *sub);
    /**
     * Encode data to an AVPacket.
     *
     * @param      avctx          codec context
     * @param      avpkt          output AVPacket (may contain a user-provided buffer)
     * @param[in]  frame          AVFrame containing the raw data to be encoded
     * @param[out] got_packet_ptr encoder sets to 0 or 1 to indicate that a
     *                            non-empty packet was returned in avpkt.
     * @return 0 on success, negative error code on failure
     */
    int (*encode2)(AVCodecContext *avctx, AVPacket *avpkt, const AVFrame *frame,
                   int *got_packet_ptr);
    int (*decode)(AVCodecContext *, void *outdata, int *outdata_size, AVPacket *avpkt);
    int (*close)(AVCodecContext *);
    /**
     * Flush buffers.
     * Will be called when seeking
     */
    void (*flush)(AVCodecContext *);
    /**
     * Internal codec capabilities.
     * See FF_CODEC_CAP_* in internal.h
     */
    int caps_internal;
} AVCodec;

int av_codec_get_max_lowres(const AVCodec *codec);

struct MpegEncContext;

/**
 * @defgroup lavc_hwaccel AVHWAccel
 * @{
 */
typedef struct AVHWAccel {
    /**
     * Name of the hardware accelerated codec.
     * The name is globally unique among encoders and among decoders (but an
     * encoder and a decoder can share the same name).
     */
    const char *name;

    /**
     * Type of codec implemented by the hardware accelerator.
     *
     * See AVMEDIA_TYPE_xxx
     */
    enum AVMediaType type;

    /**
     * Codec implemented by the hardware accelerator.
     *
     * See AV_CODEC_ID_xxx
     */
    enum AVCodecID id;

    /**
     * Supported pixel format.
     *
     * Only hardware accelerated formats are supported here.
     */
    enum AVPixelFormat pix_fmt;

    /**
     * Hardware accelerated codec capabilities.
     * see FF_HWACCEL_CODEC_CAP_*
     */
    int capabilities;

    /*****************************************************************
     * No fields below this line are part of the public API. They
     * may not be used outside of libavcodec and can be changed and
     * removed at will.
     * New public fields should be added right above.
     *****************************************************************
     */
    struct AVHWAccel *next;

    /**
     * Allocate a custom buffer
     */
    int (*alloc_frame)(AVCodecContext *avctx, AVFrame *frame);

    /**
     * Called at the beginning of each frame or field picture.
     *
     * Meaningful frame information (codec specific) is guaranteed to
     * be parsed at this point. This function is mandatory.
     *
     * Note that buf can be NULL along with buf_size set to 0.
     * Otherwise, this means the whole frame is available at this point.
     *
     * @param avctx the codec context
     * @param buf the frame data buffer base
     * @param buf_size the size of the frame in bytes
     * @return zero if successful, a negative value otherwise
     */
    int (*start_frame)(AVCodecContext *avctx, const uint8_t *buf, uint32_t buf_size);

    /**
     * Callback for each slice.
     *
     * Meaningful slice information (codec specific) is guaranteed to
     * be parsed at this point. This function is mandatory.
     * The only exception is XvMC, that works on MB level.
     *
     * @param avctx the codec context
     * @param buf the slice data buffer base
     * @param buf_size the size of the slice in bytes
     * @return zero if successful, a negative value otherwise
     */
    int (*decode_slice)(AVCodecContext *avctx, const uint8_t *buf, uint32_t buf_size);

    /**
     * Called at the end of each frame or field picture.
     *
     * The whole picture is parsed at this point and can now be sent
     * to the hardware accelerator. This function is mandatory.
     *
     * @param avctx the codec context
     * @return zero if successful, a negative value otherwise
     */
    int (*end_frame)(AVCodecContext *avctx);

    /**
     * Size of per-frame hardware accelerator private data.
     *
     * Private data is allocated with av_mallocz() before
     * AVCodecContext.get_buffer() and deallocated after
     * AVCodecContext.release_buffer().
     */
    int frame_priv_data_size;

    /**
     * Called for every Macroblock in a slice.
     *
     * XvMC uses it to replace the ff_mpv_decode_mb().
     * Instead of decoding to raw picture, MB parameters are
     * stored in an array provided by the video driver.
     *
     * @param s the mpeg context
     */
    void (*decode_mb)(struct MpegEncContext *s);

    /**
     * Initialize the hwaccel private data.
     *
     * This will be called from ff_get_format(), after hwaccel and
     * hwaccel_context are set and the hwaccel private data in AVCodecInternal
     * is allocated.
     */
    int (*init)(AVCodecContext *avctx);

    /**
     * Uninitialize the hwaccel private data.
     *
     * This will be called from get_format() or avcodec_close(), after hwaccel
     * and hwaccel_context are already uninitialized.
     */
    int (*uninit)(AVCodecContext *avctx);

    /**
     * Size of the private data to allocate in
     * AVCodecInternal.hwaccel_priv_data.
     */
    int priv_data_size;
} AVHWAccel;

/**
 * Hardware acceleration should be used for decoding even if the codec level
 * used is unknown or higher than the maximum supported level reported by the
 * hardware driver.
 */
#define AV_HWACCEL_FLAG_IGNORE_LEVEL (1 << 0)

/**
 * Hardware acceleration can output YUV pixel formats with a different chroma
 * sampling than 4:2:0 and/or other than 8 bits per component.
 */
#define AV_HWACCEL_FLAG_ALLOW_HIGH_DEPTH (1 << 1)

/**
 * @}
 */

/**
 * @defgroup lavc_picture AVPicture
 *
 * Functions for working with AVPicture
 * @{
 */

/**
 * Picture data structure.
 *
 * Up to four components can be stored into it, the last component is
 * alpha.
 */
typedef struct AVPicture {
    uint8_t *data[AV_NUM_DATA_POINTERS];    ///< pointers to the image data planes
    int linesize[AV_NUM_DATA_POINTERS];     ///< number of bytes per line
} AVPicture;

/**
 * @}
 */

enum AVSubtitleType {
    SUBTITLE_NONE,

    SUBTITLE_BITMAP,                ///< A bitmap, pict will be set

    /**
     * Plain text, the text field must be set by the decoder and is
     * authoritative. ass and pict fields may contain approximations.
     */
    SUBTITLE_TEXT,

    /**
     * Formatted text, the ass field must be set by the decoder and is
     * authoritative. pict and text fields may contain approximations.
     */
    SUBTITLE_ASS,
};

#define AV_SUBTITLE_FLAG_FORCED 0x00000001

typedef struct AVSubtitleRect {
    int x;         ///< top left corner  of pict, undefined when pict is not set
    int y;         ///< top left corner  of pict, undefined when pict is not set
    int w;         ///< width            of pict, undefined when pict is not set
    int h;         ///< height           of pict, undefined when pict is not set
    int nb_colors; ///< number of colors in pict, undefined when pict is not set

    /**
     * data+linesize for the bitmap of this subtitle.
     * can be set for text/ass as well once they are rendered
     */
    AVPicture pict;
    enum AVSubtitleType type;

    char *text;                     ///< 0 terminated plain UTF-8 text

    /**
     * 0 terminated ASS/SSA compatible event line.
     * The presentation of this is unaffected by the other values in this
     * struct.
     */
    char *ass;

    int flags;
} AVSubtitleRect;

typedef struct AVSubtitle {
    uint16_t format; /* 0 = graphics */
    uint32_t start_display_time; /* relative to packet pts, in ms */
    uint32_t end_display_time; /* relative to packet pts, in ms */
    unsigned num_rects;
    AVSubtitleRect **rects;
    int64_t pts;    ///< Same as packet pts, in AV_TIME_BASE
} AVSubtitle;

/**
 * If c is NULL, returns the first registered codec,
 * if c is non-NULL, returns the next registered codec after c,
 * or NULL if c is the last one.
 */
AVCodec *av_codec_next(const AVCodec *c);

/**
 * Return the LIBAVCODEC_VERSION_INT constant.
 */
unsigned avcodec_version(void);

/**
 * Return the libavcodec build-time configuration.
 */
const char *avcodec_configuration(void);

/**
 * Return the libavcodec license.
 */
const char *avcodec_license(void);

/**
 * Register the codec codec and initialize libavcodec.
 *
 * @warning either this function or avcodec_register_all() must be called
 * before any other libavcodec functions.
 *
 * @see avcodec_register_all()
 */
void avcodec_register(AVCodec *codec);

/**
 * Register all the codecs, parsers and bitstream filters which were enabled at
 * configuration time. If you do not call this function you can select exactly
 * which formats you want to support, by using the individual registration
 * functions.
 *
 * @see avcodec_register
 * @see av_register_codec_parser
 * @see av_register_bitstream_filter
 */
void avcodec_register_all(void);

/**
 * Allocate an AVCodecContext and set its fields to default values. The
 * resulting struct should be freed with avcodec_free_context().
 *
 * @param codec if non-NULL, allocate private data and initialize defaults
 *              for the given codec. It is illegal to then call avcodec_open2()
 *              with a different codec.
 *              If NULL, then the codec-specific defaults won't be initialized,
 *              which may result in suboptimal default settings (this is
 *              important mainly for encoders, e.g. libx264).
 *
 * @return An AVCodecContext filled with default values or NULL on failure.
 * @see avcodec_get_context_defaults
 */
AVCodecContext *avcodec_alloc_context3(const AVCodec *codec);

/**
 * Free the codec context and everything associated with it and write NULL to
 * the provided pointer.
 */
void avcodec_free_context(AVCodecContext **avctx);

/**
 * Set the fields of the given AVCodecContext to default values corresponding
 * to the given codec (defaults may be codec-dependent).
 *
 * Do not call this function if a non-NULL codec has been passed
 * to avcodec_alloc_context3() that allocated this AVCodecContext.
 * If codec is non-NULL, it is illegal to call avcodec_open2() with a
 * different codec on this AVCodecContext.
 */
int avcodec_get_context_defaults3(AVCodecContext *s, const AVCodec *codec);

/**
 * Get the AVClass for AVCodecContext. It can be used in combination with
 * AV_OPT_SEARCH_FAKE_OBJ for examining options.
 *
 * @see av_opt_find().
 */
const AVClass *avcodec_get_class(void);

/**
 * Get the AVClass for AVFrame. It can be used in combination with
 * AV_OPT_SEARCH_FAKE_OBJ for examining options.
 *
 * @see av_opt_find().
 */
const AVClass *avcodec_get_frame_class(void);

/**
 * Get the AVClass for AVSubtitleRect. It can be used in combination with
 * AV_OPT_SEARCH_FAKE_OBJ for examining options.
 *
 * @see av_opt_find().
 */
const AVClass *avcodec_get_subtitle_rect_class(void);

/**
 * Copy the settings of the source AVCodecContext into the destination
 * AVCodecContext. The resulting destination codec context will be
 * unopened, i.e. you are required to call avcodec_open2() before you
 * can use this AVCodecContext to decode/encode video/audio data.
 *
 * @param dest target codec context, should be initialized with
 *             avcodec_alloc_context3(NULL), but otherwise uninitialized
 * @param src source codec context
 * @return AVERROR() on error (e.g. memory allocation error), 0 on success
 */
int avcodec_copy_context(AVCodecContext *dest, const AVCodecContext *src);

#if FF_API_AVFRAME_LAVC
/**
 * @deprecated use av_frame_alloc()
 */
attribute_deprecated
AVFrame *avcodec_alloc_frame(void);

/**
 * Set the fields of the given AVFrame to default values.
 *
 * @param frame The AVFrame of which the fields should be set to default values.
 *
 * @deprecated use av_frame_unref()
 */
attribute_deprecated
void avcodec_get_frame_defaults(AVFrame *frame);

/**
 * Free the frame and any dynamically allocated objects in it,
 * e.g. extended_data.
 *
 * @param frame frame to be freed. The pointer will be set to NULL.
 *
 * @warning this function does NOT free the data buffers themselves
 * (it does not know how, since they might have been allocated with
 *  a custom get_buffer()).
 *
 * @deprecated use av_frame_free()
 */
attribute_deprecated
void avcodec_free_frame(AVFrame **frame);
#endif

/**
 * Initialize the AVCodecContext to use the given AVCodec. Prior to using this
 * function the context has to be allocated with avcodec_alloc_context3().
 *
 * The functions avcodec_find_decoder_by_name(), avcodec_find_encoder_by_name(),
 * avcodec_find_decoder() and avcodec_find_encoder() provide an easy way for
 * retrieving a codec.
 *
 * @warning This function is not thread safe!
 *
 * @note Always call this function before using decoding routines (such as
 * @ref avcodec_decode_video2()).
 *
 * @code
 * avcodec_register_all();
 * av_dict_set(&opts, "b", "2.5M", 0);
 * codec = avcodec_find_decoder(AV_CODEC_ID_H264);
 * if (!codec)
 *     exit(1);
 *
 * context = avcodec_alloc_context3(codec);
 *
 * if (avcodec_open2(context, codec, opts) < 0)
 *     exit(1);
 * @endcode
 *
 * @param avctx The context to initialize.
 * @param codec The codec to open this context for. If a non-NULL codec has been
 *              previously passed to avcodec_alloc_context3() or
 *              avcodec_get_context_defaults3() for this context, then this
 *              parameter MUST be either NULL or equal to the previously passed
 *              codec.
 * @param options A dictionary filled with AVCodecContext and codec-private options.
 *                On return this object will be filled with options that were not found.
 *
 * @return zero on success, a negative value on error
 * @see avcodec_alloc_context3(), avcodec_find_decoder(), avcodec_find_encoder(),
 *      av_dict_set(), av_opt_find().
 */
int avcodec_open2(AVCodecContext *avctx, const AVCodec *codec, AVDictionary **options);

/**
 * Close a given AVCodecContext and free all the data associated with it
 * (but not the AVCodecContext itself).
 *
 * Calling this function on an AVCodecContext that hasn't been opened will free
 * the codec-specific data allocated in avcodec_alloc_context3() /
 * avcodec_get_context_defaults3() with a non-NULL codec. Subsequent calls will
 * do nothing.
 */
int avcodec_close(AVCodecContext *avctx);

/**
 * Free all allocated data in the given subtitle struct.
 *
 * @param sub AVSubtitle to free.
 */
void avsubtitle_free(AVSubtitle *sub);

/**
 * @}
 */

/**
 * @addtogroup lavc_packet
 * @{
 */

#if FF_API_DESTRUCT_PACKET
/**
 * Default packet destructor.
 * @deprecated use the AVBuffer API instead
 */
attribute_deprecated
void av_destruct_packet(AVPacket *pkt);
#endif

/**
 * Initialize optional fields of a packet with default values.
 *
 * Note, this does not touch the data and size members, which have to be
 * initialized separately.
 *
 * @param pkt packet
 */
void av_init_packet(AVPacket *pkt);

/**
 * Allocate the payload of a packet and initialize its fields with
 * default values.
 *
 * @param pkt packet
 * @param size wanted payload size
 * @return 0 if OK, AVERROR_xxx otherwise
 */
int av_new_packet(AVPacket *pkt, int size);

/**
 * Reduce packet size, correctly zeroing padding
 *
 * @param pkt packet
 * @param size new size
 */
void av_shrink_packet(AVPacket *pkt, int size);

/**
 * Increase packet size, correctly zeroing padding
 *
 * @param pkt packet
 * @param grow_by number of bytes by which to increase the size of the packet
 */
int av_grow_packet(AVPacket *pkt, int grow_by);

/**
 * Initialize a reference-counted packet from av_malloc()ed data.
 *
 * @param pkt packet to be initialized. This function will set the data, size,
 *        buf and destruct fields, all others are left untouched.
 * @param data Data allocated by av_malloc() to be used as packet data. If this
 *        function returns successfully, the data is owned by the underlying AVBuffer.
 *        The caller may not access the data through other means.
 * @param size size of data in bytes, without the padding. I.e. the full buffer
 *        size is assumed to be size + FF_INPUT_BUFFER_PADDING_SIZE.
 *
 * @return 0 on success, a negative AVERROR on error
 */
int av_packet_from_data(AVPacket *pkt, uint8_t *data, int size);

/**
 * @warning This is a hack - the packet memory allocation stuff is broken. The
 * packet is allocated if it was not really allocated.
 */
int av_dup_packet(AVPacket *pkt);

/**
 * Copy packet, including contents
 *
 * @return 0 on success, negative AVERROR on fail
 */
int av_copy_packet(AVPacket *dst, const AVPacket *src);

/**
 * Copy packet side data
 *
 * @return 0 on success, negative AVERROR on fail
 */
int av_copy_packet_side_data(AVPacket *dst, const AVPacket *src);

/**
 * Free a packet.
 *
 * @param pkt packet to free
 */
void av_free_packet(AVPacket *pkt);

/**
 * Allocate new information of a packet.
 *
 * @param pkt packet
 * @param type side information type
 * @param size side information size
 * @return pointer to fresh allocated data or NULL otherwise
 */
uint8_t* av_packet_new_side_data(AVPacket *pkt, enum AVPacketSideDataType type,
                                 int size);

/**
 * Shrink the already allocated side data buffer
 *
 * @param pkt packet
 * @param type side information type
 * @param size new side information size
 * @return 0 on success, < 0 on failure
 */
int av_packet_shrink_side_data(AVPacket *pkt, enum AVPacketSideDataType type,
                               int size);

/**
 * Get side information from packet.
 *
 * @param pkt packet
 * @param type desired side information type
 * @param size pointer for side information size to store (optional)
 * @return pointer to data if present or NULL otherwise
 */
uint8_t* av_packet_get_side_data(AVPacket *pkt, enum AVPacketSideDataType type,
                                 int *size);

int av_packet_merge_side_data(AVPacket *pkt);

int av_packet_split_side_data(AVPacket *pkt);

const char *av_packet_side_data_name(enum AVPacketSideDataType type);

/**
 * Pack a dictionary for use in side_data.
 *
 * @param dict The dictionary to pack.
 * @param size pointer to store the size of the returned data
 * @return pointer to data if successful, NULL otherwise
 */
uint8_t *av_packet_pack_dictionary(AVDictionary *dict, int *size);
/**
 * Unpack a dictionary from side_data.
 *
 * @param data data from side_data
 * @param size size of the data
 * @param dict the metadata storage dictionary
 * @return 0 on success, < 0 on failure
 */
int av_packet_unpack_dictionary(const uint8_t *data, int size, AVDictionary **dict);


/**
 * Convenience function to free all the side data stored.
 * All the other fields stay untouched.
 *
 * @param pkt packet
 */
void av_packet_free_side_data(AVPacket *pkt);

/**
 * Setup a new reference to the data described by a given packet
 *
 * If src is reference-counted, setup dst as a new reference to the
 * buffer in src. Otherwise allocate a new buffer in dst and copy the
 * data from src into it.
 *
 * All the other fields are copied from src.
 *
 * @see av_packet_unref
 *
 * @param dst Destination packet
 * @param src Source packet
 *
 * @return 0 on success, a negative AVERROR on error.
 */
int av_packet_ref(AVPacket *dst, const AVPacket *src);

/**
 * Wipe the packet.
 *
 * Unreference the buffer referenced by the packet and reset the
 * remaining packet fields to their default values.
 *
 * @param pkt The packet to be unreferenced.
 */
void av_packet_unref(AVPacket *pkt);

/**
 * Move every field in src to dst and reset src.
 *
 * @see av_packet_unref
 *
 * @param src Source packet, will be reset
 * @param dst Destination packet
 */
void av_packet_move_ref(AVPacket *dst, AVPacket *src);

/**
 * Copy only "properties" fields from src to dst.
 *
 * Properties for the purpose of this function are all the fields
 * beside those related to the packet data (buf, data, size)
 *
 * @param dst Destination packet
 * @param src Source packet
 *
 * @return 0 on success AVERROR on failure.
 *
 */
int av_packet_copy_props(AVPacket *dst, const AVPacket *src);

/**
 * Convert valid timing fields (timestamps / durations) in a packet from one
 * timebase to another. Timestamps with unknown values (AV_NOPTS_VALUE) will be
 * ignored.
 *
 * @param pkt packet on which the conversion will be performed
 * @param tb_src source timebase, in which the timing fields in pkt are
 *               expressed
 * @param tb_dst destination timebase, to which the timing fields will be
 *               converted
 */
void av_packet_rescale_ts(AVPacket *pkt, AVRational tb_src, AVRational tb_dst);

/**
 * @}
 */

/**
 * @addtogroup lavc_decoding
 * @{
 */

/**
 * Find a registered decoder with a matching codec ID.
 *
 * @param id AVCodecID of the requested decoder
 * @return A decoder if one was found, NULL otherwise.
 */
AVCodec *avcodec_find_decoder(enum AVCodecID id);

/**
 * Find a registered decoder with the specified name.
 *
 * @param name name of the requested decoder
 * @return A decoder if one was found, NULL otherwise.
 */
AVCodec *avcodec_find_decoder_by_name(const char *name);

#if FF_API_GET_BUFFER
attribute_deprecated int avcodec_default_get_buffer(AVCodecContext *s, AVFrame *pic);
attribute_deprecated void avcodec_default_release_buffer(AVCodecContext *s, AVFrame *pic);
attribute_deprecated int avcodec_default_reget_buffer(AVCodecContext *s, AVFrame *pic);
#endif

/**
 * The default callback for AVCodecContext.get_buffer2(). It is made public so
 * it can be called by custom get_buffer2() implementations for decoders without
 * CODEC_CAP_DR1 set.
 */
int avcodec_default_get_buffer2(AVCodecContext *s, AVFrame *frame, int flags);

#if FF_API_EMU_EDGE
/**
 * Return the amount of padding in pixels which the get_buffer callback must
 * provide around the edge of the image for codecs which do not have the
 * CODEC_FLAG_EMU_EDGE flag.
 *
 * @return Required padding in pixels.
 *
 * @deprecated CODEC_FLAG_EMU_EDGE is deprecated, so this function is no longer
 * needed
 */
attribute_deprecated
unsigned avcodec_get_edge_width(void);
#endif

/**
 * Modify width and height values so that they will result in a memory
 * buffer that is acceptable for the codec if you do not use any horizontal
 * padding.
 *
 * May only be used if a codec with CODEC_CAP_DR1 has been opened.
 */
void avcodec_align_dimensions(AVCodecContext *s, int *width, int *height);

/**
 * Modify width and height values so that they will result in a memory
 * buffer that is acceptable for the codec if you also ensure that all
 * line sizes are a multiple of the respective linesize_align[i].
 *
 * May only be used if a codec with CODEC_CAP_DR1 has been opened.
 */
void avcodec_align_dimensions2(AVCodecContext *s, int *width, int *height,
                               int linesize_align[AV_NUM_DATA_POINTERS]);

/**
 * Converts AVChromaLocation to swscale x/y chroma position.
 *
 * The positions represent the chroma (0,0) position in a coordinates system
 * with luma (0,0) representing the origin and luma(1,1) representing 256,256
 *
 * @param xpos  horizontal chroma sample position
 * @param ypos  vertical   chroma sample position
 */
int avcodec_enum_to_chroma_pos(int *xpos, int *ypos, enum AVChromaLocation pos);

/**
 * Converts swscale x/y chroma position to AVChromaLocation.
 *
 * The positions represent the chroma (0,0) position in a coordinates system
 * with luma (0,0) representing the origin and luma(1,1) representing 256,256
 *
 * @param xpos  horizontal chroma sample position
 * @param ypos  vertical   chroma sample position
 */
enum AVChromaLocation avcodec_chroma_pos_to_enum(int xpos, int ypos);

#if FF_API_OLD_DECODE_AUDIO
/**
 * Wrapper function which calls avcodec_decode_audio4.
 *
 * @deprecated Use avcodec_decode_audio4 instead.
 *
 * Decode the audio frame of size avpkt->size from avpkt->data into samples.
 * Some decoders may support multiple frames in a single AVPacket, such
 * decoders would then just decode the first frame. In this case,
 * avcodec_decode_audio3 has to be called again with an AVPacket that contains
 * the remaining data in order to decode the second frame etc.
 * If no frame
 * could be outputted, frame_size_ptr is zero. Otherwise, it is the
 * decompressed frame size in bytes.
 *
 * @warning You must set frame_size_ptr to the allocated size of the
 * output buffer before calling avcodec_decode_audio3().
 *
 * @warning The input buffer must be FF_INPUT_BUFFER_PADDING_SIZE larger than
 * the actual read bytes because some optimized bitstream readers read 32 or 64
 * bits at once and could read over the end.
 *
 * @warning The end of the input buffer avpkt->data should be set to 0 to ensure that
 * no overreading happens for damaged MPEG streams.
 *
 * @warning You must not provide a custom get_buffer() when using
 * avcodec_decode_audio3().  Doing so will override it with
 * avcodec_default_get_buffer.  Use avcodec_decode_audio4() instead,
 * which does allow the application to provide a custom get_buffer().
 *
 * @note You might have to align the input buffer avpkt->data and output buffer
 * samples. The alignment requirements depend on the CPU: On some CPUs it isn't
 * necessary at all, on others it won't work at all if not aligned and on others
 * it will work but it will have an impact on performance.
 *
 * In practice, avpkt->data should have 4 byte alignment at minimum and
 * samples should be 16 byte aligned unless the CPU doesn't need it
 * (AltiVec and SSE do).
 *
 * @note Codecs which have the CODEC_CAP_DELAY capability set have a delay
 * between input and output, these need to be fed with avpkt->data=NULL,
 * avpkt->size=0 at the end to return the remaining frames.
 *
 * @param avctx the codec context
 * @param[out] samples the output buffer, sample type in avctx->sample_fmt
 *                     If the sample format is planar, each channel plane will
 *                     be the same size, with no padding between channels.
 * @param[in,out] frame_size_ptr the output buffer size in bytes
 * @param[in] avpkt The input AVPacket containing the input buffer.
 *            You can create such packet with av_init_packet() and by then setting
 *            data and size, some decoders might in addition need other fields.
 *            All decoders are designed to use the least fields possible though.
 * @return On error a negative value is returned, otherwise the number of bytes
 * used or zero if no frame data was decompressed (used) from the input AVPacket.
 */
attribute_deprecated int avcodec_decode_audio3(AVCodecContext *avctx, int16_t *samples,
                         int *frame_size_ptr,
                         AVPacket *avpkt);
#endif

/**
 * Decode the audio frame of size avpkt->size from avpkt->data into frame.
 *
 * Some decoders may support multiple frames in a single AVPacket. Such
 * decoders would then just decode the first frame and the return value would be
 * less than the packet size. In this case, avcodec_decode_audio4 has to be
 * called again with an AVPacket containing the remaining data in order to
 * decode the second frame, etc...  Even if no frames are returned, the packet
 * needs to be fed to the decoder with remaining data until it is completely
 * consumed or an error occurs.
 *
 * Some decoders (those marked with CODEC_CAP_DELAY) have a delay between input
 * and output. This means that for some packets they will not immediately
 * produce decoded output and need to be flushed at the end of decoding to get
 * all the decoded data. Flushing is done by calling this function with packets
 * with avpkt->data set to NULL and avpkt->size set to 0 until it stops
 * returning samples. It is safe to flush even those decoders that are not
 * marked with CODEC_CAP_DELAY, then no samples will be returned.
 *
 * @warning The input buffer, avpkt->data must be FF_INPUT_BUFFER_PADDING_SIZE
 *          larger than the actual read bytes because some optimized bitstream
 *          readers read 32 or 64 bits at once and could read over the end.
 *
 * @note The AVCodecContext MUST have been opened with @ref avcodec_open2()
 * before packets may be fed to the decoder.
 *
 * @param      avctx the codec context
 * @param[out] frame The AVFrame in which to store decoded audio samples.
 *                   The decoder will allocate a buffer for the decoded frame by
 *                   calling the AVCodecContext.get_buffer2() callback.
 *                   When AVCodecContext.refcounted_frames is set to 1, the frame is
 *                   reference counted and the returned reference belongs to the
 *                   caller. The caller must release the frame using av_frame_unref()
 *                   when the frame is no longer needed. The caller may safely write
 *                   to the frame if av_frame_is_writable() returns 1.
 *                   When AVCodecContext.refcounted_frames is set to 0, the returned
 *                   reference belongs to the decoder and is valid only until the
 *                   next call to this function or until closing or flushing the
 *                   decoder. The caller may not write to it.
 * @param[out] got_frame_ptr Zero if no frame could be decoded, otherwise it is
 *                           non-zero. Note that this field being set to zero
 *                           does not mean that an error has occurred. For
 *                           decoders with CODEC_CAP_DELAY set, no given decode
 *                           call is guaranteed to produce a frame.
 * @param[in]  avpkt The input AVPacket containing the input buffer.
 *                   At least avpkt->data and avpkt->size should be set. Some
 *                   decoders might also require additional fields to be set.
 * @return A negative error code is returned if an error occurred during
 *         decoding, otherwise the number of bytes consumed from the input
 *         AVPacket is returned.
 */
int avcodec_decode_audio4(AVCodecContext *avctx, AVFrame *frame,
                          int *got_frame_ptr, const AVPacket *avpkt);

/**
 * Decode the video frame of size avpkt->size from avpkt->data into picture.
 * Some decoders may support multiple frames in a single AVPacket, such
 * decoders would then just decode the first frame.
 *
 * @warning The input buffer must be FF_INPUT_BUFFER_PADDING_SIZE larger than
 * the actual read bytes because some optimized bitstream readers read 32 or 64
 * bits at once and could read over the end.
 *
 * @warning The end of the input buffer buf should be set to 0 to ensure that
 * no overreading happens for damaged MPEG streams.
 *
 * @note Codecs which have the CODEC_CAP_DELAY capability set have a delay
 * between input and output, these need to be fed with avpkt->data=NULL,
 * avpkt->size=0 at the end to return the remaining frames.
 *
 * @note The AVCodecContext MUST have been opened with @ref avcodec_open2()
 * before packets may be fed to the decoder.
 *
 * @param avctx the codec context
 * @param[out] picture The AVFrame in which the decoded video frame will be stored.
 *             Use av_frame_alloc() to get an AVFrame. The codec will
 *             allocate memory for the actual bitmap by calling the
 *             AVCodecContext.get_buffer2() callback.
 *             When AVCodecContext.refcounted_frames is set to 1, the frame is
 *             reference counted and the returned reference belongs to the
 *             caller. The caller must release the frame using av_frame_unref()
 *             when the frame is no longer needed. The caller may safely write
 *             to the frame if av_frame_is_writable() returns 1.
 *             When AVCodecContext.refcounted_frames is set to 0, the returned
 *             reference belongs to the decoder and is valid only until the
 *             next call to this function or until closing or flushing the
 *             decoder. The caller may not write to it.
 *
 * @param[in] avpkt The input AVPacket containing the input buffer.
 *            You can create such packet with av_init_packet() and by then setting
 *            data and size, some decoders might in addition need other fields like
 *            flags&AV_PKT_FLAG_KEY. All decoders are designed to use the least
 *            fields possible.
 * @param[in,out] got_picture_ptr Zero if no frame could be decompressed, otherwise, it is nonzero.
 * @return On error a negative value is returned, otherwise the number of bytes
 * used or zero if no frame could be decompressed.
 */
int avcodec_decode_video2(AVCodecContext *avctx, AVFrame *picture,
                         int *got_picture_ptr,
                         const AVPacket *avpkt);

/**
 * Decode a subtitle message.
 * Return a negative value on error, otherwise return the number of bytes used.
 * If no subtitle could be decompressed, got_sub_ptr is zero.
 * Otherwise, the subtitle is stored in *sub.
 * Note that CODEC_CAP_DR1 is not available for subtitle codecs. This is for
 * simplicity, because the performance difference is expect to be negligible
 * and reusing a get_buffer written for video codecs would probably perform badly
 * due to a potentially very different allocation pattern.
 *
 * Some decoders (those marked with CODEC_CAP_DELAY) have a delay between input
 * and output. This means that for some packets they will not immediately
 * produce decoded output and need to be flushed at the end of decoding to get
 * all the decoded data. Flushing is done by calling this function with packets
 * with avpkt->data set to NULL and avpkt->size set to 0 until it stops
 * returning subtitles. It is safe to flush even those decoders that are not
 * marked with CODEC_CAP_DELAY, then no subtitles will be returned.
 *
 * @note The AVCodecContext MUST have been opened with @ref avcodec_open2()
 * before packets may be fed to the decoder.
 *
 * @param avctx the codec context
 * @param[out] sub The Preallocated AVSubtitle in which the decoded subtitle will be stored,
 *                 must be freed with avsubtitle_free if *got_sub_ptr is set.
 * @param[in,out] got_sub_ptr Zero if no subtitle could be decompressed, otherwise, it is nonzero.
 * @param[in] avpkt The input AVPacket containing the input buffer.
 */
int avcodec_decode_subtitle2(AVCodecContext *avctx, AVSubtitle *sub,
                            int *got_sub_ptr,
                            AVPacket *avpkt);

/**
 * @defgroup lavc_parsing Frame parsing
 * @{
 */

enum AVPictureStructure {
    AV_PICTURE_STRUCTURE_UNKNOWN,      //< unknown
    AV_PICTURE_STRUCTURE_TOP_FIELD,    //< coded as top field
    AV_PICTURE_STRUCTURE_BOTTOM_FIELD, //< coded as bottom field
    AV_PICTURE_STRUCTURE_FRAME,        //< coded as frame
};

typedef struct AVCodecParserContext {
    void *priv_data;
    struct AVCodecParser *parser;
    int64_t frame_offset; /* offset of the current frame */
    int64_t cur_offset; /* current offset
                           (incremented by each av_parser_parse()) */
    int64_t next_frame_offset; /* offset of the next frame */
    /* video info */
    int pict_type; /* XXX: Put it back in AVCodecContext. */
    /**
     * This field is used for proper frame duration computation in lavf.
     * It signals, how much longer the frame duration of the current frame
     * is compared to normal frame duration.
     *
     * frame_duration = (1 + repeat_pict) * time_base
     *
     * It is used by codecs like H.264 to display telecined material.
     */
    int repeat_pict; /* XXX: Put it back in AVCodecContext. */
    int64_t pts;     /* pts of the current frame */
    int64_t dts;     /* dts of the current frame */

    /* private data */
    int64_t last_pts;
    int64_t last_dts;
    int fetch_timestamp;

#define AV_PARSER_PTS_NB 4
    int cur_frame_start_index;
    int64_t cur_frame_offset[AV_PARSER_PTS_NB];
    int64_t cur_frame_pts[AV_PARSER_PTS_NB];
    int64_t cur_frame_dts[AV_PARSER_PTS_NB];

    int flags;
#define PARSER_FLAG_COMPLETE_FRAMES           0x0001
#define PARSER_FLAG_ONCE                      0x0002
/// Set if the parser has a valid file offset
#define PARSER_FLAG_FETCHED_OFFSET            0x0004
#define PARSER_FLAG_USE_CODEC_TS              0x1000

    int64_t offset;      ///< byte offset from starting packet start
    int64_t cur_frame_end[AV_PARSER_PTS_NB];

    /**
     * Set by parser to 1 for key frames and 0 for non-key frames.
     * It is initialized to -1, so if the parser doesn't set this flag,
     * old-style fallback using AV_PICTURE_TYPE_I picture type as key frames
     * will be used.
     */
    int key_frame;

    /**
     * Time difference in stream time base units from the pts of this
     * packet to the point at which the output from the decoder has converged
     * independent from the availability of previous frames. That is, the
     * frames are virtually identical no matter if decoding started from
     * the very first frame or from this keyframe.
     * Is AV_NOPTS_VALUE if unknown.
     * This field is not the display duration of the current frame.
     * This field has no meaning if the packet does not have AV_PKT_FLAG_KEY
     * set.
     *
     * The purpose of this field is to allow seeking in streams that have no
     * keyframes in the conventional sense. It corresponds to the
     * recovery point SEI in H.264 and match_time_delta in NUT. It is also
     * essential for some types of subtitle streams to ensure that all
     * subtitles are correctly displayed after seeking.
     */
    int64_t convergence_duration;

    // Timestamp generation support:
    /**
     * Synchronization point for start of timestamp generation.
     *
     * Set to >0 for sync point, 0 for no sync point and <0 for undefined
     * (default).
     *
     * For example, this corresponds to presence of H.264 buffering period
     * SEI message.
     */
    int dts_sync_point;

    /**
     * Offset of the current timestamp against last timestamp sync point in
     * units of AVCodecContext.time_base.
     *
     * Set to INT_MIN when dts_sync_point unused. Otherwise, it must
     * contain a valid timestamp offset.
     *
     * Note that the timestamp of sync point has usually a nonzero
     * dts_ref_dts_delta, which refers to the previous sync point. Offset of
     * the next frame after timestamp sync point will be usually 1.
     *
     * For example, this corresponds to H.264 cpb_removal_delay.
     */
    int dts_ref_dts_delta;

    /**
     * Presentation delay of current frame in units of AVCodecContext.time_base.
     *
     * Set to INT_MIN when dts_sync_point unused. Otherwise, it must
     * contain valid non-negative timestamp delta (presentation time of a frame
     * must not lie in the past).
     *
     * This delay represents the difference between decoding and presentation
     * time of the frame.
     *
     * For example, this corresponds to H.264 dpb_output_delay.
     */
    int pts_dts_delta;

    /**
     * Position of the packet in file.
     *
     * Analogous to cur_frame_pts/dts
     */
    int64_t cur_frame_pos[AV_PARSER_PTS_NB];

    /**
     * Byte position of currently parsed frame in stream.
     */
    int64_t pos;

    /**
     * Previous frame byte position.
     */
    int64_t last_pos;

    /**
     * Duration of the current frame.
     * For audio, this is in units of 1 / AVCodecContext.sample_rate.
     * For all other types, this is in units of AVCodecContext.time_base.
     */
    int duration;

    enum AVFieldOrder field_order;

    /**
     * Indicate whether a picture is coded as a frame, top field or bottom field.
     *
     * For example, H.264 field_pic_flag equal to 0 corresponds to
     * AV_PICTURE_STRUCTURE_FRAME. An H.264 picture with field_pic_flag
     * equal to 1 and bottom_field_flag equal to 0 corresponds to
     * AV_PICTURE_STRUCTURE_TOP_FIELD.
     */
    enum AVPictureStructure picture_structure;

    /**
     * Picture number incremented in presentation or output order.
     * This field may be reinitialized at the first picture of a new sequence.
     *
     * For example, this corresponds to H.264 PicOrderCnt.
     */
    int output_picture_number;

    /**
     * Dimensions of the decoded video intended for presentation.
     */
    int width;
    int height;

    /**
     * Dimensions of the coded video.
     */
    int coded_width;
    int coded_height;

    /**
     * The format of the coded data, corresponds to enum AVPixelFormat for video
     * and for enum AVSampleFormat for audio.
     *
     * Note that a decoder can have considerable freedom in how exactly it
     * decodes the data, so the format reported here might be different from the
     * one returned by a decoder.
     */
    int format;
} AVCodecParserContext;

typedef struct AVCodecParser {
    int codec_ids[5]; /* several codec IDs are permitted */
    int priv_data_size;
    int (*parser_init)(AVCodecParserContext *s);
    /* This callback never returns an error, a negative value means that
     * the frame start was in a previous packet. */
    int (*parser_parse)(AVCodecParserContext *s,
                        AVCodecContext *avctx,
                        const uint8_t **poutbuf, int *poutbuf_size,
                        const uint8_t *buf, int buf_size);
    void (*parser_close)(AVCodecParserContext *s);
    int (*split)(AVCodecContext *avctx, const uint8_t *buf, int buf_size);
    struct AVCodecParser *next;
} AVCodecParser;

AVCodecParser *av_parser_next(const AVCodecParser *c);

void av_register_codec_parser(AVCodecParser *parser);
AVCodecParserContext *av_parser_init(int codec_id);

/**
 * Parse a packet.
 *
 * @param s             parser context.
 * @param avctx         codec context.
 * @param poutbuf       set to pointer to parsed buffer or NULL if not yet finished.
 * @param poutbuf_size  set to size of parsed buffer or zero if not yet finished.
 * @param buf           input buffer.
 * @param buf_size      input length, to signal EOF, this should be 0 (so that the last frame can be output).
 * @param pts           input presentation timestamp.
 * @param dts           input decoding timestamp.
 * @param pos           input byte position in stream.
 * @return the number of bytes of the input bitstream used.
 *
 * Example:
 * @code
 *   while(in_len){
 *       len = av_parser_parse2(myparser, AVCodecContext, &data, &size,
 *                                        in_data, in_len,
 *                                        pts, dts, pos);
 *       in_data += len;
 *       in_len  -= len;
 *
 *       if(size)
 *          decode_frame(data, size);
 *   }
 * @endcode
 */
int av_parser_parse2(AVCodecParserContext *s,
                     AVCodecContext *avctx,
                     uint8_t **poutbuf, int *poutbuf_size,
                     const uint8_t *buf, int buf_size,
                     int64_t pts, int64_t dts,
                     int64_t pos);

/**
 * @return 0 if the output buffer is a subset of the input, 1 if it is allocated and must be freed
 * @deprecated use AVBitStreamFilter
 */
int av_parser_change(AVCodecParserContext *s,
                     AVCodecContext *avctx,
                     uint8_t **poutbuf, int *poutbuf_size,
                     const uint8_t *buf, int buf_size, int keyframe);
void av_parser_close(AVCodecParserContext *s);

/**
 * @}
 * @}
 */

/**
 * @addtogroup lavc_encoding
 * @{
 */

/**
 * Find a registered encoder with a matching codec ID.
 *
 * @param id AVCodecID of the requested encoder
 * @return An encoder if one was found, NULL otherwise.
 */
AVCodec *avcodec_find_encoder(enum AVCodecID id);

/**
 * Find a registered encoder with the specified name.
 *
 * @param name name of the requested encoder
 * @return An encoder if one was found, NULL otherwise.
 */
AVCodec *avcodec_find_encoder_by_name(const char *name);

#if FF_API_OLD_ENCODE_AUDIO
/**
 * Encode an audio frame from samples into buf.
 *
 * @deprecated Use avcodec_encode_audio2 instead.
 *
 * @note The output buffer should be at least FF_MIN_BUFFER_SIZE bytes large.
 * However, for codecs with avctx->frame_size equal to 0 (e.g. PCM) the user
 * will know how much space is needed because it depends on the value passed
 * in buf_size as described below. In that case a lower value can be used.
 *
 * @param avctx the codec context
 * @param[out] buf the output buffer
 * @param[in] buf_size the output buffer size
 * @param[in] samples the input buffer containing the samples
 * The number of samples read from this buffer is frame_size*channels,
 * both of which are defined in avctx.
 * For codecs which have avctx->frame_size equal to 0 (e.g. PCM) the number of
 * samples read from samples is equal to:
 * buf_size * 8 / (avctx->channels * av_get_bits_per_sample(avctx->codec_id))
 * This also implies that av_get_bits_per_sample() must not return 0 for these
 * codecs.
 * @return On error a negative value is returned, on success zero or the number
 * of bytes used to encode the data read from the input buffer.
 */
int attribute_deprecated avcodec_encode_audio(AVCodecContext *avctx,
                                              uint8_t *buf, int buf_size,
                                              const short *samples);
#endif

/**
 * Encode a frame of audio.
 *
 * Takes input samples from frame and writes the next output packet, if
 * available, to avpkt. The output packet does not necessarily contain data for
 * the most recent frame, as encoders can delay, split, and combine input frames
 * internally as needed.
 *
 * @param avctx     codec context
 * @param avpkt     output AVPacket.
 *                  The user can supply an output buffer by setting
 *                  avpkt->data and avpkt->size prior to calling the
 *                  function, but if the size of the user-provided data is not
 *                  large enough, encoding will fail. If avpkt->data and
 *                  avpkt->size are set, avpkt->destruct must also be set. All
 *                  other AVPacket fields will be reset by the encoder using
 *                  av_init_packet(). If avpkt->data is NULL, the encoder will
 *                  allocate it. The encoder will set avpkt->size to the size
 *                  of the output packet.
 *
 *                  If this function fails or produces no output, avpkt will be
 *                  freed using av_free_packet() (i.e. avpkt->destruct will be
 *                  called to free the user supplied buffer).
 * @param[in] frame AVFrame containing the raw audio data to be encoded.
 *                  May be NULL when flushing an encoder that has the
 *                  CODEC_CAP_DELAY capability set.
 *                  If CODEC_CAP_VARIABLE_FRAME_SIZE is set, then each frame
 *                  can have any number of samples.
 *                  If it is not set, frame->nb_samples must be equal to
 *                  avctx->frame_size for all frames except the last.
 *                  The final frame may be smaller than avctx->frame_size.
 * @param[out] got_packet_ptr This field is set to 1 by libavcodec if the
 *                            output packet is non-empty, and to 0 if it is
 *                            empty. If the function returns an error, the
 *                            packet can be assumed to be invalid, and the
 *                            value of got_packet_ptr is undefined and should
 *                            not be used.
 * @return          0 on success, negative error code on failure
 */
int avcodec_encode_audio2(AVCodecContext *avctx, AVPacket *avpkt,
                          const AVFrame *frame, int *got_packet_ptr);

#if FF_API_OLD_ENCODE_VIDEO
/**
 * @deprecated use avcodec_encode_video2() instead.
 *
 * Encode a video frame from pict into buf.
 * The input picture should be
 * stored using a specific format, namely avctx.pix_fmt.
 *
 * @param avctx the codec context
 * @param[out] buf the output buffer for the bitstream of encoded frame
 * @param[in] buf_size the size of the output buffer in bytes
 * @param[in] pict the input picture to encode
 * @return On error a negative value is returned, on success zero or the number
 * of bytes used from the output buffer.
 */
attribute_deprecated
int avcodec_encode_video(AVCodecContext *avctx, uint8_t *buf, int buf_size,
                         const AVFrame *pict);
#endif

/**
 * Encode a frame of video.
 *
 * Takes input raw video data from frame and writes the next output packet, if
 * available, to avpkt. The output packet does not necessarily contain data for
 * the most recent frame, as encoders can delay and reorder input frames
 * internally as needed.
 *
 * @param avctx     codec context
 * @param avpkt     output AVPacket.
 *                  The user can supply an output buffer by setting
 *                  avpkt->data and avpkt->size prior to calling the
 *                  function, but if the size of the user-provided data is not
 *                  large enough, encoding will fail. All other AVPacket fields
 *                  will be reset by the encoder using av_init_packet(). If
 *                  avpkt->data is NULL, the encoder will allocate it.
 *                  The encoder will set avpkt->size to the size of the
 *                  output packet. The returned data (if any) belongs to the
 *                  caller, he is responsible for freeing it.
 *
 *                  If this function fails or produces no output, avpkt will be
 *                  freed using av_free_packet() (i.e. avpkt->destruct will be
 *                  called to free the user supplied buffer).
 * @param[in] frame AVFrame containing the raw video data to be encoded.
 *                  May be NULL when flushing an encoder that has the
 *                  CODEC_CAP_DELAY capability set.
 * @param[out] got_packet_ptr This field is set to 1 by libavcodec if the
 *                            output packet is non-empty, and to 0 if it is
 *                            empty. If the function returns an error, the
 *                            packet can be assumed to be invalid, and the
 *                            value of got_packet_ptr is undefined and should
 *                            not be used.
 * @return          0 on success, negative error code on failure
 */
int avcodec_encode_video2(AVCodecContext *avctx, AVPacket *avpkt,
                          const AVFrame *frame, int *got_packet_ptr);

int avcodec_encode_subtitle(AVCodecContext *avctx, uint8_t *buf, int buf_size,
                            const AVSubtitle *sub);


/**
 * @}
 */

#if FF_API_AVCODEC_RESAMPLE
/**
 * @defgroup lavc_resample Audio resampling
 * @ingroup libavc
 * @deprecated use libswresample instead
 *
 * @{
 */
struct ReSampleContext;
struct AVResampleContext;

typedef struct ReSampleContext ReSampleContext;

/**
 *  Initialize audio resampling context.
 *
 * @param output_channels  number of output channels
 * @param input_channels   number of input channels
 * @param output_rate      output sample rate
 * @param input_rate       input sample rate
 * @param sample_fmt_out   requested output sample format
 * @param sample_fmt_in    input sample format
 * @param filter_length    length of each FIR filter in the filterbank relative to the cutoff frequency
 * @param log2_phase_count log2 of the number of entries in the polyphase filterbank
 * @param linear           if 1 then the used FIR filter will be linearly interpolated
                           between the 2 closest, if 0 the closest will be used
 * @param cutoff           cutoff frequency, 1.0 corresponds to half the output sampling rate
 * @return allocated ReSampleContext, NULL if error occurred
 */
attribute_deprecated
ReSampleContext *av_audio_resample_init(int output_channels, int input_channels,
                                        int output_rate, int input_rate,
                                        enum AVSampleFormat sample_fmt_out,
                                        enum AVSampleFormat sample_fmt_in,
                                        int filter_length, int log2_phase_count,
                                        int linear, double cutoff);

attribute_deprecated
int audio_resample(ReSampleContext *s, short *output, short *input, int nb_samples);

/**
 * Free resample context.
 *
 * @param s a non-NULL pointer to a resample context previously
 *          created with av_audio_resample_init()
 */
attribute_deprecated
void audio_resample_close(ReSampleContext *s);


/**
 * Initialize an audio resampler.
 * Note, if either rate is not an integer then simply scale both rates up so they are.
 * @param filter_length length of each FIR filter in the filterbank relative to the cutoff freq
 * @param log2_phase_count log2 of the number of entries in the polyphase filterbank
 * @param linear If 1 then the used FIR filter will be linearly interpolated
                 between the 2 closest, if 0 the closest will be used
 * @param cutoff cutoff frequency, 1.0 corresponds to half the output sampling rate
 */
attribute_deprecated
struct AVResampleContext *av_resample_init(int out_rate, int in_rate, int filter_length, int log2_phase_count, int linear, double cutoff);

/**
 * Resample an array of samples using a previously configured context.
 * @param src an array of unconsumed samples
 * @param consumed the number of samples of src which have been consumed are returned here
 * @param src_size the number of unconsumed samples available
 * @param dst_size the amount of space in samples available in dst
 * @param update_ctx If this is 0 then the context will not be modified, that way several channels can be resampled with the same context.
 * @return the number of samples written in dst or -1 if an error occurred
 */
attribute_deprecated
int av_resample(struct AVResampleContext *c, short *dst, short *src, int *consumed, int src_size, int dst_size, int update_ctx);


/**
 * Compensate samplerate/timestamp drift. The compensation is done by changing
 * the resampler parameters, so no audible clicks or similar distortions occur
 * @param compensation_distance distance in output samples over which the compensation should be performed
 * @param sample_delta number of output samples which should be output less
 *
 * example: av_resample_compensate(c, 10, 500)
 * here instead of 510 samples only 500 samples would be output
 *
 * note, due to rounding the actual compensation might be slightly different,
 * especially if the compensation_distance is large and the in_rate used during init is small
 */
attribute_deprecated
void av_resample_compensate(struct AVResampleContext *c, int sample_delta, int compensation_distance);
attribute_deprecated
void av_resample_close(struct AVResampleContext *c);

/**
 * @}
 */
#endif

/**
 * @addtogroup lavc_picture
 * @{
 */

/**
 * Allocate memory for the pixels of a picture and setup the AVPicture
 * fields for it.
 *
 * Call avpicture_free() to free it.
 *
 * @param picture            the picture structure to be filled in
 * @param pix_fmt            the pixel format of the picture
 * @param width              the width of the picture
 * @param height             the height of the picture
 * @return zero if successful, a negative error code otherwise
 *
 * @see av_image_alloc(), avpicture_fill()
 */
int avpicture_alloc(AVPicture *picture, enum AVPixelFormat pix_fmt, int width, int height);

/**
 * Free a picture previously allocated by avpicture_alloc().
 * The data buffer used by the AVPicture is freed, but the AVPicture structure
 * itself is not.
 *
 * @param picture the AVPicture to be freed
 */
void avpicture_free(AVPicture *picture);

/**
 * Setup the picture fields based on the specified image parameters
 * and the provided image data buffer.
 *
 * The picture fields are filled in by using the image data buffer
 * pointed to by ptr.
 *
 * If ptr is NULL, the function will fill only the picture linesize
 * array and return the required size for the image buffer.
 *
 * To allocate an image buffer and fill the picture data in one call,
 * use avpicture_alloc().
 *
 * @param picture       the picture to be filled in
 * @param ptr           buffer where the image data is stored, or NULL
 * @param pix_fmt       the pixel format of the image
 * @param width         the width of the image in pixels
 * @param height        the height of the image in pixels
 * @return the size in bytes required for src, a negative error code
 * in case of failure
 *
 * @see av_image_fill_arrays()
 */
int avpicture_fill(AVPicture *picture, const uint8_t *ptr,
                   enum AVPixelFormat pix_fmt, int width, int height);

/**
 * Copy pixel data from an AVPicture into a buffer.
 *
 * avpicture_get_size() can be used to compute the required size for
 * the buffer to fill.
 *
 * @param src        source picture with filled data
 * @param pix_fmt    picture pixel format
 * @param width      picture width
 * @param height     picture height
 * @param dest       destination buffer
 * @param dest_size  destination buffer size in bytes
 * @return the number of bytes written to dest, or a negative value
 * (error code) on error, for example if the destination buffer is not
 * big enough
 *
 * @see av_image_copy_to_buffer()
 */
int avpicture_layout(const AVPicture *src, enum AVPixelFormat pix_fmt,
                     int width, int height,
                     unsigned char *dest, int dest_size);

/**
 * Calculate the size in bytes that a picture of the given width and height
 * would occupy if stored in the given picture format.
 *
 * @param pix_fmt    picture pixel format
 * @param width      picture width
 * @param height     picture height
 * @return the computed picture buffer size or a negative error code
 * in case of error
 *
 * @see av_image_get_buffer_size().
 */
int avpicture_get_size(enum AVPixelFormat pix_fmt, int width, int height);

#if FF_API_DEINTERLACE
/**
 *  deinterlace - if not supported return -1
 *
 * @deprecated - use yadif (in libavfilter) instead
 */
attribute_deprecated
int avpicture_deinterlace(AVPicture *dst, const AVPicture *src,
                          enum AVPixelFormat pix_fmt, int width, int height);
#endif
/**
 * Copy image src to dst. Wraps av_image_copy().
 */
void av_picture_copy(AVPicture *dst, const AVPicture *src,
                     enum AVPixelFormat pix_fmt, int width, int height);

/**
 * Crop image top and left side.
 */
int av_picture_crop(AVPicture *dst, const AVPicture *src,
                    enum AVPixelFormat pix_fmt, int top_band, int left_band);

/**
 * Pad image.
 */
int av_picture_pad(AVPicture *dst, const AVPicture *src, int height, int width, enum AVPixelFormat pix_fmt,
            int padtop, int padbottom, int padleft, int padright, int *color);

/**
 * @}
 */

/**
 * @defgroup lavc_misc Utility functions
 * @ingroup libavc
 *
 * Miscellaneous utility functions related to both encoding and decoding
 * (or neither).
 * @{
 */

/**
 * @defgroup lavc_misc_pixfmt Pixel formats
 *
 * Functions for working with pixel formats.
 * @{
 */

/**
 * Utility function to access log2_chroma_w log2_chroma_h from
 * the pixel format AVPixFmtDescriptor.
 *
 * This function asserts that pix_fmt is valid. See av_pix_fmt_get_chroma_sub_sample
 * for one that returns a failure code and continues in case of invalid
 * pix_fmts.
 *
 * @param[in]  pix_fmt the pixel format
 * @param[out] h_shift store log2_chroma_w
 * @param[out] v_shift store log2_chroma_h
 *
 * @see av_pix_fmt_get_chroma_sub_sample
 */

void avcodec_get_chroma_sub_sample(enum AVPixelFormat pix_fmt, int *h_shift, int *v_shift);

/**
 * Return a value representing the fourCC code associated to the
 * pixel format pix_fmt, or 0 if no associated fourCC code can be
 * found.
 */
unsigned int avcodec_pix_fmt_to_codec_tag(enum AVPixelFormat pix_fmt);

/**
 * @deprecated see av_get_pix_fmt_loss()
 */
int avcodec_get_pix_fmt_loss(enum AVPixelFormat dst_pix_fmt, enum AVPixelFormat src_pix_fmt,
                             int has_alpha);

/**
 * Find the best pixel format to convert to given a certain source pixel
 * format.  When converting from one pixel format to another, information loss
 * may occur.  For example, when converting from RGB24 to GRAY, the color
 * information will be lost. Similarly, other losses occur when converting from
 * some formats to other formats. avcodec_find_best_pix_fmt_of_2() searches which of
 * the given pixel formats should be used to suffer the least amount of loss.
 * The pixel formats from which it chooses one, are determined by the
 * pix_fmt_list parameter.
 *
 *
 * @param[in] pix_fmt_list AV_PIX_FMT_NONE terminated array of pixel formats to choose from
 * @param[in] src_pix_fmt source pixel format
 * @param[in] has_alpha Whether the source pixel format alpha channel is used.
 * @param[out] loss_ptr Combination of flags informing you what kind of losses will occur.
 * @return The best pixel format to convert to or -1 if none was found.
 */
enum AVPixelFormat avcodec_find_best_pix_fmt_of_list(const enum AVPixelFormat *pix_fmt_list,
                                            enum AVPixelFormat src_pix_fmt,
                                            int has_alpha, int *loss_ptr);

/**
 * @deprecated see av_find_best_pix_fmt_of_2()
 */
enum AVPixelFormat avcodec_find_best_pix_fmt_of_2(enum AVPixelFormat dst_pix_fmt1, enum AVPixelFormat dst_pix_fmt2,
                                            enum AVPixelFormat src_pix_fmt, int has_alpha, int *loss_ptr);

attribute_deprecated
#if AV_HAVE_INCOMPATIBLE_LIBAV_ABI
enum AVPixelFormat avcodec_find_best_pix_fmt2(const enum AVPixelFormat *pix_fmt_list,
                                              enum AVPixelFormat src_pix_fmt,
                                              int has_alpha, int *loss_ptr);
#else
enum AVPixelFormat avcodec_find_best_pix_fmt2(enum AVPixelFormat dst_pix_fmt1, enum AVPixelFormat dst_pix_fmt2,
                                            enum AVPixelFormat src_pix_fmt, int has_alpha, int *loss_ptr);
#endif


enum AVPixelFormat avcodec_default_get_format(struct AVCodecContext *s, const enum AVPixelFormat * fmt);

/**
 * @}
 */

#if FF_API_SET_DIMENSIONS
/**
 * @deprecated this function is not supposed to be used from outside of lavc
 */
attribute_deprecated
void avcodec_set_dimensions(AVCodecContext *s, int width, int height);
#endif

/**
 * Put a string representing the codec tag codec_tag in buf.
 *
 * @param buf       buffer to place codec tag in
 * @param buf_size size in bytes of buf
 * @param codec_tag codec tag to assign
 * @return the length of the string that would have been generated if
 * enough space had been available, excluding the trailing null
 */
size_t av_get_codec_tag_string(char *buf, size_t buf_size, unsigned int codec_tag);

void avcodec_string(char *buf, int buf_size, AVCodecContext *enc, int encode);

/**
 * Return a name for the specified profile, if available.
 *
 * @param codec the codec that is searched for the given profile
 * @param profile the profile value for which a name is requested
 * @return A name for the profile if found, NULL otherwise.
 */
const char *av_get_profile_name(const AVCodec *codec, int profile);

int avcodec_default_execute(AVCodecContext *c, int (*func)(AVCodecContext *c2, void *arg2),void *arg, int *ret, int count, int size);
int avcodec_default_execute2(AVCodecContext *c, int (*func)(AVCodecContext *c2, void *arg2, int, int),void *arg, int *ret, int count);
//FIXME func typedef

/**
 * Fill AVFrame audio data and linesize pointers.
 *
 * The buffer buf must be a preallocated buffer with a size big enough
 * to contain the specified samples amount. The filled AVFrame data
 * pointers will point to this buffer.
 *
 * AVFrame extended_data channel pointers are allocated if necessary for
 * planar audio.
 *
 * @param frame       the AVFrame
 *                    frame->nb_samples must be set prior to calling the
 *                    function. This function fills in frame->data,
 *                    frame->extended_data, frame->linesize[0].
 * @param nb_channels channel count
 * @param sample_fmt  sample format
 * @param buf         buffer to use for frame data
 * @param buf_size    size of buffer
 * @param align       plane size sample alignment (0 = default)
 * @return            >=0 on success, negative error code on failure
 * @todo return the size in bytes required to store the samples in
 * case of success, at the next libavutil bump
 */
int avcodec_fill_audio_frame(AVFrame *frame, int nb_channels,
                             enum AVSampleFormat sample_fmt, const uint8_t *buf,
                             int buf_size, int align);

/**
 * Reset the internal decoder state / flush internal buffers. Should be called
 * e.g. when seeking or when switching to a different stream.
 *
 * @note when refcounted frames are not used (i.e. avctx->refcounted_frames is 0),
 * this invalidates the frames previously returned from the decoder. When
 * refcounted frames are used, the decoder just releases any references it might
 * keep internally, but the caller's reference remains valid.
 */
void avcodec_flush_buffers(AVCodecContext *avctx);

/**
 * Return codec bits per sample.
 *
 * @param[in] codec_id the codec
 * @return Number of bits per sample or zero if unknown for the given codec.
 */
int av_get_bits_per_sample(enum AVCodecID codec_id);

/**
 * Return the PCM codec associated with a sample format.
 * @param be  endianness, 0 for little, 1 for big,
 *            -1 (or anything else) for native
 * @return  AV_CODEC_ID_PCM_* or AV_CODEC_ID_NONE
 */
enum AVCodecID av_get_pcm_codec(enum AVSampleFormat fmt, int be);

/**
 * Return codec bits per sample.
 * Only return non-zero if the bits per sample is exactly correct, not an
 * approximation.
 *
 * @param[in] codec_id the codec
 * @return Number of bits per sample or zero if unknown for the given codec.
 */
int av_get_exact_bits_per_sample(enum AVCodecID codec_id);

/**
 * Return audio frame duration.
 *
 * @param avctx        codec context
 * @param frame_bytes  size of the frame, or 0 if unknown
 * @return             frame duration, in samples, if known. 0 if not able to
 *                     determine.
 */
int av_get_audio_frame_duration(AVCodecContext *avctx, int frame_bytes);


typedef struct AVBitStreamFilterContext {
    void *priv_data;
    struct AVBitStreamFilter *filter;
    AVCodecParserContext *parser;
    struct AVBitStreamFilterContext *next;
} AVBitStreamFilterContext;


typedef struct AVBitStreamFilter {
    const char *name;
    int priv_data_size;
    int (*filter)(AVBitStreamFilterContext *bsfc,
                  AVCodecContext *avctx, const char *args,
                  uint8_t **poutbuf, int *poutbuf_size,
                  const uint8_t *buf, int buf_size, int keyframe);
    void (*close)(AVBitStreamFilterContext *bsfc);
    struct AVBitStreamFilter *next;
} AVBitStreamFilter;

/**
 * Register a bitstream filter.
 *
 * The filter will be accessible to the application code through
 * av_bitstream_filter_next() or can be directly initialized with
 * av_bitstream_filter_init().
 *
 * @see avcodec_register_all()
 */
void av_register_bitstream_filter(AVBitStreamFilter *bsf);

/**
 * Create and initialize a bitstream filter context given a bitstream
 * filter name.
 *
 * The returned context must be freed with av_bitstream_filter_close().
 *
 * @param name    the name of the bitstream filter
 * @return a bitstream filter context if a matching filter was found
 * and successfully initialized, NULL otherwise
 */
AVBitStreamFilterContext *av_bitstream_filter_init(const char *name);

/**
 * Filter bitstream.
 *
 * This function filters the buffer buf with size buf_size, and places the
 * filtered buffer in the buffer pointed to by poutbuf.
 *
 * The output buffer must be freed by the caller.
 *
 * @param bsfc            bitstream filter context created by av_bitstream_filter_init()
 * @param avctx           AVCodecContext accessed by the filter, may be NULL.
 *                        If specified, this must point to the encoder context of the
 *                        output stream the packet is sent to.
 * @param args            arguments which specify the filter configuration, may be NULL
 * @param poutbuf         pointer which is updated to point to the filtered buffer
 * @param poutbuf_size    pointer which is updated to the filtered buffer size in bytes
 * @param buf             buffer containing the data to filter
 * @param buf_size        size in bytes of buf
 * @param keyframe        set to non-zero if the buffer to filter corresponds to a key-frame packet data
 * @return >= 0 in case of success, or a negative error code in case of failure
 *
 * If the return value is positive, an output buffer is allocated and
 * is available in *poutbuf, and is distinct from the input buffer.
 *
 * If the return value is 0, the output buffer is not allocated and
 * should be considered identical to the input buffer, or in case
 * *poutbuf was set it points to the input buffer (not necessarily to
 * its starting address).
 */
int av_bitstream_filter_filter(AVBitStreamFilterContext *bsfc,
                               AVCodecContext *avctx, const char *args,
                               uint8_t **poutbuf, int *poutbuf_size,
                               const uint8_t *buf, int buf_size, int keyframe);

/**
 * Release bitstream filter context.
 *
 * @param bsf the bitstream filter context created with
 * av_bitstream_filter_init(), can be NULL
 */
void av_bitstream_filter_close(AVBitStreamFilterContext *bsf);

/**
 * If f is NULL, return the first registered bitstream filter,
 * if f is non-NULL, return the next registered bitstream filter
 * after f, or NULL if f is the last one.
 *
 * This function can be used to iterate over all registered bitstream
 * filters.
 */
AVBitStreamFilter *av_bitstream_filter_next(const AVBitStreamFilter *f);

/* memory */

/**
 * Same behaviour av_fast_malloc but the buffer has additional
 * FF_INPUT_BUFFER_PADDING_SIZE at the end which will always be 0.
 *
 * In addition the whole buffer will initially and after resizes
 * be 0-initialized so that no uninitialized data will ever appear.
 */
void av_fast_padded_malloc(void *ptr, unsigned int *size, size_t min_size);

/**
 * Same behaviour av_fast_padded_malloc except that buffer will always
 * be 0-initialized after call.
 */
void av_fast_padded_mallocz(void *ptr, unsigned int *size, size_t min_size);

/**
 * Encode extradata length to a buffer. Used by xiph codecs.
 *
 * @param s buffer to write to; must be at least (v/255+1) bytes long
 * @param v size of extradata in bytes
 * @return number of bytes written to the buffer.
 */
unsigned int av_xiphlacing(unsigned char *s, unsigned int v);

#if FF_API_MISSING_SAMPLE
/**
 * Log a generic warning message about a missing feature. This function is
 * intended to be used internally by FFmpeg (libavcodec, libavformat, etc.)
 * only, and would normally not be used by applications.
 * @param[in] avc a pointer to an arbitrary struct of which the first field is
 * a pointer to an AVClass struct
 * @param[in] feature string containing the name of the missing feature
 * @param[in] want_sample indicates if samples are wanted which exhibit this feature.
 * If want_sample is non-zero, additional verbage will be added to the log
 * message which tells the user how to report samples to the development
 * mailing list.
 * @deprecated Use avpriv_report_missing_feature() instead.
 */
attribute_deprecated
void av_log_missing_feature(void *avc, const char *feature, int want_sample);

/**
 * Log a generic warning message asking for a sample. This function is
 * intended to be used internally by FFmpeg (libavcodec, libavformat, etc.)
 * only, and would normally not be used by applications.
 * @param[in] avc a pointer to an arbitrary struct of which the first field is
 * a pointer to an AVClass struct
 * @param[in] msg string containing an optional message, or NULL if no message
 * @deprecated Use avpriv_request_sample() instead.
 */
attribute_deprecated
void av_log_ask_for_sample(void *avc, const char *msg, ...) av_printf_format(2, 3);
#endif /* FF_API_MISSING_SAMPLE */

/**
 * Register the hardware accelerator hwaccel.
 */
void av_register_hwaccel(AVHWAccel *hwaccel);

/**
 * If hwaccel is NULL, returns the first registered hardware accelerator,
 * if hwaccel is non-NULL, returns the next registered hardware accelerator
 * after hwaccel, or NULL if hwaccel is the last one.
 */
AVHWAccel *av_hwaccel_next(const AVHWAccel *hwaccel);


/**
 * Lock operation used by lockmgr
 */
enum AVLockOp {
  AV_LOCK_CREATE,  ///< Create a mutex
  AV_LOCK_OBTAIN,  ///< Lock the mutex
  AV_LOCK_RELEASE, ///< Unlock the mutex
  AV_LOCK_DESTROY, ///< Free mutex resources
};

/**
 * Register a user provided lock manager supporting the operations
 * specified by AVLockOp. The "mutex" argument to the function points
 * to a (void *) where the lockmgr should store/get a pointer to a user
 * allocated mutex. It is NULL upon AV_LOCK_CREATE and equal to the
 * value left by the last call for all other ops. If the lock manager is
 * unable to perform the op then it should leave the mutex in the same
 * state as when it was called and return a non-zero value. However,
 * when called with AV_LOCK_DESTROY the mutex will always be assumed to
 * have been successfully destroyed. If av_lockmgr_register succeeds
 * it will return a non-negative value, if it fails it will return a
 * negative value and destroy all mutex and unregister all callbacks.
 * av_lockmgr_register is not thread-safe, it must be called from a
 * single thread before any calls which make use of locking are used.
 *
 * @param cb User defined callback. av_lockmgr_register invokes calls
 *           to this callback and the previously registered callback.
 *           The callback will be used to create more than one mutex
 *           each of which must be backed by its own underlying locking
 *           mechanism (i.e. do not use a single static object to
 *           implement your lock manager). If cb is set to NULL the
 *           lockmgr will be unregistered.
 */
int av_lockmgr_register(int (*cb)(void **mutex, enum AVLockOp op));

/**
 * Get the type of the given codec.
 */
enum AVMediaType avcodec_get_type(enum AVCodecID codec_id);

/**
 * Get the name of a codec.
 * @return  a static string identifying the codec; never NULL
 */
const char *avcodec_get_name(enum AVCodecID id);

/**
 * @return a positive value if s is open (i.e. avcodec_open2() was called on it
 * with no corresponding avcodec_close()), 0 otherwise.
 */
int avcodec_is_open(AVCodecContext *s);

/**
 * @return a non-zero number if codec is an encoder, zero otherwise
 */
int av_codec_is_encoder(const AVCodec *codec);

/**
 * @return a non-zero number if codec is a decoder, zero otherwise
 */
int av_codec_is_decoder(const AVCodec *codec);

/**
 * @return descriptor for given codec ID or NULL if no descriptor exists.
 */
const AVCodecDescriptor *avcodec_descriptor_get(enum AVCodecID id);

/**
 * Iterate over all codec descriptors known to libavcodec.
 *
 * @param prev previous descriptor. NULL to get the first descriptor.
 *
 * @return next descriptor or NULL after the last descriptor
 */
const AVCodecDescriptor *avcodec_descriptor_next(const AVCodecDescriptor *prev);

/**
 * @return codec descriptor with the given name or NULL if no such descriptor
 *         exists.
 */
const AVCodecDescriptor *avcodec_descriptor_get_by_name(const char *name);

/**
 * @}
 */

#endif /* AVCODEC_AVCODEC_H */<|MERGE_RESOLUTION|>--- conflicted
+++ resolved
@@ -356,17 +356,12 @@
     AV_CODEC_ID_PCM_LXF,
     AV_CODEC_ID_S302M,
     AV_CODEC_ID_PCM_S8_PLANAR,
-<<<<<<< HEAD
     AV_CODEC_ID_PCM_S24LE_PLANAR_DEPRECATED,
     AV_CODEC_ID_PCM_S32LE_PLANAR_DEPRECATED,
+    AV_CODEC_ID_PCM_S16BE_PLANAR_DEPRECATED,
     AV_CODEC_ID_PCM_S24LE_PLANAR = MKBETAG(24,'P','S','P'),
     AV_CODEC_ID_PCM_S32LE_PLANAR = MKBETAG(32,'P','S','P'),
     AV_CODEC_ID_PCM_S16BE_PLANAR = MKBETAG('P','S','P',16),
-=======
-    AV_CODEC_ID_PCM_S24LE_PLANAR,
-    AV_CODEC_ID_PCM_S32LE_PLANAR,
-    AV_CODEC_ID_PCM_S16BE_PLANAR,
->>>>>>> 5a79bf02
 
     /* various ADPCM codecs */
     AV_CODEC_ID_ADPCM_IMA_QT = 0x11000,
