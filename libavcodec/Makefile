--- conflicted
+++ resolved
@@ -470,13 +470,10 @@
 OBJS-$(CONFIG_XL_DECODER)              += xl.o
 OBJS-$(CONFIG_XSUB_DECODER)            += xsubdec.o
 OBJS-$(CONFIG_XSUB_ENCODER)            += xsubenc.o
-<<<<<<< HEAD
+OBJS-$(CONFIG_XWD_DECODER)             += xwddec.o
+OBJS-$(CONFIG_XWD_ENCODER)             += xwdenc.o
 OBJS-$(CONFIG_Y41P_DECODER)            += y41pdec.o
 OBJS-$(CONFIG_Y41P_ENCODER)            += y41penc.o
-=======
-OBJS-$(CONFIG_XWD_DECODER)             += xwddec.o
-OBJS-$(CONFIG_XWD_ENCODER)             += xwdenc.o
->>>>>>> 0fec2cb1
 OBJS-$(CONFIG_YOP_DECODER)             += yop.o
 OBJS-$(CONFIG_YUV4_DECODER)            += yuv4dec.o
 OBJS-$(CONFIG_YUV4_ENCODER)            += yuv4enc.o
