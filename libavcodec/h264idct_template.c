--- conflicted
+++ resolved
@@ -145,11 +145,7 @@
     pixel *dst = (pixel*)_dst;
     dctcoef *block = (dctcoef*)_block;
     int dc = (block[0] + 32) >> 6;
-<<<<<<< HEAD
-    stride >>= sizeof(pixel)-1;
-=======
     stride /= sizeof(pixel);
->>>>>>> 62844c3f
     block[0] = 0;
     for( j = 0; j < 4; j++ )
     {
@@ -165,11 +161,7 @@
     dctcoef *block = (dctcoef*)_block;
     int dc = (block[0] + 32) >> 6;
     block[0] = 0;
-<<<<<<< HEAD
-    stride >>= sizeof(pixel)-1;
-=======
     stride /= sizeof(pixel);
->>>>>>> 62844c3f
     for( j = 0; j < 8; j++ )
     {
         for( i = 0; i < 8; i++ )
