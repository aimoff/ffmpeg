/*
 * The simplest mpeg encoder (well, it was the simplest!)
 * Copyright (c) 2000,2001 Fabrice Bellard
 * Copyright (c) 2002-2004 Michael Niedermayer <michaelni@gmx.at>
 *
 * 4MV & hq & B-frame encoding stuff by Michael Niedermayer <michaelni@gmx.at>
 *
 * This file is part of FFmpeg.
 *
 * FFmpeg is free software; you can redistribute it and/or
 * modify it under the terms of the GNU Lesser General Public
 * License as published by the Free Software Foundation; either
 * version 2.1 of the License, or (at your option) any later version.
 *
 * FFmpeg is distributed in the hope that it will be useful,
 * but WITHOUT ANY WARRANTY; without even the implied warranty of
 * MERCHANTABILITY or FITNESS FOR A PARTICULAR PURPOSE.  See the GNU
 * Lesser General Public License for more details.
 *
 * You should have received a copy of the GNU Lesser General Public
 * License along with FFmpeg; if not, write to the Free Software
 * Foundation, Inc., 51 Franklin Street, Fifth Floor, Boston, MA 02110-1301 USA
 */

/**
 * @file
 * The simplest mpeg encoder (well, it was the simplest!).
 */

#include <stdint.h>

#include "libavutil/internal.h"
#include "libavutil/intmath.h"
#include "libavutil/mathematics.h"
#include "libavutil/pixdesc.h"
#include "libavutil/opt.h"
#include "avcodec.h"
#include "dct.h"
#include "dsputil.h"
#include "mpeg12.h"
#include "mpegvideo.h"
#include "h261.h"
#include "h263.h"
#include "mathops.h"
#include "mjpegenc.h"
#include "msmpeg4.h"
#include "faandct.h"
#include "thread.h"
#include "aandcttab.h"
#include "flv.h"
#include "mpeg4video.h"
#include "internal.h"
#include "bytestream.h"
#include <limits.h>
#include "sp5x.h"

static int encode_picture(MpegEncContext *s, int picture_number);
static int dct_quantize_refine(MpegEncContext *s, int16_t *block, int16_t *weight, int16_t *orig, int n, int qscale);
static int sse_mb(MpegEncContext *s);
static void denoise_dct_c(MpegEncContext *s, int16_t *block);
static int dct_quantize_trellis_c(MpegEncContext *s, int16_t *block, int n, int qscale, int *overflow);

static uint8_t default_mv_penalty[MAX_FCODE + 1][MAX_MV * 2 + 1];
static uint8_t default_fcode_tab[MAX_MV * 2 + 1];

const AVOption ff_mpv_generic_options[] = {
    FF_MPV_COMMON_OPTS
    { NULL },
};

void ff_convert_matrix(DSPContext *dsp, int (*qmat)[64],
                       uint16_t (*qmat16)[2][64],
                       const uint16_t *quant_matrix,
                       int bias, int qmin, int qmax, int intra)
{
    int qscale;
    int shift = 0;

    for (qscale = qmin; qscale <= qmax; qscale++) {
        int i;
        if (dsp->fdct == ff_jpeg_fdct_islow_8 ||
            dsp->fdct == ff_jpeg_fdct_islow_10 ||
            dsp->fdct == ff_faandct) {
            for (i = 0; i < 64; i++) {
                const int j = dsp->idct_permutation[i];
                /* 16 <= qscale * quant_matrix[i] <= 7905
                 * Assume x = ff_aanscales[i] * qscale * quant_matrix[i]
                 *             19952 <=              x  <= 249205026
                 * (1 << 36) / 19952 >= (1 << 36) / (x) >= (1 << 36) / 249205026
                 *           3444240 >= (1 << 36) / (x) >= 275 */

                qmat[qscale][i] = (int)((UINT64_C(1) << QMAT_SHIFT) /
                                        (qscale * quant_matrix[j]));
            }
        } else if (dsp->fdct == ff_fdct_ifast) {
            for (i = 0; i < 64; i++) {
                const int j = dsp->idct_permutation[i];
                /* 16 <= qscale * quant_matrix[i] <= 7905
                 * Assume x = ff_aanscales[i] * qscale * quant_matrix[i]
                 *             19952 <=              x  <= 249205026
                 * (1 << 36) / 19952 >= (1 << 36) / (x) >= (1 << 36) / 249205026
                 *           3444240 >= (1 << 36) / (x) >= 275 */

                qmat[qscale][i] = (int)((UINT64_C(1) << (QMAT_SHIFT + 14)) /
                                        (ff_aanscales[i] * (int64_t)qscale * quant_matrix[j]));
            }
        } else {
            for (i = 0; i < 64; i++) {
                const int j = dsp->idct_permutation[i];
                /* We can safely suppose that 16 <= quant_matrix[i] <= 255
                 * Assume x = qscale * quant_matrix[i]
                 * So             16 <=              x  <= 7905
                 * so (1 << 19) / 16 >= (1 << 19) / (x) >= (1 << 19) / 7905
                 * so          32768 >= (1 << 19) / (x) >= 67 */
                qmat[qscale][i] = (int)((UINT64_C(1) << QMAT_SHIFT) /
                                        (qscale * quant_matrix[j]));
                //qmat  [qscale][i] = (1 << QMAT_SHIFT_MMX) /
                //                    (qscale * quant_matrix[i]);
                qmat16[qscale][0][i] = (1 << QMAT_SHIFT_MMX) /
                                       (qscale * quant_matrix[j]);

                if (qmat16[qscale][0][i] == 0 ||
                    qmat16[qscale][0][i] == 128 * 256)
                    qmat16[qscale][0][i] = 128 * 256 - 1;
                qmat16[qscale][1][i] =
                    ROUNDED_DIV(bias << (16 - QUANT_BIAS_SHIFT),
                                qmat16[qscale][0][i]);
            }
        }

        for (i = intra; i < 64; i++) {
            int64_t max = 8191;
            if (dsp->fdct == ff_fdct_ifast) {
                max = (8191LL * ff_aanscales[i]) >> 14;
            }
            while (((max * qmat[qscale][i]) >> shift) > INT_MAX) {
                shift++;
            }
        }
    }
    if (shift) {
        av_log(NULL, AV_LOG_INFO,
               "Warning, QMAT_SHIFT is larger than %d, overflows possible\n",
               QMAT_SHIFT - shift);
    }
}

static inline void update_qscale(MpegEncContext *s)
{
    s->qscale = (s->lambda * 139 + FF_LAMBDA_SCALE * 64) >>
                (FF_LAMBDA_SHIFT + 7);
    s->qscale = av_clip(s->qscale, s->avctx->qmin, s->avctx->qmax);

    s->lambda2 = (s->lambda * s->lambda + FF_LAMBDA_SCALE / 2) >>
                 FF_LAMBDA_SHIFT;
}

void ff_write_quant_matrix(PutBitContext *pb, uint16_t *matrix)
{
    int i;

    if (matrix) {
        put_bits(pb, 1, 1);
        for (i = 0; i < 64; i++) {
            put_bits(pb, 8, matrix[ff_zigzag_direct[i]]);
        }
    } else
        put_bits(pb, 1, 0);
}

/**
 * init s->current_picture.qscale_table from s->lambda_table
 */
void ff_init_qscale_tab(MpegEncContext *s)
{
    int8_t * const qscale_table = s->current_picture.qscale_table;
    int i;

    for (i = 0; i < s->mb_num; i++) {
        unsigned int lam = s->lambda_table[s->mb_index2xy[i]];
        int qp = (lam * 139 + FF_LAMBDA_SCALE * 64) >> (FF_LAMBDA_SHIFT + 7);
        qscale_table[s->mb_index2xy[i]] = av_clip(qp, s->avctx->qmin,
                                                  s->avctx->qmax);
    }
}

static void update_duplicate_context_after_me(MpegEncContext *dst,
                                              MpegEncContext *src)
{
#define COPY(a) dst->a= src->a
    COPY(pict_type);
    COPY(current_picture);
    COPY(f_code);
    COPY(b_code);
    COPY(qscale);
    COPY(lambda);
    COPY(lambda2);
    COPY(picture_in_gop_number);
    COPY(gop_picture_number);
    COPY(frame_pred_frame_dct); // FIXME don't set in encode_header
    COPY(progressive_frame);    // FIXME don't set in encode_header
    COPY(partitioned_frame);    // FIXME don't set in encode_header
#undef COPY
}

/**
 * Set the given MpegEncContext to defaults for encoding.
 * the changed fields will not depend upon the prior state of the MpegEncContext.
 */
static void MPV_encode_defaults(MpegEncContext *s)
{
    int i;
    ff_MPV_common_defaults(s);

    for (i = -16; i < 16; i++) {
        default_fcode_tab[i + MAX_MV] = 1;
    }
    s->me.mv_penalty = default_mv_penalty;
    s->fcode_tab     = default_fcode_tab;

    s->input_picture_number  = 0;
    s->picture_in_gop_number = 0;
}

av_cold int ff_dct_encode_init(MpegEncContext *s) {
    if (ARCH_X86)
        ff_dct_encode_init_x86(s);

    ff_h263dsp_init(&s->h263dsp);
    if (!s->dct_quantize)
        s->dct_quantize = ff_dct_quantize_c;
    if (!s->denoise_dct)
        s->denoise_dct  = denoise_dct_c;
    s->fast_dct_quantize = s->dct_quantize;
    if (s->avctx->trellis)
        s->dct_quantize  = dct_quantize_trellis_c;

    return 0;
}

/* init video encoder */
av_cold int ff_MPV_encode_init(AVCodecContext *avctx)
{
    MpegEncContext *s = avctx->priv_data;
    int i, ret;
    int chroma_h_shift, chroma_v_shift;

    MPV_encode_defaults(s);

    switch (avctx->codec_id) {
    case AV_CODEC_ID_MPEG2VIDEO:
        if (avctx->pix_fmt != AV_PIX_FMT_YUV420P &&
            avctx->pix_fmt != AV_PIX_FMT_YUV422P) {
            av_log(avctx, AV_LOG_ERROR,
                   "only YUV420 and YUV422 are supported\n");
            return -1;
        }
        break;
    case AV_CODEC_ID_LJPEG:
        if (avctx->pix_fmt != AV_PIX_FMT_YUVJ420P &&
            avctx->pix_fmt != AV_PIX_FMT_YUVJ422P &&
            avctx->pix_fmt != AV_PIX_FMT_YUVJ444P &&
            avctx->pix_fmt != AV_PIX_FMT_BGR0     &&
            avctx->pix_fmt != AV_PIX_FMT_BGRA     &&
            avctx->pix_fmt != AV_PIX_FMT_BGR24    &&
            ((avctx->pix_fmt != AV_PIX_FMT_YUV420P &&
              avctx->pix_fmt != AV_PIX_FMT_YUV422P &&
              avctx->pix_fmt != AV_PIX_FMT_YUV444P) ||
             avctx->strict_std_compliance > FF_COMPLIANCE_UNOFFICIAL)) {
            av_log(avctx, AV_LOG_ERROR, "colorspace not supported in LJPEG\n");
            return -1;
        }
        break;
    case AV_CODEC_ID_MJPEG:
    case AV_CODEC_ID_AMV:
        if (avctx->pix_fmt != AV_PIX_FMT_YUVJ420P &&
            avctx->pix_fmt != AV_PIX_FMT_YUVJ422P &&
            avctx->pix_fmt != AV_PIX_FMT_YUVJ444P &&
            ((avctx->pix_fmt != AV_PIX_FMT_YUV420P &&
              avctx->pix_fmt != AV_PIX_FMT_YUV422P &&
              avctx->pix_fmt != AV_PIX_FMT_YUV444P) ||
             avctx->strict_std_compliance > FF_COMPLIANCE_UNOFFICIAL)) {
            av_log(avctx, AV_LOG_ERROR, "colorspace not supported in jpeg\n");
            return -1;
        }
        break;
    default:
        if (avctx->pix_fmt != AV_PIX_FMT_YUV420P) {
            av_log(avctx, AV_LOG_ERROR, "only YUV420 is supported\n");
            return -1;
        }
    }

    switch (avctx->pix_fmt) {
    case AV_PIX_FMT_YUVJ444P:
    case AV_PIX_FMT_YUV444P:
        s->chroma_format = CHROMA_444;
        break;
    case AV_PIX_FMT_YUVJ422P:
    case AV_PIX_FMT_YUV422P:
        s->chroma_format = CHROMA_422;
        break;
    case AV_PIX_FMT_YUVJ420P:
    case AV_PIX_FMT_YUV420P:
    default:
        s->chroma_format = CHROMA_420;
        break;
    }

    s->bit_rate = avctx->bit_rate;
    s->width    = avctx->width;
    s->height   = avctx->height;
    if (avctx->gop_size > 600 &&
        avctx->strict_std_compliance > FF_COMPLIANCE_EXPERIMENTAL) {
        av_log(avctx, AV_LOG_WARNING,
               "keyframe interval too large!, reducing it from %d to %d\n",
               avctx->gop_size, 600);
        avctx->gop_size = 600;
    }
    s->gop_size     = avctx->gop_size;
    s->avctx        = avctx;
    s->flags        = avctx->flags;
    s->flags2       = avctx->flags2;
    if (avctx->max_b_frames > MAX_B_FRAMES) {
        av_log(avctx, AV_LOG_ERROR, "Too many B-frames requested, maximum "
               "is %d.\n", MAX_B_FRAMES);
        avctx->max_b_frames = MAX_B_FRAMES;
    }
    s->max_b_frames = avctx->max_b_frames;
    s->codec_id     = avctx->codec->id;
    s->strict_std_compliance = avctx->strict_std_compliance;
    s->quarter_sample     = (avctx->flags & CODEC_FLAG_QPEL) != 0;
    s->mpeg_quant         = avctx->mpeg_quant;
    s->rtp_mode           = !!avctx->rtp_payload_size;
    s->intra_dc_precision = avctx->intra_dc_precision;
    s->user_specified_pts = AV_NOPTS_VALUE;

    if (s->gop_size <= 1) {
        s->intra_only = 1;
        s->gop_size   = 12;
    } else {
        s->intra_only = 0;
    }

    s->me_method = avctx->me_method;

    /* Fixed QSCALE */
    s->fixed_qscale = !!(avctx->flags & CODEC_FLAG_QSCALE);

    s->adaptive_quant = (s->avctx->lumi_masking ||
                         s->avctx->dark_masking ||
                         s->avctx->temporal_cplx_masking ||
                         s->avctx->spatial_cplx_masking  ||
                         s->avctx->p_masking      ||
                         s->avctx->border_masking ||
                         (s->mpv_flags & FF_MPV_FLAG_QP_RD)) &&
                        !s->fixed_qscale;

    s->loop_filter      = !!(s->flags & CODEC_FLAG_LOOP_FILTER);

    if (avctx->rc_max_rate && !avctx->rc_buffer_size) {
        switch(avctx->codec_id) {
        case AV_CODEC_ID_MPEG1VIDEO:
        case AV_CODEC_ID_MPEG2VIDEO:
            avctx->rc_buffer_size = FFMAX(avctx->rc_max_rate, 15000000) * 112L / 15000000 * 16384;
            break;
        case AV_CODEC_ID_MPEG4:
        case AV_CODEC_ID_MSMPEG4V1:
        case AV_CODEC_ID_MSMPEG4V2:
        case AV_CODEC_ID_MSMPEG4V3:
            if       (avctx->rc_max_rate >= 15000000) {
                avctx->rc_buffer_size = 320 + (avctx->rc_max_rate - 15000000L) * (760-320) / (38400000 - 15000000);
            } else if(avctx->rc_max_rate >=  2000000) {
                avctx->rc_buffer_size =  80 + (avctx->rc_max_rate -  2000000L) * (320- 80) / (15000000 -  2000000);
            } else if(avctx->rc_max_rate >=   384000) {
                avctx->rc_buffer_size =  40 + (avctx->rc_max_rate -   384000L) * ( 80- 40) / ( 2000000 -   384000);
            } else
                avctx->rc_buffer_size = 40;
            avctx->rc_buffer_size *= 16384;
            break;
        }
        if (avctx->rc_buffer_size) {
            av_log(avctx, AV_LOG_INFO, "Automatically choosing VBV buffer size of %d kbyte\n", avctx->rc_buffer_size/8192);
        }
    }

    if ((!avctx->rc_max_rate) != (!avctx->rc_buffer_size)) {
        av_log(avctx, AV_LOG_ERROR, "Either both buffer size and max rate or neither must be specified\n");
        if (avctx->rc_max_rate && !avctx->rc_buffer_size)
            return -1;
    }

    if (avctx->rc_min_rate && avctx->rc_max_rate != avctx->rc_min_rate) {
        av_log(avctx, AV_LOG_INFO,
               "Warning min_rate > 0 but min_rate != max_rate isn't recommended!\n");
    }

    if (avctx->rc_min_rate && avctx->rc_min_rate > avctx->bit_rate) {
        av_log(avctx, AV_LOG_ERROR, "bitrate below min bitrate\n");
        return -1;
    }

    if (avctx->rc_max_rate && avctx->rc_max_rate < avctx->bit_rate) {
        av_log(avctx, AV_LOG_ERROR, "bitrate above max bitrate\n");
        return -1;
    }

    if (avctx->rc_max_rate &&
        avctx->rc_max_rate == avctx->bit_rate &&
        avctx->rc_max_rate != avctx->rc_min_rate) {
        av_log(avctx, AV_LOG_INFO,
               "impossible bitrate constraints, this will fail\n");
    }

    if (avctx->rc_buffer_size &&
        avctx->bit_rate * (int64_t)avctx->time_base.num >
            avctx->rc_buffer_size * (int64_t)avctx->time_base.den) {
        av_log(avctx, AV_LOG_ERROR, "VBV buffer too small for bitrate\n");
        return -1;
    }

    if (!s->fixed_qscale &&
        avctx->bit_rate * av_q2d(avctx->time_base) >
            avctx->bit_rate_tolerance) {
        av_log(avctx, AV_LOG_ERROR,
               "bitrate tolerance too small for bitrate\n");
        return -1;
    }

    if (s->avctx->rc_max_rate &&
        s->avctx->rc_min_rate == s->avctx->rc_max_rate &&
        (s->codec_id == AV_CODEC_ID_MPEG1VIDEO ||
         s->codec_id == AV_CODEC_ID_MPEG2VIDEO) &&
        90000LL * (avctx->rc_buffer_size - 1) >
            s->avctx->rc_max_rate * 0xFFFFLL) {
        av_log(avctx, AV_LOG_INFO,
               "Warning vbv_delay will be set to 0xFFFF (=VBR) as the "
               "specified vbv buffer is too large for the given bitrate!\n");
    }

    if ((s->flags & CODEC_FLAG_4MV)  && s->codec_id != AV_CODEC_ID_MPEG4 &&
        s->codec_id != AV_CODEC_ID_H263 && s->codec_id != AV_CODEC_ID_H263P &&
        s->codec_id != AV_CODEC_ID_FLV1) {
        av_log(avctx, AV_LOG_ERROR, "4MV not supported by codec\n");
        return -1;
    }

    if (s->obmc && s->avctx->mb_decision != FF_MB_DECISION_SIMPLE) {
        av_log(avctx, AV_LOG_ERROR,
               "OBMC is only supported with simple mb decision\n");
        return -1;
    }

    if (s->quarter_sample && s->codec_id != AV_CODEC_ID_MPEG4) {
        av_log(avctx, AV_LOG_ERROR, "qpel not supported by codec\n");
        return -1;
    }

    if (s->max_b_frames                    &&
        s->codec_id != AV_CODEC_ID_MPEG4      &&
        s->codec_id != AV_CODEC_ID_MPEG1VIDEO &&
        s->codec_id != AV_CODEC_ID_MPEG2VIDEO) {
        av_log(avctx, AV_LOG_ERROR, "b frames not supported by codec\n");
        return -1;
    }
    if (s->max_b_frames < 0) {
        av_log(avctx, AV_LOG_ERROR,
               "max b frames must be 0 or positive for mpegvideo based encoders\n");
        return -1;
    }

    if ((s->codec_id == AV_CODEC_ID_MPEG4 ||
         s->codec_id == AV_CODEC_ID_H263  ||
         s->codec_id == AV_CODEC_ID_H263P) &&
        (avctx->sample_aspect_ratio.num > 255 ||
         avctx->sample_aspect_ratio.den > 255)) {
        av_log(avctx, AV_LOG_WARNING,
               "Invalid pixel aspect ratio %i/%i, limit is 255/255 reducing\n",
               avctx->sample_aspect_ratio.num, avctx->sample_aspect_ratio.den);
        av_reduce(&avctx->sample_aspect_ratio.num, &avctx->sample_aspect_ratio.den,
                   avctx->sample_aspect_ratio.num,  avctx->sample_aspect_ratio.den, 255);
    }

    if ((s->codec_id == AV_CODEC_ID_H263  ||
         s->codec_id == AV_CODEC_ID_H263P) &&
        (avctx->width  > 2048 ||
         avctx->height > 1152 )) {
        av_log(avctx, AV_LOG_ERROR, "H.263 does not support resolutions above 2048x1152\n");
        return -1;
    }
    if ((s->codec_id == AV_CODEC_ID_H263  ||
         s->codec_id == AV_CODEC_ID_H263P) &&
        ((avctx->width &3) ||
         (avctx->height&3) )) {
        av_log(avctx, AV_LOG_ERROR, "w/h must be a multiple of 4\n");
        return -1;
    }

    if (s->codec_id == AV_CODEC_ID_MPEG1VIDEO &&
        (avctx->width  > 4095 ||
         avctx->height > 4095 )) {
        av_log(avctx, AV_LOG_ERROR, "MPEG-1 does not support resolutions above 4095x4095\n");
        return -1;
    }

    if (s->codec_id == AV_CODEC_ID_MPEG2VIDEO &&
        (avctx->width  > 16383 ||
         avctx->height > 16383 )) {
        av_log(avctx, AV_LOG_ERROR, "MPEG-2 does not support resolutions above 16383x16383\n");
        return -1;
    }

    if (s->codec_id == AV_CODEC_ID_RV10 &&
        (avctx->width &15 ||
         avctx->height&15 )) {
        av_log(avctx, AV_LOG_ERROR, "width and height must be a multiple of 16\n");
        return AVERROR(EINVAL);
    }

    if (s->codec_id == AV_CODEC_ID_RV20 &&
        (avctx->width &3 ||
         avctx->height&3 )) {
        av_log(avctx, AV_LOG_ERROR, "width and height must be a multiple of 4\n");
        return AVERROR(EINVAL);
    }

    if ((s->codec_id == AV_CODEC_ID_WMV1 ||
         s->codec_id == AV_CODEC_ID_WMV2) &&
         avctx->width & 1) {
         av_log(avctx, AV_LOG_ERROR, "width must be multiple of 2\n");
         return -1;
    }

    if ((s->flags & (CODEC_FLAG_INTERLACED_DCT | CODEC_FLAG_INTERLACED_ME)) &&
        s->codec_id != AV_CODEC_ID_MPEG4 && s->codec_id != AV_CODEC_ID_MPEG2VIDEO) {
        av_log(avctx, AV_LOG_ERROR, "interlacing not supported by codec\n");
        return -1;
    }

    // FIXME mpeg2 uses that too
    if (s->mpeg_quant && (   s->codec_id != AV_CODEC_ID_MPEG4
                          && s->codec_id != AV_CODEC_ID_MPEG2VIDEO)) {
        av_log(avctx, AV_LOG_ERROR,
               "mpeg2 style quantization not supported by codec\n");
        return -1;
    }

    if ((s->mpv_flags & FF_MPV_FLAG_CBP_RD) && !avctx->trellis) {
        av_log(avctx, AV_LOG_ERROR, "CBP RD needs trellis quant\n");
        return -1;
    }

    if ((s->mpv_flags & FF_MPV_FLAG_QP_RD) &&
        s->avctx->mb_decision != FF_MB_DECISION_RD) {
        av_log(avctx, AV_LOG_ERROR, "QP RD needs mbd=2\n");
        return -1;
    }

    if (s->avctx->scenechange_threshold < 1000000000 &&
        (s->flags & CODEC_FLAG_CLOSED_GOP)) {
        av_log(avctx, AV_LOG_ERROR,
               "closed gop with scene change detection are not supported yet, "
               "set threshold to 1000000000\n");
        return -1;
    }

    if (s->flags & CODEC_FLAG_LOW_DELAY) {
        if (s->codec_id != AV_CODEC_ID_MPEG2VIDEO) {
            av_log(avctx, AV_LOG_ERROR,
                  "low delay forcing is only available for mpeg2\n");
            return -1;
        }
        if (s->max_b_frames != 0) {
            av_log(avctx, AV_LOG_ERROR,
                   "b frames cannot be used with low delay\n");
            return -1;
        }
    }

    if (s->q_scale_type == 1) {
        if (avctx->qmax > 12) {
            av_log(avctx, AV_LOG_ERROR,
                   "non linear quant only supports qmax <= 12 currently\n");
            return -1;
        }
    }

    if (s->avctx->thread_count > 1         &&
        s->codec_id != AV_CODEC_ID_MPEG4      &&
        s->codec_id != AV_CODEC_ID_MPEG1VIDEO &&
        s->codec_id != AV_CODEC_ID_MPEG2VIDEO &&
        s->codec_id != AV_CODEC_ID_MJPEG      &&
        (s->codec_id != AV_CODEC_ID_H263P)) {
        av_log(avctx, AV_LOG_ERROR,
               "multi threaded encoding not supported by codec\n");
        return -1;
    }

    if (s->avctx->thread_count < 1) {
        av_log(avctx, AV_LOG_ERROR,
               "automatic thread number detection not supported by codec, "
               "patch welcome\n");
        return -1;
    }

    if (s->avctx->slices > 1 || s->avctx->thread_count > 1)
        s->rtp_mode = 1;

    if (s->avctx->thread_count > 1 && s->codec_id == AV_CODEC_ID_H263P)
        s->h263_slice_structured = 1;

    if (!avctx->time_base.den || !avctx->time_base.num) {
        av_log(avctx, AV_LOG_ERROR, "framerate not set\n");
        return -1;
    }

    i = (INT_MAX / 2 + 128) >> 8;
    if (avctx->mb_threshold >= i) {
        av_log(avctx, AV_LOG_ERROR, "mb_threshold too large, max is %d\n",
               i - 1);
        return -1;
    }

    if (avctx->b_frame_strategy && (avctx->flags & CODEC_FLAG_PASS2)) {
        av_log(avctx, AV_LOG_INFO,
               "notice: b_frame_strategy only affects the first pass\n");
        avctx->b_frame_strategy = 0;
    }

    i = av_gcd(avctx->time_base.den, avctx->time_base.num);
    if (i > 1) {
        av_log(avctx, AV_LOG_INFO, "removing common factors from framerate\n");
        avctx->time_base.den /= i;
        avctx->time_base.num /= i;
        //return -1;
    }

    if (s->mpeg_quant || s->codec_id == AV_CODEC_ID_MPEG1VIDEO || s->codec_id == AV_CODEC_ID_MPEG2VIDEO || s->codec_id == AV_CODEC_ID_MJPEG || s->codec_id==AV_CODEC_ID_AMV) {
        // (a + x * 3 / 8) / x
        s->intra_quant_bias = 3 << (QUANT_BIAS_SHIFT - 3);
        s->inter_quant_bias = 0;
    } else {
        s->intra_quant_bias = 0;
        // (a - x / 4) / x
        s->inter_quant_bias = -(1 << (QUANT_BIAS_SHIFT - 2));
    }

    if (avctx->qmin > avctx->qmax || avctx->qmin <= 0) {
        av_log(avctx, AV_LOG_ERROR, "qmin and or qmax are invalid, they must be 0 < min <= max\n");
        return AVERROR(EINVAL);
    }

    if (avctx->intra_quant_bias != FF_DEFAULT_QUANT_BIAS)
        s->intra_quant_bias = avctx->intra_quant_bias;
    if (avctx->inter_quant_bias != FF_DEFAULT_QUANT_BIAS)
        s->inter_quant_bias = avctx->inter_quant_bias;

    av_log(avctx, AV_LOG_DEBUG, "intra_quant_bias = %d inter_quant_bias = %d\n",s->intra_quant_bias,s->inter_quant_bias);

    avcodec_get_chroma_sub_sample(avctx->pix_fmt, &chroma_h_shift, &chroma_v_shift);

    if (avctx->codec_id == AV_CODEC_ID_MPEG4 &&
        s->avctx->time_base.den > (1 << 16) - 1) {
        av_log(avctx, AV_LOG_ERROR,
               "timebase %d/%d not supported by MPEG 4 standard, "
               "the maximum admitted value for the timebase denominator "
               "is %d\n", s->avctx->time_base.num, s->avctx->time_base.den,
               (1 << 16) - 1);
        return -1;
    }
    s->time_increment_bits = av_log2(s->avctx->time_base.den - 1) + 1;

    switch (avctx->codec->id) {
    case AV_CODEC_ID_MPEG1VIDEO:
        s->out_format = FMT_MPEG1;
        s->low_delay  = !!(s->flags & CODEC_FLAG_LOW_DELAY);
        avctx->delay  = s->low_delay ? 0 : (s->max_b_frames + 1);
        break;
    case AV_CODEC_ID_MPEG2VIDEO:
        s->out_format = FMT_MPEG1;
        s->low_delay  = !!(s->flags & CODEC_FLAG_LOW_DELAY);
        avctx->delay  = s->low_delay ? 0 : (s->max_b_frames + 1);
        s->rtp_mode   = 1;
        break;
    case AV_CODEC_ID_LJPEG:
    case AV_CODEC_ID_MJPEG:
    case AV_CODEC_ID_AMV:
        s->out_format = FMT_MJPEG;
        s->intra_only = 1; /* force intra only for jpeg */
        if (avctx->codec->id == AV_CODEC_ID_LJPEG &&
            (avctx->pix_fmt == AV_PIX_FMT_BGR0
             || s->avctx->pix_fmt == AV_PIX_FMT_BGRA
             || s->avctx->pix_fmt == AV_PIX_FMT_BGR24)) {
            s->mjpeg_vsample[0] = s->mjpeg_hsample[0] =
            s->mjpeg_vsample[1] = s->mjpeg_hsample[1] =
            s->mjpeg_vsample[2] = s->mjpeg_hsample[2] = 1;
        } else if (avctx->pix_fmt == AV_PIX_FMT_YUV444P || avctx->pix_fmt == AV_PIX_FMT_YUVJ444P) {
            s->mjpeg_vsample[0] = s->mjpeg_vsample[1] = s->mjpeg_vsample[2] = 2;
            s->mjpeg_hsample[0] = s->mjpeg_hsample[1] = s->mjpeg_hsample[2] = 1;
        } else {
            s->mjpeg_vsample[0] = 2;
            s->mjpeg_vsample[1] = 2 >> chroma_v_shift;
            s->mjpeg_vsample[2] = 2 >> chroma_v_shift;
            s->mjpeg_hsample[0] = 2;
            s->mjpeg_hsample[1] = 2 >> chroma_h_shift;
            s->mjpeg_hsample[2] = 2 >> chroma_h_shift;
        }
        if (!(CONFIG_MJPEG_ENCODER || CONFIG_LJPEG_ENCODER) ||
            ff_mjpeg_encode_init(s) < 0)
            return -1;
        avctx->delay = 0;
        s->low_delay = 1;
        break;
    case AV_CODEC_ID_H261:
        if (!CONFIG_H261_ENCODER)
            return -1;
        if (ff_h261_get_picture_format(s->width, s->height) < 0) {
            av_log(avctx, AV_LOG_ERROR,
                   "The specified picture size of %dx%d is not valid for the "
                   "H.261 codec.\nValid sizes are 176x144, 352x288\n",
                    s->width, s->height);
            return -1;
        }
        s->out_format = FMT_H261;
        avctx->delay  = 0;
        s->low_delay  = 1;
        break;
    case AV_CODEC_ID_H263:
        if (!CONFIG_H263_ENCODER)
            return -1;
        if (ff_match_2uint16(ff_h263_format, FF_ARRAY_ELEMS(ff_h263_format),
                             s->width, s->height) == 8) {
            av_log(avctx, AV_LOG_ERROR,
                   "The specified picture size of %dx%d is not valid for "
                   "the H.263 codec.\nValid sizes are 128x96, 176x144, "
                   "352x288, 704x576, and 1408x1152. "
                   "Try H.263+.\n", s->width, s->height);
            return -1;
        }
        s->out_format = FMT_H263;
        avctx->delay  = 0;
        s->low_delay  = 1;
        break;
    case AV_CODEC_ID_H263P:
        s->out_format = FMT_H263;
        s->h263_plus  = 1;
        /* Fx */
        s->h263_aic        = (avctx->flags & CODEC_FLAG_AC_PRED) ? 1 : 0;
        s->modified_quant  = s->h263_aic;
        s->loop_filter     = (avctx->flags & CODEC_FLAG_LOOP_FILTER) ? 1 : 0;
        s->unrestricted_mv = s->obmc || s->loop_filter || s->umvplus;

        /* /Fx */
        /* These are just to be sure */
        avctx->delay = 0;
        s->low_delay = 1;
        break;
    case AV_CODEC_ID_FLV1:
        s->out_format      = FMT_H263;
        s->h263_flv        = 2; /* format = 1; 11-bit codes */
        s->unrestricted_mv = 1;
        s->rtp_mode  = 0; /* don't allow GOB */
        avctx->delay = 0;
        s->low_delay = 1;
        break;
    case AV_CODEC_ID_RV10:
        s->out_format = FMT_H263;
        avctx->delay  = 0;
        s->low_delay  = 1;
        break;
    case AV_CODEC_ID_RV20:
        s->out_format      = FMT_H263;
        avctx->delay       = 0;
        s->low_delay       = 1;
        s->modified_quant  = 1;
        s->h263_aic        = 1;
        s->h263_plus       = 1;
        s->loop_filter     = 1;
        s->unrestricted_mv = 0;
        break;
    case AV_CODEC_ID_MPEG4:
        s->out_format      = FMT_H263;
        s->h263_pred       = 1;
        s->unrestricted_mv = 1;
        s->low_delay       = s->max_b_frames ? 0 : 1;
        avctx->delay       = s->low_delay ? 0 : (s->max_b_frames + 1);
        break;
    case AV_CODEC_ID_MSMPEG4V2:
        s->out_format      = FMT_H263;
        s->h263_pred       = 1;
        s->unrestricted_mv = 1;
        s->msmpeg4_version = 2;
        avctx->delay       = 0;
        s->low_delay       = 1;
        break;
    case AV_CODEC_ID_MSMPEG4V3:
        s->out_format        = FMT_H263;
        s->h263_pred         = 1;
        s->unrestricted_mv   = 1;
        s->msmpeg4_version   = 3;
        s->flipflop_rounding = 1;
        avctx->delay         = 0;
        s->low_delay         = 1;
        break;
    case AV_CODEC_ID_WMV1:
        s->out_format        = FMT_H263;
        s->h263_pred         = 1;
        s->unrestricted_mv   = 1;
        s->msmpeg4_version   = 4;
        s->flipflop_rounding = 1;
        avctx->delay         = 0;
        s->low_delay         = 1;
        break;
    case AV_CODEC_ID_WMV2:
        s->out_format        = FMT_H263;
        s->h263_pred         = 1;
        s->unrestricted_mv   = 1;
        s->msmpeg4_version   = 5;
        s->flipflop_rounding = 1;
        avctx->delay         = 0;
        s->low_delay         = 1;
        break;
    default:
        return -1;
    }

    avctx->has_b_frames = !s->low_delay;

    s->encoding = 1;

    s->progressive_frame    =
    s->progressive_sequence = !(avctx->flags & (CODEC_FLAG_INTERLACED_DCT |
                                                CODEC_FLAG_INTERLACED_ME) ||
                                s->alternate_scan);

    /* init */
    if (ff_MPV_common_init(s) < 0)
        return -1;

<<<<<<< HEAD
    ff_dct_encode_init(s);
=======
    if (ARCH_X86)
        ff_MPV_encode_init_x86(s);

    s->avctx->coded_frame = &s->current_picture.f;

    if (s->msmpeg4_version) {
        FF_ALLOCZ_OR_GOTO(s->avctx, s->ac_stats,
                          2 * 2 * (MAX_LEVEL + 1) *
                          (MAX_RUN + 1) * 2 * sizeof(int), fail);
    }
    FF_ALLOCZ_OR_GOTO(s->avctx, s->avctx->stats_out, 256, fail);

    FF_ALLOCZ_OR_GOTO(s->avctx, s->q_intra_matrix,   64 * 32 * sizeof(int), fail);
    FF_ALLOCZ_OR_GOTO(s->avctx, s->q_inter_matrix,   64 * 32 * sizeof(int), fail);
    FF_ALLOCZ_OR_GOTO(s->avctx, s->q_intra_matrix16, 64 * 32 * 2 * sizeof(uint16_t), fail);
    FF_ALLOCZ_OR_GOTO(s->avctx, s->q_inter_matrix16, 64 * 32 * 2 * sizeof(uint16_t), fail);
    FF_ALLOCZ_OR_GOTO(s->avctx, s->input_picture,
                      MAX_PICTURE_COUNT * sizeof(Picture *), fail);
    FF_ALLOCZ_OR_GOTO(s->avctx, s->reordered_input_picture,
                      MAX_PICTURE_COUNT * sizeof(Picture *), fail);

    if (s->avctx->noise_reduction) {
        FF_ALLOCZ_OR_GOTO(s->avctx, s->dct_offset,
                          2 * 64 * sizeof(uint16_t), fail);
    }

    ff_h263dsp_init(&s->h263dsp);
    if (!s->dct_quantize)
        s->dct_quantize = ff_dct_quantize_c;
    if (!s->denoise_dct)
        s->denoise_dct  = denoise_dct_c;
    s->fast_dct_quantize = s->dct_quantize;
    if (avctx->trellis)
        s->dct_quantize  = dct_quantize_trellis_c;
>>>>>>> 1f8eb690

    if ((CONFIG_H263P_ENCODER || CONFIG_RV20_ENCODER) && s->modified_quant)
        s->chroma_qscale_table = ff_h263_chroma_qscale_table;

    s->quant_precision = 5;

    ff_set_cmp(&s->dsp, s->dsp.ildct_cmp, s->avctx->ildct_cmp);
    ff_set_cmp(&s->dsp, s->dsp.frame_skip_cmp, s->avctx->frame_skip_cmp);

    if (CONFIG_H261_ENCODER && s->out_format == FMT_H261)
        ff_h261_encode_init(s);
    if (CONFIG_H263_ENCODER && s->out_format == FMT_H263)
        ff_h263_encode_init(s);
    if (CONFIG_MSMPEG4_ENCODER && s->msmpeg4_version)
        ff_msmpeg4_encode_init(s);
    if ((CONFIG_MPEG1VIDEO_ENCODER || CONFIG_MPEG2VIDEO_ENCODER)
        && s->out_format == FMT_MPEG1)
        ff_mpeg1_encode_init(s);

    /* init q matrix */
    for (i = 0; i < 64; i++) {
        int j = s->dsp.idct_permutation[i];
        if (CONFIG_MPEG4_ENCODER && s->codec_id == AV_CODEC_ID_MPEG4 &&
            s->mpeg_quant) {
            s->intra_matrix[j] = ff_mpeg4_default_intra_matrix[i];
            s->inter_matrix[j] = ff_mpeg4_default_non_intra_matrix[i];
        } else if (s->out_format == FMT_H263 || s->out_format == FMT_H261) {
            s->intra_matrix[j] =
            s->inter_matrix[j] = ff_mpeg1_default_non_intra_matrix[i];
        } else {
            /* mpeg1/2 */
            s->intra_matrix[j] = ff_mpeg1_default_intra_matrix[i];
            s->inter_matrix[j] = ff_mpeg1_default_non_intra_matrix[i];
        }
        if (s->avctx->intra_matrix)
            s->intra_matrix[j] = s->avctx->intra_matrix[i];
        if (s->avctx->inter_matrix)
            s->inter_matrix[j] = s->avctx->inter_matrix[i];
    }

    /* precompute matrix */
    /* for mjpeg, we do include qscale in the matrix */
    if (s->out_format != FMT_MJPEG) {
        ff_convert_matrix(&s->dsp, s->q_intra_matrix, s->q_intra_matrix16,
                          s->intra_matrix, s->intra_quant_bias, avctx->qmin,
                          31, 1);
        ff_convert_matrix(&s->dsp, s->q_inter_matrix, s->q_inter_matrix16,
                          s->inter_matrix, s->inter_quant_bias, avctx->qmin,
                          31, 0);
    }

    if (ff_rate_control_init(s) < 0)
        return -1;

#if FF_API_ERROR_RATE
    FF_DISABLE_DEPRECATION_WARNINGS
    if (avctx->error_rate)
        s->error_rate = avctx->error_rate;
    FF_ENABLE_DEPRECATION_WARNINGS;
#endif

    if (avctx->b_frame_strategy == 2) {
        for (i = 0; i < s->max_b_frames + 2; i++) {
            s->tmp_frames[i] = av_frame_alloc();
            if (!s->tmp_frames[i])
                return AVERROR(ENOMEM);

            s->tmp_frames[i]->format = AV_PIX_FMT_YUV420P;
            s->tmp_frames[i]->width  = s->width  >> avctx->brd_scale;
            s->tmp_frames[i]->height = s->height >> avctx->brd_scale;

            ret = av_frame_get_buffer(s->tmp_frames[i], 32);
            if (ret < 0)
                return ret;
        }
    }

    return 0;
fail:
    ff_MPV_encode_end(avctx);
    return AVERROR_UNKNOWN;
}

av_cold int ff_MPV_encode_end(AVCodecContext *avctx)
{
    MpegEncContext *s = avctx->priv_data;
    int i;

    ff_rate_control_uninit(s);

    ff_MPV_common_end(s);
    if ((CONFIG_MJPEG_ENCODER || CONFIG_LJPEG_ENCODER) &&
        s->out_format == FMT_MJPEG)
        ff_mjpeg_encode_close(s);

    av_freep(&avctx->extradata);

    for (i = 0; i < FF_ARRAY_ELEMS(s->tmp_frames); i++)
        av_frame_free(&s->tmp_frames[i]);

    return 0;
}

static int get_sae(uint8_t *src, int ref, int stride)
{
    int x,y;
    int acc = 0;

    for (y = 0; y < 16; y++) {
        for (x = 0; x < 16; x++) {
            acc += FFABS(src[x + y * stride] - ref);
        }
    }

    return acc;
}

static int get_intra_count(MpegEncContext *s, uint8_t *src,
                           uint8_t *ref, int stride)
{
    int x, y, w, h;
    int acc = 0;

    w = s->width  & ~15;
    h = s->height & ~15;

    for (y = 0; y < h; y += 16) {
        for (x = 0; x < w; x += 16) {
            int offset = x + y * stride;
            int sad  = s->dsp.sad[0](NULL, src + offset, ref + offset, stride,
                                     16);
            int mean = (s->dsp.pix_sum(src + offset, stride) + 128) >> 8;
            int sae  = get_sae(src + offset, mean, stride);

            acc += sae + 500 < sad;
        }
    }
    return acc;
}


static int load_input_picture(MpegEncContext *s, const AVFrame *pic_arg)
{
    Picture *pic = NULL;
    int64_t pts;
    int i, display_picture_number = 0, ret;
    const int encoding_delay = s->max_b_frames ? s->max_b_frames :
                                                 (s->low_delay ? 0 : 1);
    int direct = 1;

    if (pic_arg) {
        pts = pic_arg->pts;
        display_picture_number = s->input_picture_number++;

        if (pts != AV_NOPTS_VALUE) {
            if (s->user_specified_pts != AV_NOPTS_VALUE) {
                int64_t last = s->user_specified_pts;

                if (pts <= last) {
                    av_log(s->avctx, AV_LOG_ERROR,
                           "Invalid pts (%"PRId64") <= last (%"PRId64")\n",
                           pts, last);
                    return AVERROR(EINVAL);
                }

                if (!s->low_delay && display_picture_number == 1)
                    s->dts_delta = pts - last;
            }
            s->user_specified_pts = pts;
        } else {
            if (s->user_specified_pts != AV_NOPTS_VALUE) {
                s->user_specified_pts =
                pts = s->user_specified_pts + 1;
                av_log(s->avctx, AV_LOG_INFO,
                       "Warning: AVFrame.pts=? trying to guess (%"PRId64")\n",
                       pts);
            } else {
                pts = display_picture_number;
            }
        }
    }

    if (pic_arg) {
        if (!pic_arg->buf[0])
            direct = 0;
        if (pic_arg->linesize[0] != s->linesize)
            direct = 0;
        if (pic_arg->linesize[1] != s->uvlinesize)
            direct = 0;
        if (pic_arg->linesize[2] != s->uvlinesize)
            direct = 0;

        av_dlog(s->avctx, "%d %d %td %td\n", pic_arg->linesize[0],
                pic_arg->linesize[1], s->linesize, s->uvlinesize);

        if (direct) {
            i = ff_find_unused_picture(s, 1);
            if (i < 0)
                return i;

            pic = &s->picture[i];
            pic->reference = 3;

            if ((ret = av_frame_ref(&pic->f, pic_arg)) < 0)
                return ret;
            if (ff_alloc_picture(s, pic, 1) < 0) {
                return -1;
            }
        } else {
            i = ff_find_unused_picture(s, 0);
            if (i < 0)
                return i;

            pic = &s->picture[i];
            pic->reference = 3;

            if (ff_alloc_picture(s, pic, 0) < 0) {
                return -1;
            }

            if (pic->f.data[0] + INPLACE_OFFSET == pic_arg->data[0] &&
                pic->f.data[1] + INPLACE_OFFSET == pic_arg->data[1] &&
                pic->f.data[2] + INPLACE_OFFSET == pic_arg->data[2]) {
                // empty
            } else {
                int h_chroma_shift, v_chroma_shift;
                av_pix_fmt_get_chroma_sub_sample(s->avctx->pix_fmt,
                                                 &h_chroma_shift,
                                                 &v_chroma_shift);

                for (i = 0; i < 3; i++) {
                    int src_stride = pic_arg->linesize[i];
                    int dst_stride = i ? s->uvlinesize : s->linesize;
                    int h_shift = i ? h_chroma_shift : 0;
                    int v_shift = i ? v_chroma_shift : 0;
                    int w = s->width  >> h_shift;
                    int h = s->height >> v_shift;
                    uint8_t *src = pic_arg->data[i];
                    uint8_t *dst = pic->f.data[i];

                    if (s->codec_id == AV_CODEC_ID_AMV && !(s->avctx->flags & CODEC_FLAG_EMU_EDGE)) {
                        h = ((s->height + 15)/16*16) >> v_shift;
                    }

                    if (!s->avctx->rc_buffer_size)
                        dst += INPLACE_OFFSET;

                    if (src_stride == dst_stride)
                        memcpy(dst, src, src_stride * h);
                    else {
                        int h2 = h;
                        uint8_t *dst2 = dst;
                        while (h2--) {
                            memcpy(dst2, src, w);
                            dst2 += dst_stride;
                            src += src_stride;
                        }
                    }
                    if ((s->width & 15) || (s->height & 15)) {
                        s->dsp.draw_edges(dst, dst_stride,
                                          w, h,
                                          16>>h_shift,
                                          16>>v_shift,
                                          EDGE_BOTTOM);
                    }
                }
            }
        }
        ret = av_frame_copy_props(&pic->f, pic_arg);
        if (ret < 0)
            return ret;

        pic->f.display_picture_number = display_picture_number;
        pic->f.pts = pts; // we set this here to avoid modifiying pic_arg
    }

    /* shift buffer entries */
    for (i = 1; i < MAX_PICTURE_COUNT /*s->encoding_delay + 1*/; i++)
        s->input_picture[i - 1] = s->input_picture[i];

    s->input_picture[encoding_delay] = (Picture*) pic;

    return 0;
}

static int skip_check(MpegEncContext *s, Picture *p, Picture *ref)
{
    int x, y, plane;
    int score = 0;
    int64_t score64 = 0;

    for (plane = 0; plane < 3; plane++) {
        const int stride = p->f.linesize[plane];
        const int bw = plane ? 1 : 2;
        for (y = 0; y < s->mb_height * bw; y++) {
            for (x = 0; x < s->mb_width * bw; x++) {
                int off = p->shared ? 0 : 16;
                uint8_t *dptr = p->f.data[plane] + 8 * (x + y * stride) + off;
                uint8_t *rptr = ref->f.data[plane] + 8 * (x + y * stride);
                int v   = s->dsp.frame_skip_cmp[1](s, dptr, rptr, stride, 8);

                switch (s->avctx->frame_skip_exp) {
                case 0: score    =  FFMAX(score, v);          break;
                case 1: score   += FFABS(v);                  break;
                case 2: score   += v * v;                     break;
                case 3: score64 += FFABS(v * v * (int64_t)v); break;
                case 4: score64 += v * v * (int64_t)(v * v);  break;
                }
            }
        }
    }

    if (score)
        score64 = score;

    if (score64 < s->avctx->frame_skip_threshold)
        return 1;
    if (score64 < ((s->avctx->frame_skip_factor * (int64_t)s->lambda) >> 8))
        return 1;
    return 0;
}

static int encode_frame(AVCodecContext *c, AVFrame *frame)
{
    AVPacket pkt = { 0 };
    int ret, got_output;

    av_init_packet(&pkt);
    ret = avcodec_encode_video2(c, &pkt, frame, &got_output);
    if (ret < 0)
        return ret;

    ret = pkt.size;
    av_free_packet(&pkt);
    return ret;
}

static int estimate_best_b_count(MpegEncContext *s)
{
    AVCodec *codec    = avcodec_find_encoder(s->avctx->codec_id);
    AVCodecContext *c = avcodec_alloc_context3(NULL);
    const int scale = s->avctx->brd_scale;
    int i, j, out_size, p_lambda, b_lambda, lambda2;
    int64_t best_rd  = INT64_MAX;
    int best_b_count = -1;

    av_assert0(scale >= 0 && scale <= 3);

    //emms_c();
    //s->next_picture_ptr->quality;
    p_lambda = s->last_lambda_for[AV_PICTURE_TYPE_P];
    //p_lambda * FFABS(s->avctx->b_quant_factor) + s->avctx->b_quant_offset;
    b_lambda = s->last_lambda_for[AV_PICTURE_TYPE_B];
    if (!b_lambda) // FIXME we should do this somewhere else
        b_lambda = p_lambda;
    lambda2  = (b_lambda * b_lambda + (1 << FF_LAMBDA_SHIFT) / 2) >>
               FF_LAMBDA_SHIFT;

    c->width        = s->width  >> scale;
    c->height       = s->height >> scale;
    c->flags        = CODEC_FLAG_QSCALE | CODEC_FLAG_PSNR |
                      CODEC_FLAG_INPUT_PRESERVED /*| CODEC_FLAG_EMU_EDGE*/;
    c->flags       |= s->avctx->flags & CODEC_FLAG_QPEL;
    c->mb_decision  = s->avctx->mb_decision;
    c->me_cmp       = s->avctx->me_cmp;
    c->mb_cmp       = s->avctx->mb_cmp;
    c->me_sub_cmp   = s->avctx->me_sub_cmp;
    c->pix_fmt      = AV_PIX_FMT_YUV420P;
    c->time_base    = s->avctx->time_base;
    c->max_b_frames = s->max_b_frames;

    if (avcodec_open2(c, codec, NULL) < 0)
        return -1;

    for (i = 0; i < s->max_b_frames + 2; i++) {
        Picture pre_input, *pre_input_ptr = i ? s->input_picture[i - 1] :
                                                s->next_picture_ptr;

        if (pre_input_ptr && (!i || s->input_picture[i - 1])) {
            pre_input = *pre_input_ptr;

            if (!pre_input.shared && i) {
                pre_input.f.data[0] += INPLACE_OFFSET;
                pre_input.f.data[1] += INPLACE_OFFSET;
                pre_input.f.data[2] += INPLACE_OFFSET;
            }

            s->dsp.shrink[scale](s->tmp_frames[i]->data[0], s->tmp_frames[i]->linesize[0],
                                 pre_input.f.data[0], pre_input.f.linesize[0],
                                 c->width,      c->height);
            s->dsp.shrink[scale](s->tmp_frames[i]->data[1], s->tmp_frames[i]->linesize[1],
                                 pre_input.f.data[1], pre_input.f.linesize[1],
                                 c->width >> 1, c->height >> 1);
            s->dsp.shrink[scale](s->tmp_frames[i]->data[2], s->tmp_frames[i]->linesize[2],
                                 pre_input.f.data[2], pre_input.f.linesize[2],
                                 c->width >> 1, c->height >> 1);
        }
    }

    for (j = 0; j < s->max_b_frames + 1; j++) {
        int64_t rd = 0;

        if (!s->input_picture[j])
            break;

        c->error[0] = c->error[1] = c->error[2] = 0;

        s->tmp_frames[0]->pict_type = AV_PICTURE_TYPE_I;
        s->tmp_frames[0]->quality   = 1 * FF_QP2LAMBDA;

        out_size = encode_frame(c, s->tmp_frames[0]);

        //rd += (out_size * lambda2) >> FF_LAMBDA_SHIFT;

        for (i = 0; i < s->max_b_frames + 1; i++) {
            int is_p = i % (j + 1) == j || i == s->max_b_frames;

            s->tmp_frames[i + 1]->pict_type = is_p ?
                                     AV_PICTURE_TYPE_P : AV_PICTURE_TYPE_B;
            s->tmp_frames[i + 1]->quality   = is_p ? p_lambda : b_lambda;

            out_size = encode_frame(c, s->tmp_frames[i + 1]);

            rd += (out_size * lambda2) >> (FF_LAMBDA_SHIFT - 3);
        }

        /* get the delayed frames */
        while (out_size) {
            out_size = encode_frame(c, NULL);
            rd += (out_size * lambda2) >> (FF_LAMBDA_SHIFT - 3);
        }

        rd += c->error[0] + c->error[1] + c->error[2];

        if (rd < best_rd) {
            best_rd = rd;
            best_b_count = j;
        }
    }

    avcodec_close(c);
    av_freep(&c);

    return best_b_count;
}

static int select_input_picture(MpegEncContext *s)
{
    int i, ret;

    for (i = 1; i < MAX_PICTURE_COUNT; i++)
        s->reordered_input_picture[i - 1] = s->reordered_input_picture[i];
    s->reordered_input_picture[MAX_PICTURE_COUNT - 1] = NULL;

    /* set next picture type & ordering */
    if (s->reordered_input_picture[0] == NULL && s->input_picture[0]) {
        if (/*s->picture_in_gop_number >= s->gop_size ||*/
            s->next_picture_ptr == NULL || s->intra_only) {
            s->reordered_input_picture[0] = s->input_picture[0];
            s->reordered_input_picture[0]->f.pict_type = AV_PICTURE_TYPE_I;
            s->reordered_input_picture[0]->f.coded_picture_number =
                s->coded_picture_number++;
        } else {
            int b_frames;

            if (s->avctx->frame_skip_threshold || s->avctx->frame_skip_factor) {
                if (s->picture_in_gop_number < s->gop_size &&
                    skip_check(s, s->input_picture[0], s->next_picture_ptr)) {
                    // FIXME check that te gop check above is +-1 correct
                    av_frame_unref(&s->input_picture[0]->f);

                    emms_c();
                    ff_vbv_update(s, 0);

                    goto no_output_pic;
                }
            }

            if (s->flags & CODEC_FLAG_PASS2) {
                for (i = 0; i < s->max_b_frames + 1; i++) {
                    int pict_num = s->input_picture[0]->f.display_picture_number + i;

                    if (pict_num >= s->rc_context.num_entries)
                        break;
                    if (!s->input_picture[i]) {
                        s->rc_context.entry[pict_num - 1].new_pict_type = AV_PICTURE_TYPE_P;
                        break;
                    }

                    s->input_picture[i]->f.pict_type =
                        s->rc_context.entry[pict_num].new_pict_type;
                }
            }

            if (s->avctx->b_frame_strategy == 0) {
                b_frames = s->max_b_frames;
                while (b_frames && !s->input_picture[b_frames])
                    b_frames--;
            } else if (s->avctx->b_frame_strategy == 1) {
                for (i = 1; i < s->max_b_frames + 1; i++) {
                    if (s->input_picture[i] &&
                        s->input_picture[i]->b_frame_score == 0) {
                        s->input_picture[i]->b_frame_score =
                            get_intra_count(s,
                                            s->input_picture[i    ]->f.data[0],
                                            s->input_picture[i - 1]->f.data[0],
                                            s->linesize) + 1;
                    }
                }
                for (i = 0; i < s->max_b_frames + 1; i++) {
                    if (s->input_picture[i] == NULL ||
                        s->input_picture[i]->b_frame_score - 1 >
                            s->mb_num / s->avctx->b_sensitivity)
                        break;
                }

                b_frames = FFMAX(0, i - 1);

                /* reset scores */
                for (i = 0; i < b_frames + 1; i++) {
                    s->input_picture[i]->b_frame_score = 0;
                }
            } else if (s->avctx->b_frame_strategy == 2) {
                b_frames = estimate_best_b_count(s);
            } else {
                av_log(s->avctx, AV_LOG_ERROR, "illegal b frame strategy\n");
                b_frames = 0;
            }

            emms_c();

            for (i = b_frames - 1; i >= 0; i--) {
                int type = s->input_picture[i]->f.pict_type;
                if (type && type != AV_PICTURE_TYPE_B)
                    b_frames = i;
            }
            if (s->input_picture[b_frames]->f.pict_type == AV_PICTURE_TYPE_B &&
                b_frames == s->max_b_frames) {
                av_log(s->avctx, AV_LOG_ERROR,
                       "warning, too many b frames in a row\n");
            }

            if (s->picture_in_gop_number + b_frames >= s->gop_size) {
                if ((s->mpv_flags & FF_MPV_FLAG_STRICT_GOP) &&
                    s->gop_size > s->picture_in_gop_number) {
                    b_frames = s->gop_size - s->picture_in_gop_number - 1;
                } else {
                    if (s->flags & CODEC_FLAG_CLOSED_GOP)
                        b_frames = 0;
                    s->input_picture[b_frames]->f.pict_type = AV_PICTURE_TYPE_I;
                }
            }

            if ((s->flags & CODEC_FLAG_CLOSED_GOP) && b_frames &&
                s->input_picture[b_frames]->f.pict_type == AV_PICTURE_TYPE_I)
                b_frames--;

            s->reordered_input_picture[0] = s->input_picture[b_frames];
            if (s->reordered_input_picture[0]->f.pict_type != AV_PICTURE_TYPE_I)
                s->reordered_input_picture[0]->f.pict_type = AV_PICTURE_TYPE_P;
            s->reordered_input_picture[0]->f.coded_picture_number =
                s->coded_picture_number++;
            for (i = 0; i < b_frames; i++) {
                s->reordered_input_picture[i + 1] = s->input_picture[i];
                s->reordered_input_picture[i + 1]->f.pict_type =
                    AV_PICTURE_TYPE_B;
                s->reordered_input_picture[i + 1]->f.coded_picture_number =
                    s->coded_picture_number++;
            }
        }
    }
no_output_pic:
    if (s->reordered_input_picture[0]) {
        s->reordered_input_picture[0]->reference =
           s->reordered_input_picture[0]->f.pict_type !=
               AV_PICTURE_TYPE_B ? 3 : 0;

        ff_mpeg_unref_picture(s, &s->new_picture);
        if ((ret = ff_mpeg_ref_picture(s, &s->new_picture, s->reordered_input_picture[0])))
            return ret;

        if (s->reordered_input_picture[0]->shared || s->avctx->rc_buffer_size) {
            // input is a shared pix, so we can't modifiy it -> alloc a new
            // one & ensure that the shared one is reuseable

            Picture *pic;
            int i = ff_find_unused_picture(s, 0);
            if (i < 0)
                return i;
            pic = &s->picture[i];

            pic->reference = s->reordered_input_picture[0]->reference;
            if (ff_alloc_picture(s, pic, 0) < 0) {
                return -1;
            }

            ret = av_frame_copy_props(&pic->f, &s->reordered_input_picture[0]->f);
            if (ret < 0)
                return ret;

            /* mark us unused / free shared pic */
            av_frame_unref(&s->reordered_input_picture[0]->f);
            s->reordered_input_picture[0]->shared = 0;

            s->current_picture_ptr = pic;
        } else {
            // input is not a shared pix -> reuse buffer for current_pix
            s->current_picture_ptr = s->reordered_input_picture[0];
            for (i = 0; i < 4; i++) {
                s->new_picture.f.data[i] += INPLACE_OFFSET;
            }
        }
        ff_mpeg_unref_picture(s, &s->current_picture);
        if ((ret = ff_mpeg_ref_picture(s, &s->current_picture,
                                       s->current_picture_ptr)) < 0)
            return ret;

        s->picture_number = s->new_picture.f.display_picture_number;
    } else {
        ff_mpeg_unref_picture(s, &s->new_picture);
    }
    return 0;
}

int ff_MPV_encode_picture(AVCodecContext *avctx, AVPacket *pkt,
                          AVFrame *pic_arg, int *got_packet)
{
    MpegEncContext *s = avctx->priv_data;
    int i, stuffing_count, ret;
    int context_count = s->slice_context_count;

    s->picture_in_gop_number++;

    if (load_input_picture(s, pic_arg) < 0)
        return -1;

    if (select_input_picture(s) < 0) {
        return -1;
    }

    /* output? */
    if (s->new_picture.f.data[0]) {
        if ((ret = ff_alloc_packet2(avctx, pkt, s->mb_width*s->mb_height*(MAX_MB_BYTES+100)+10000)) < 0)
            return ret;
        if (s->mb_info) {
            s->mb_info_ptr = av_packet_new_side_data(pkt,
                                 AV_PKT_DATA_H263_MB_INFO,
                                 s->mb_width*s->mb_height*12);
            s->prev_mb_info = s->last_mb_info = s->mb_info_size = 0;
        }

        for (i = 0; i < context_count; i++) {
            int start_y = s->thread_context[i]->start_mb_y;
            int   end_y = s->thread_context[i]->  end_mb_y;
            int h       = s->mb_height;
            uint8_t *start = pkt->data + (size_t)(((int64_t) pkt->size) * start_y / h);
            uint8_t *end   = pkt->data + (size_t)(((int64_t) pkt->size) *   end_y / h);

            init_put_bits(&s->thread_context[i]->pb, start, end - start);
        }

        s->pict_type = s->new_picture.f.pict_type;
        //emms_c();
        if (ff_MPV_frame_start(s, avctx) < 0)
            return -1;
vbv_retry:
        if (encode_picture(s, s->picture_number) < 0)
            return -1;

        avctx->header_bits = s->header_bits;
        avctx->mv_bits     = s->mv_bits;
        avctx->misc_bits   = s->misc_bits;
        avctx->i_tex_bits  = s->i_tex_bits;
        avctx->p_tex_bits  = s->p_tex_bits;
        avctx->i_count     = s->i_count;
        // FIXME f/b_count in avctx
        avctx->p_count     = s->mb_num - s->i_count - s->skip_count;
        avctx->skip_count  = s->skip_count;

        ff_MPV_frame_end(s);

        if (CONFIG_MJPEG_ENCODER && s->out_format == FMT_MJPEG)
            ff_mjpeg_encode_picture_trailer(s);

        if (avctx->rc_buffer_size) {
            RateControlContext *rcc = &s->rc_context;
            int max_size = rcc->buffer_index * avctx->rc_max_available_vbv_use;

            if (put_bits_count(&s->pb) > max_size &&
                s->lambda < s->avctx->lmax) {
                s->next_lambda = FFMAX(s->lambda + 1, s->lambda *
                                       (s->qscale + 1) / s->qscale);
                if (s->adaptive_quant) {
                    int i;
                    for (i = 0; i < s->mb_height * s->mb_stride; i++)
                        s->lambda_table[i] =
                            FFMAX(s->lambda_table[i] + 1,
                                  s->lambda_table[i] * (s->qscale + 1) /
                                  s->qscale);
                }
                s->mb_skipped = 0;        // done in MPV_frame_start()
                // done in encode_picture() so we must undo it
                if (s->pict_type == AV_PICTURE_TYPE_P) {
                    if (s->flipflop_rounding          ||
                        s->codec_id == AV_CODEC_ID_H263P ||
                        s->codec_id == AV_CODEC_ID_MPEG4)
                        s->no_rounding ^= 1;
                }
                if (s->pict_type != AV_PICTURE_TYPE_B) {
                    s->time_base       = s->last_time_base;
                    s->last_non_b_time = s->time - s->pp_time;
                }
                for (i = 0; i < context_count; i++) {
                    PutBitContext *pb = &s->thread_context[i]->pb;
                    init_put_bits(pb, pb->buf, pb->buf_end - pb->buf);
                }
                goto vbv_retry;
            }

            assert(s->avctx->rc_max_rate);
        }

        if (s->flags & CODEC_FLAG_PASS1)
            ff_write_pass1_stats(s);

        for (i = 0; i < 4; i++) {
            s->current_picture_ptr->f.error[i] = s->current_picture.f.error[i];
            avctx->error[i] += s->current_picture_ptr->f.error[i];
        }

        if (s->flags & CODEC_FLAG_PASS1)
            assert(avctx->header_bits + avctx->mv_bits + avctx->misc_bits +
                   avctx->i_tex_bits + avctx->p_tex_bits ==
                       put_bits_count(&s->pb));
        flush_put_bits(&s->pb);
        s->frame_bits  = put_bits_count(&s->pb);

        stuffing_count = ff_vbv_update(s, s->frame_bits);
        s->stuffing_bits = 8*stuffing_count;
        if (stuffing_count) {
            if (s->pb.buf_end - s->pb.buf - (put_bits_count(&s->pb) >> 3) <
                    stuffing_count + 50) {
                av_log(s->avctx, AV_LOG_ERROR, "stuffing too large\n");
                return -1;
            }

            switch (s->codec_id) {
            case AV_CODEC_ID_MPEG1VIDEO:
            case AV_CODEC_ID_MPEG2VIDEO:
                while (stuffing_count--) {
                    put_bits(&s->pb, 8, 0);
                }
            break;
            case AV_CODEC_ID_MPEG4:
                put_bits(&s->pb, 16, 0);
                put_bits(&s->pb, 16, 0x1C3);
                stuffing_count -= 4;
                while (stuffing_count--) {
                    put_bits(&s->pb, 8, 0xFF);
                }
            break;
            default:
                av_log(s->avctx, AV_LOG_ERROR, "vbv buffer overflow\n");
            }
            flush_put_bits(&s->pb);
            s->frame_bits  = put_bits_count(&s->pb);
        }

        /* update mpeg1/2 vbv_delay for CBR */
        if (s->avctx->rc_max_rate                          &&
            s->avctx->rc_min_rate == s->avctx->rc_max_rate &&
            s->out_format == FMT_MPEG1                     &&
            90000LL * (avctx->rc_buffer_size - 1) <=
                s->avctx->rc_max_rate * 0xFFFFLL) {
            int vbv_delay, min_delay;
            double inbits  = s->avctx->rc_max_rate *
                             av_q2d(s->avctx->time_base);
            int    minbits = s->frame_bits - 8 *
                             (s->vbv_delay_ptr - s->pb.buf - 1);
            double bits    = s->rc_context.buffer_index + minbits - inbits;

            if (bits < 0)
                av_log(s->avctx, AV_LOG_ERROR,
                       "Internal error, negative bits\n");

            assert(s->repeat_first_field == 0);

            vbv_delay = bits * 90000 / s->avctx->rc_max_rate;
            min_delay = (minbits * 90000LL + s->avctx->rc_max_rate - 1) /
                        s->avctx->rc_max_rate;

            vbv_delay = FFMAX(vbv_delay, min_delay);

            av_assert0(vbv_delay < 0xFFFF);

            s->vbv_delay_ptr[0] &= 0xF8;
            s->vbv_delay_ptr[0] |= vbv_delay >> 13;
            s->vbv_delay_ptr[1]  = vbv_delay >> 5;
            s->vbv_delay_ptr[2] &= 0x07;
            s->vbv_delay_ptr[2] |= vbv_delay << 3;
            avctx->vbv_delay     = vbv_delay * 300;
        }
        s->total_bits     += s->frame_bits;
        avctx->frame_bits  = s->frame_bits;

        pkt->pts = s->current_picture.f.pts;
        if (!s->low_delay && s->pict_type != AV_PICTURE_TYPE_B) {
            if (!s->current_picture.f.coded_picture_number)
                pkt->dts = pkt->pts - s->dts_delta;
            else
                pkt->dts = s->reordered_pts;
            s->reordered_pts = pkt->pts;
        } else
            pkt->dts = pkt->pts;
        if (s->current_picture.f.key_frame)
            pkt->flags |= AV_PKT_FLAG_KEY;
        if (s->mb_info)
            av_packet_shrink_side_data(pkt, AV_PKT_DATA_H263_MB_INFO, s->mb_info_size);
    } else {
        s->frame_bits = 0;
    }

    /* release non-reference frames */
    for (i = 0; i < MAX_PICTURE_COUNT; i++) {
        if (!s->picture[i].reference)
            ff_mpeg_unref_picture(s, &s->picture[i]);
    }

    assert((s->frame_bits & 7) == 0);

    pkt->size = s->frame_bits / 8;
    *got_packet = !!pkt->size;
    return 0;
}

static inline void dct_single_coeff_elimination(MpegEncContext *s,
                                                int n, int threshold)
{
    static const char tab[64] = {
        3, 2, 2, 1, 1, 1, 1, 1,
        1, 1, 1, 1, 1, 1, 1, 1,
        1, 1, 1, 1, 1, 1, 1, 1,
        0, 0, 0, 0, 0, 0, 0, 0,
        0, 0, 0, 0, 0, 0, 0, 0,
        0, 0, 0, 0, 0, 0, 0, 0,
        0, 0, 0, 0, 0, 0, 0, 0,
        0, 0, 0, 0, 0, 0, 0, 0
    };
    int score = 0;
    int run = 0;
    int i;
    int16_t *block = s->block[n];
    const int last_index = s->block_last_index[n];
    int skip_dc;

    if (threshold < 0) {
        skip_dc = 0;
        threshold = -threshold;
    } else
        skip_dc = 1;

    /* Are all we could set to zero already zero? */
    if (last_index <= skip_dc - 1)
        return;

    for (i = 0; i <= last_index; i++) {
        const int j = s->intra_scantable.permutated[i];
        const int level = FFABS(block[j]);
        if (level == 1) {
            if (skip_dc && i == 0)
                continue;
            score += tab[run];
            run = 0;
        } else if (level > 1) {
            return;
        } else {
            run++;
        }
    }
    if (score >= threshold)
        return;
    for (i = skip_dc; i <= last_index; i++) {
        const int j = s->intra_scantable.permutated[i];
        block[j] = 0;
    }
    if (block[0])
        s->block_last_index[n] = 0;
    else
        s->block_last_index[n] = -1;
}

static inline void clip_coeffs(MpegEncContext *s, int16_t *block,
                               int last_index)
{
    int i;
    const int maxlevel = s->max_qcoeff;
    const int minlevel = s->min_qcoeff;
    int overflow = 0;

    if (s->mb_intra) {
        i = 1; // skip clipping of intra dc
    } else
        i = 0;

    for (; i <= last_index; i++) {
        const int j = s->intra_scantable.permutated[i];
        int level = block[j];

        if (level > maxlevel) {
            level = maxlevel;
            overflow++;
        } else if (level < minlevel) {
            level = minlevel;
            overflow++;
        }

        block[j] = level;
    }

    if (overflow && s->avctx->mb_decision == FF_MB_DECISION_SIMPLE)
        av_log(s->avctx, AV_LOG_INFO,
               "warning, clipping %d dct coefficients to %d..%d\n",
               overflow, minlevel, maxlevel);
}

static void get_visual_weight(int16_t *weight, uint8_t *ptr, int stride)
{
    int x, y;
    // FIXME optimize
    for (y = 0; y < 8; y++) {
        for (x = 0; x < 8; x++) {
            int x2, y2;
            int sum = 0;
            int sqr = 0;
            int count = 0;

            for (y2 = FFMAX(y - 1, 0); y2 < FFMIN(8, y + 2); y2++) {
                for (x2= FFMAX(x - 1, 0); x2 < FFMIN(8, x + 2); x2++) {
                    int v = ptr[x2 + y2 * stride];
                    sum += v;
                    sqr += v * v;
                    count++;
                }
            }
            weight[x + 8 * y]= (36 * ff_sqrt(count * sqr - sum * sum)) / count;
        }
    }
}

static av_always_inline void encode_mb_internal(MpegEncContext *s,
                                                int motion_x, int motion_y,
                                                int mb_block_height,
                                                int mb_block_width,
                                                int mb_block_count)
{
    int16_t weight[12][64];
    int16_t orig[12][64];
    const int mb_x = s->mb_x;
    const int mb_y = s->mb_y;
    int i;
    int skip_dct[12];
    int dct_offset = s->linesize * 8; // default for progressive frames
    int uv_dct_offset = s->uvlinesize * 8;
    uint8_t *ptr_y, *ptr_cb, *ptr_cr;
    ptrdiff_t wrap_y, wrap_c;

    for (i = 0; i < mb_block_count; i++)
        skip_dct[i] = s->skipdct;

    if (s->adaptive_quant) {
        const int last_qp = s->qscale;
        const int mb_xy = mb_x + mb_y * s->mb_stride;

        s->lambda = s->lambda_table[mb_xy];
        update_qscale(s);

        if (!(s->mpv_flags & FF_MPV_FLAG_QP_RD)) {
            s->qscale = s->current_picture_ptr->qscale_table[mb_xy];
            s->dquant = s->qscale - last_qp;

            if (s->out_format == FMT_H263) {
                s->dquant = av_clip(s->dquant, -2, 2);

                if (s->codec_id == AV_CODEC_ID_MPEG4) {
                    if (!s->mb_intra) {
                        if (s->pict_type == AV_PICTURE_TYPE_B) {
                            if (s->dquant & 1 || s->mv_dir & MV_DIRECT)
                                s->dquant = 0;
                        }
                        if (s->mv_type == MV_TYPE_8X8)
                            s->dquant = 0;
                    }
                }
            }
        }
        ff_set_qscale(s, last_qp + s->dquant);
    } else if (s->mpv_flags & FF_MPV_FLAG_QP_RD)
        ff_set_qscale(s, s->qscale + s->dquant);

    wrap_y = s->linesize;
    wrap_c = s->uvlinesize;
    ptr_y  = s->new_picture.f.data[0] +
             (mb_y * 16 * wrap_y)              + mb_x * 16;
    ptr_cb = s->new_picture.f.data[1] +
             (mb_y * mb_block_height * wrap_c) + mb_x * mb_block_width;
    ptr_cr = s->new_picture.f.data[2] +
             (mb_y * mb_block_height * wrap_c) + mb_x * mb_block_width;

    if((mb_x * 16 + 16 > s->width || mb_y * 16 + 16 > s->height) && s->codec_id != AV_CODEC_ID_AMV){
        uint8_t *ebuf = s->edge_emu_buffer + 32;
        int cw = (s->width  + s->chroma_x_shift) >> s->chroma_x_shift;
        int ch = (s->height + s->chroma_y_shift) >> s->chroma_y_shift;
        s->vdsp.emulated_edge_mc(ebuf, ptr_y,
                                 wrap_y, wrap_y,
                                 16, 16, mb_x * 16, mb_y * 16,
                                 s->width, s->height);
        ptr_y = ebuf;
        s->vdsp.emulated_edge_mc(ebuf + 18 * wrap_y, ptr_cb,
                                 wrap_c, wrap_c,
                                 mb_block_width, mb_block_height,
                                 mb_x * mb_block_width, mb_y * mb_block_height,
                                 cw, ch);
        ptr_cb = ebuf + 18 * wrap_y;
        s->vdsp.emulated_edge_mc(ebuf + 18 * wrap_y + 16, ptr_cr,
                                 wrap_c, wrap_c,
                                 mb_block_width, mb_block_height,
                                 mb_x * mb_block_width, mb_y * mb_block_height,
                                 cw, ch);
        ptr_cr = ebuf + 18 * wrap_y + 16;
    }

    if (s->mb_intra) {
        if (s->flags & CODEC_FLAG_INTERLACED_DCT) {
            int progressive_score, interlaced_score;

            s->interlaced_dct = 0;
            progressive_score = s->dsp.ildct_cmp[4](s, ptr_y,
                                                    NULL, wrap_y, 8) +
                                s->dsp.ildct_cmp[4](s, ptr_y + wrap_y * 8,
                                                    NULL, wrap_y, 8) - 400;

            if (progressive_score > 0) {
                interlaced_score = s->dsp.ildct_cmp[4](s, ptr_y,
                                                       NULL, wrap_y * 2, 8) +
                                   s->dsp.ildct_cmp[4](s, ptr_y + wrap_y,
                                                       NULL, wrap_y * 2, 8);
                if (progressive_score > interlaced_score) {
                    s->interlaced_dct = 1;

                    dct_offset = wrap_y;
                    uv_dct_offset = wrap_c;
                    wrap_y <<= 1;
                    if (s->chroma_format == CHROMA_422 ||
                        s->chroma_format == CHROMA_444)
                        wrap_c <<= 1;
                }
            }
        }

        s->dsp.get_pixels(s->block[0], ptr_y                  , wrap_y);
        s->dsp.get_pixels(s->block[1], ptr_y              + 8 , wrap_y);
        s->dsp.get_pixels(s->block[2], ptr_y + dct_offset     , wrap_y);
        s->dsp.get_pixels(s->block[3], ptr_y + dct_offset + 8 , wrap_y);

        if (s->flags & CODEC_FLAG_GRAY) {
            skip_dct[4] = 1;
            skip_dct[5] = 1;
        } else {
            s->dsp.get_pixels(s->block[4], ptr_cb, wrap_c);
            s->dsp.get_pixels(s->block[5], ptr_cr, wrap_c);
            if (!s->chroma_y_shift && s->chroma_x_shift) { /* 422 */
                s->dsp.get_pixels(s->block[6], ptr_cb + uv_dct_offset, wrap_c);
                s->dsp.get_pixels(s->block[7], ptr_cr + uv_dct_offset, wrap_c);
            } else if (!s->chroma_y_shift && !s->chroma_x_shift) { /* 444 */
                s->dsp.get_pixels(s->block[6], ptr_cb + 8, wrap_c);
                s->dsp.get_pixels(s->block[7], ptr_cr + 8, wrap_c);
                s->dsp.get_pixels(s->block[8], ptr_cb + uv_dct_offset, wrap_c);
                s->dsp.get_pixels(s->block[9], ptr_cr + uv_dct_offset, wrap_c);
                s->dsp.get_pixels(s->block[10], ptr_cb + uv_dct_offset + 8, wrap_c);
                s->dsp.get_pixels(s->block[11], ptr_cr + uv_dct_offset + 8, wrap_c);
            }
        }
    } else {
        op_pixels_func (*op_pix)[4];
        qpel_mc_func (*op_qpix)[16];
        uint8_t *dest_y, *dest_cb, *dest_cr;

        dest_y  = s->dest[0];
        dest_cb = s->dest[1];
        dest_cr = s->dest[2];

        if ((!s->no_rounding) || s->pict_type == AV_PICTURE_TYPE_B) {
            op_pix  = s->hdsp.put_pixels_tab;
            op_qpix = s->dsp.put_qpel_pixels_tab;
        } else {
            op_pix  = s->hdsp.put_no_rnd_pixels_tab;
            op_qpix = s->dsp.put_no_rnd_qpel_pixels_tab;
        }

        if (s->mv_dir & MV_DIR_FORWARD) {
            ff_MPV_motion(s, dest_y, dest_cb, dest_cr, 0,
                          s->last_picture.f.data,
                          op_pix, op_qpix);
            op_pix  = s->hdsp.avg_pixels_tab;
            op_qpix = s->dsp.avg_qpel_pixels_tab;
        }
        if (s->mv_dir & MV_DIR_BACKWARD) {
            ff_MPV_motion(s, dest_y, dest_cb, dest_cr, 1,
                          s->next_picture.f.data,
                          op_pix, op_qpix);
        }

        if (s->flags & CODEC_FLAG_INTERLACED_DCT) {
            int progressive_score, interlaced_score;

            s->interlaced_dct = 0;
            progressive_score = s->dsp.ildct_cmp[0](s, dest_y,
                                                    ptr_y,              wrap_y,
                                                    8) +
                                s->dsp.ildct_cmp[0](s, dest_y + wrap_y * 8,
                                                    ptr_y + wrap_y * 8, wrap_y,
                                                    8) - 400;

            if (s->avctx->ildct_cmp == FF_CMP_VSSE)
                progressive_score -= 400;

            if (progressive_score > 0) {
                interlaced_score = s->dsp.ildct_cmp[0](s, dest_y,
                                                       ptr_y,
                                                       wrap_y * 2, 8) +
                                   s->dsp.ildct_cmp[0](s, dest_y + wrap_y,
                                                       ptr_y + wrap_y,
                                                       wrap_y * 2, 8);

                if (progressive_score > interlaced_score) {
                    s->interlaced_dct = 1;

                    dct_offset = wrap_y;
                    uv_dct_offset = wrap_c;
                    wrap_y <<= 1;
                    if (s->chroma_format == CHROMA_422)
                        wrap_c <<= 1;
                }
            }
        }

        s->dsp.diff_pixels(s->block[0], ptr_y, dest_y, wrap_y);
        s->dsp.diff_pixels(s->block[1], ptr_y + 8, dest_y + 8, wrap_y);
        s->dsp.diff_pixels(s->block[2], ptr_y + dct_offset,
                           dest_y + dct_offset, wrap_y);
        s->dsp.diff_pixels(s->block[3], ptr_y + dct_offset + 8,
                           dest_y + dct_offset + 8, wrap_y);

        if (s->flags & CODEC_FLAG_GRAY) {
            skip_dct[4] = 1;
            skip_dct[5] = 1;
        } else {
            s->dsp.diff_pixels(s->block[4], ptr_cb, dest_cb, wrap_c);
            s->dsp.diff_pixels(s->block[5], ptr_cr, dest_cr, wrap_c);
            if (!s->chroma_y_shift) { /* 422 */
                s->dsp.diff_pixels(s->block[6], ptr_cb + uv_dct_offset,
                                   dest_cb + uv_dct_offset, wrap_c);
                s->dsp.diff_pixels(s->block[7], ptr_cr + uv_dct_offset,
                                   dest_cr + uv_dct_offset, wrap_c);
            }
        }
        /* pre quantization */
        if (s->current_picture.mc_mb_var[s->mb_stride * mb_y + mb_x] <
                2 * s->qscale * s->qscale) {
            // FIXME optimize
            if (s->dsp.sad[1](NULL, ptr_y , dest_y,
                              wrap_y, 8) < 20 * s->qscale)
                skip_dct[0] = 1;
            if (s->dsp.sad[1](NULL, ptr_y + 8,
                              dest_y + 8, wrap_y, 8) < 20 * s->qscale)
                skip_dct[1] = 1;
            if (s->dsp.sad[1](NULL, ptr_y + dct_offset,
                              dest_y + dct_offset, wrap_y, 8) < 20 * s->qscale)
                skip_dct[2] = 1;
            if (s->dsp.sad[1](NULL, ptr_y + dct_offset + 8,
                              dest_y + dct_offset + 8,
                              wrap_y, 8) < 20 * s->qscale)
                skip_dct[3] = 1;
            if (s->dsp.sad[1](NULL, ptr_cb, dest_cb,
                              wrap_c, 8) < 20 * s->qscale)
                skip_dct[4] = 1;
            if (s->dsp.sad[1](NULL, ptr_cr, dest_cr,
                              wrap_c, 8) < 20 * s->qscale)
                skip_dct[5] = 1;
            if (!s->chroma_y_shift) { /* 422 */
                if (s->dsp.sad[1](NULL, ptr_cb + uv_dct_offset,
                                  dest_cb + uv_dct_offset,
                                  wrap_c, 8) < 20 * s->qscale)
                    skip_dct[6] = 1;
                if (s->dsp.sad[1](NULL, ptr_cr + uv_dct_offset,
                                  dest_cr + uv_dct_offset,
                                  wrap_c, 8) < 20 * s->qscale)
                    skip_dct[7] = 1;
            }
        }
    }

    if (s->quantizer_noise_shaping) {
        if (!skip_dct[0])
            get_visual_weight(weight[0], ptr_y                 , wrap_y);
        if (!skip_dct[1])
            get_visual_weight(weight[1], ptr_y              + 8, wrap_y);
        if (!skip_dct[2])
            get_visual_weight(weight[2], ptr_y + dct_offset    , wrap_y);
        if (!skip_dct[3])
            get_visual_weight(weight[3], ptr_y + dct_offset + 8, wrap_y);
        if (!skip_dct[4])
            get_visual_weight(weight[4], ptr_cb                , wrap_c);
        if (!skip_dct[5])
            get_visual_weight(weight[5], ptr_cr                , wrap_c);
        if (!s->chroma_y_shift) { /* 422 */
            if (!skip_dct[6])
                get_visual_weight(weight[6], ptr_cb + uv_dct_offset,
                                  wrap_c);
            if (!skip_dct[7])
                get_visual_weight(weight[7], ptr_cr + uv_dct_offset,
                                  wrap_c);
        }
        memcpy(orig[0], s->block[0], sizeof(int16_t) * 64 * mb_block_count);
    }

    /* DCT & quantize */
    av_assert2(s->out_format != FMT_MJPEG || s->qscale == 8);
    {
        for (i = 0; i < mb_block_count; i++) {
            if (!skip_dct[i]) {
                int overflow;
                s->block_last_index[i] = s->dct_quantize(s, s->block[i], i, s->qscale, &overflow);
                // FIXME we could decide to change to quantizer instead of
                // clipping
                // JS: I don't think that would be a good idea it could lower
                //     quality instead of improve it. Just INTRADC clipping
                //     deserves changes in quantizer
                if (overflow)
                    clip_coeffs(s, s->block[i], s->block_last_index[i]);
            } else
                s->block_last_index[i] = -1;
        }
        if (s->quantizer_noise_shaping) {
            for (i = 0; i < mb_block_count; i++) {
                if (!skip_dct[i]) {
                    s->block_last_index[i] =
                        dct_quantize_refine(s, s->block[i], weight[i],
                                            orig[i], i, s->qscale);
                }
            }
        }

        if (s->luma_elim_threshold && !s->mb_intra)
            for (i = 0; i < 4; i++)
                dct_single_coeff_elimination(s, i, s->luma_elim_threshold);
        if (s->chroma_elim_threshold && !s->mb_intra)
            for (i = 4; i < mb_block_count; i++)
                dct_single_coeff_elimination(s, i, s->chroma_elim_threshold);

        if (s->mpv_flags & FF_MPV_FLAG_CBP_RD) {
            for (i = 0; i < mb_block_count; i++) {
                if (s->block_last_index[i] == -1)
                    s->coded_score[i] = INT_MAX / 256;
            }
        }
    }

    if ((s->flags & CODEC_FLAG_GRAY) && s->mb_intra) {
        s->block_last_index[4] =
        s->block_last_index[5] = 0;
        s->block[4][0] =
        s->block[5][0] = (1024 + s->c_dc_scale / 2) / s->c_dc_scale;
        if (!s->chroma_y_shift) { /* 422 / 444 */
            for (i=6; i<12; i++) {
                s->block_last_index[i] = 0;
                s->block[i][0] = s->block[4][0];
            }
        }
    }

    // non c quantize code returns incorrect block_last_index FIXME
    if (s->alternate_scan && s->dct_quantize != ff_dct_quantize_c) {
        for (i = 0; i < mb_block_count; i++) {
            int j;
            if (s->block_last_index[i] > 0) {
                for (j = 63; j > 0; j--) {
                    if (s->block[i][s->intra_scantable.permutated[j]])
                        break;
                }
                s->block_last_index[i] = j;
            }
        }
    }

    /* huffman encode */
    switch(s->codec_id){ //FIXME funct ptr could be slightly faster
    case AV_CODEC_ID_MPEG1VIDEO:
    case AV_CODEC_ID_MPEG2VIDEO:
        if (CONFIG_MPEG1VIDEO_ENCODER || CONFIG_MPEG2VIDEO_ENCODER)
            ff_mpeg1_encode_mb(s, s->block, motion_x, motion_y);
        break;
    case AV_CODEC_ID_MPEG4:
        if (CONFIG_MPEG4_ENCODER)
            ff_mpeg4_encode_mb(s, s->block, motion_x, motion_y);
        break;
    case AV_CODEC_ID_MSMPEG4V2:
    case AV_CODEC_ID_MSMPEG4V3:
    case AV_CODEC_ID_WMV1:
        if (CONFIG_MSMPEG4_ENCODER)
            ff_msmpeg4_encode_mb(s, s->block, motion_x, motion_y);
        break;
    case AV_CODEC_ID_WMV2:
        if (CONFIG_WMV2_ENCODER)
            ff_wmv2_encode_mb(s, s->block, motion_x, motion_y);
        break;
    case AV_CODEC_ID_H261:
        if (CONFIG_H261_ENCODER)
            ff_h261_encode_mb(s, s->block, motion_x, motion_y);
        break;
    case AV_CODEC_ID_H263:
    case AV_CODEC_ID_H263P:
    case AV_CODEC_ID_FLV1:
    case AV_CODEC_ID_RV10:
    case AV_CODEC_ID_RV20:
        if (CONFIG_H263_ENCODER)
            ff_h263_encode_mb(s, s->block, motion_x, motion_y);
        break;
    case AV_CODEC_ID_MJPEG:
    case AV_CODEC_ID_AMV:
        if (CONFIG_MJPEG_ENCODER)
            ff_mjpeg_encode_mb(s, s->block);
        break;
    default:
        av_assert1(0);
    }
}

static av_always_inline void encode_mb(MpegEncContext *s, int motion_x, int motion_y)
{
    if (s->chroma_format == CHROMA_420) encode_mb_internal(s, motion_x, motion_y,  8, 8, 6);
    else if (s->chroma_format == CHROMA_422) encode_mb_internal(s, motion_x, motion_y, 16, 8, 8);
    else encode_mb_internal(s, motion_x, motion_y, 16, 16, 12);
}

static inline void copy_context_before_encode(MpegEncContext *d, MpegEncContext *s, int type){
    int i;

    memcpy(d->last_mv, s->last_mv, 2*2*2*sizeof(int)); //FIXME is memcpy faster than a loop?

    /* mpeg1 */
    d->mb_skip_run= s->mb_skip_run;
    for(i=0; i<3; i++)
        d->last_dc[i] = s->last_dc[i];

    /* statistics */
    d->mv_bits= s->mv_bits;
    d->i_tex_bits= s->i_tex_bits;
    d->p_tex_bits= s->p_tex_bits;
    d->i_count= s->i_count;
    d->f_count= s->f_count;
    d->b_count= s->b_count;
    d->skip_count= s->skip_count;
    d->misc_bits= s->misc_bits;
    d->last_bits= 0;

    d->mb_skipped= 0;
    d->qscale= s->qscale;
    d->dquant= s->dquant;

    d->esc3_level_length= s->esc3_level_length;
}

static inline void copy_context_after_encode(MpegEncContext *d, MpegEncContext *s, int type){
    int i;

    memcpy(d->mv, s->mv, 2*4*2*sizeof(int));
    memcpy(d->last_mv, s->last_mv, 2*2*2*sizeof(int)); //FIXME is memcpy faster than a loop?

    /* mpeg1 */
    d->mb_skip_run= s->mb_skip_run;
    for(i=0; i<3; i++)
        d->last_dc[i] = s->last_dc[i];

    /* statistics */
    d->mv_bits= s->mv_bits;
    d->i_tex_bits= s->i_tex_bits;
    d->p_tex_bits= s->p_tex_bits;
    d->i_count= s->i_count;
    d->f_count= s->f_count;
    d->b_count= s->b_count;
    d->skip_count= s->skip_count;
    d->misc_bits= s->misc_bits;

    d->mb_intra= s->mb_intra;
    d->mb_skipped= s->mb_skipped;
    d->mv_type= s->mv_type;
    d->mv_dir= s->mv_dir;
    d->pb= s->pb;
    if(s->data_partitioning){
        d->pb2= s->pb2;
        d->tex_pb= s->tex_pb;
    }
    d->block= s->block;
    for(i=0; i<8; i++)
        d->block_last_index[i]= s->block_last_index[i];
    d->interlaced_dct= s->interlaced_dct;
    d->qscale= s->qscale;

    d->esc3_level_length= s->esc3_level_length;
}

static inline void encode_mb_hq(MpegEncContext *s, MpegEncContext *backup, MpegEncContext *best, int type,
                           PutBitContext pb[2], PutBitContext pb2[2], PutBitContext tex_pb[2],
                           int *dmin, int *next_block, int motion_x, int motion_y)
{
    int score;
    uint8_t *dest_backup[3];

    copy_context_before_encode(s, backup, type);

    s->block= s->blocks[*next_block];
    s->pb= pb[*next_block];
    if(s->data_partitioning){
        s->pb2   = pb2   [*next_block];
        s->tex_pb= tex_pb[*next_block];
    }

    if(*next_block){
        memcpy(dest_backup, s->dest, sizeof(s->dest));
        s->dest[0] = s->rd_scratchpad;
        s->dest[1] = s->rd_scratchpad + 16*s->linesize;
        s->dest[2] = s->rd_scratchpad + 16*s->linesize + 8;
        assert(s->linesize >= 32); //FIXME
    }

    encode_mb(s, motion_x, motion_y);

    score= put_bits_count(&s->pb);
    if(s->data_partitioning){
        score+= put_bits_count(&s->pb2);
        score+= put_bits_count(&s->tex_pb);
    }

    if(s->avctx->mb_decision == FF_MB_DECISION_RD){
        ff_MPV_decode_mb(s, s->block);

        score *= s->lambda2;
        score += sse_mb(s) << FF_LAMBDA_SHIFT;
    }

    if(*next_block){
        memcpy(s->dest, dest_backup, sizeof(s->dest));
    }

    if(score<*dmin){
        *dmin= score;
        *next_block^=1;

        copy_context_after_encode(best, s, type);
    }
}

static int sse(MpegEncContext *s, uint8_t *src1, uint8_t *src2, int w, int h, int stride){
    uint32_t *sq = ff_squareTbl + 256;
    int acc=0;
    int x,y;

    if(w==16 && h==16)
        return s->dsp.sse[0](NULL, src1, src2, stride, 16);
    else if(w==8 && h==8)
        return s->dsp.sse[1](NULL, src1, src2, stride, 8);

    for(y=0; y<h; y++){
        for(x=0; x<w; x++){
            acc+= sq[src1[x + y*stride] - src2[x + y*stride]];
        }
    }

    av_assert2(acc>=0);

    return acc;
}

static int sse_mb(MpegEncContext *s){
    int w= 16;
    int h= 16;

    if(s->mb_x*16 + 16 > s->width ) w= s->width - s->mb_x*16;
    if(s->mb_y*16 + 16 > s->height) h= s->height- s->mb_y*16;

    if(w==16 && h==16)
      if(s->avctx->mb_cmp == FF_CMP_NSSE){
        return  s->dsp.nsse[0](s, s->new_picture.f.data[0] + s->mb_x*16 + s->mb_y*s->linesize*16, s->dest[0], s->linesize, 16)
               +s->dsp.nsse[1](s, s->new_picture.f.data[1] + s->mb_x*8  + s->mb_y*s->uvlinesize*8,s->dest[1], s->uvlinesize, 8)
               +s->dsp.nsse[1](s, s->new_picture.f.data[2] + s->mb_x*8  + s->mb_y*s->uvlinesize*8,s->dest[2], s->uvlinesize, 8);
      }else{
        return  s->dsp.sse[0](NULL, s->new_picture.f.data[0] + s->mb_x*16 + s->mb_y*s->linesize*16, s->dest[0], s->linesize, 16)
               +s->dsp.sse[1](NULL, s->new_picture.f.data[1] + s->mb_x*8  + s->mb_y*s->uvlinesize*8,s->dest[1], s->uvlinesize, 8)
               +s->dsp.sse[1](NULL, s->new_picture.f.data[2] + s->mb_x*8  + s->mb_y*s->uvlinesize*8,s->dest[2], s->uvlinesize, 8);
      }
    else
        return  sse(s, s->new_picture.f.data[0] + s->mb_x*16 + s->mb_y*s->linesize*16, s->dest[0], w, h, s->linesize)
               +sse(s, s->new_picture.f.data[1] + s->mb_x*8  + s->mb_y*s->uvlinesize*8,s->dest[1], w>>1, h>>1, s->uvlinesize)
               +sse(s, s->new_picture.f.data[2] + s->mb_x*8  + s->mb_y*s->uvlinesize*8,s->dest[2], w>>1, h>>1, s->uvlinesize);
}

static int pre_estimate_motion_thread(AVCodecContext *c, void *arg){
    MpegEncContext *s= *(void**)arg;


    s->me.pre_pass=1;
    s->me.dia_size= s->avctx->pre_dia_size;
    s->first_slice_line=1;
    for(s->mb_y= s->end_mb_y-1; s->mb_y >= s->start_mb_y; s->mb_y--) {
        for(s->mb_x=s->mb_width-1; s->mb_x >=0 ;s->mb_x--) {
            ff_pre_estimate_p_frame_motion(s, s->mb_x, s->mb_y);
        }
        s->first_slice_line=0;
    }

    s->me.pre_pass=0;

    return 0;
}

static int estimate_motion_thread(AVCodecContext *c, void *arg){
    MpegEncContext *s= *(void**)arg;

    ff_check_alignment();

    s->me.dia_size= s->avctx->dia_size;
    s->first_slice_line=1;
    for(s->mb_y= s->start_mb_y; s->mb_y < s->end_mb_y; s->mb_y++) {
        s->mb_x=0; //for block init below
        ff_init_block_index(s);
        for(s->mb_x=0; s->mb_x < s->mb_width; s->mb_x++) {
            s->block_index[0]+=2;
            s->block_index[1]+=2;
            s->block_index[2]+=2;
            s->block_index[3]+=2;

            /* compute motion vector & mb_type and store in context */
            if(s->pict_type==AV_PICTURE_TYPE_B)
                ff_estimate_b_frame_motion(s, s->mb_x, s->mb_y);
            else
                ff_estimate_p_frame_motion(s, s->mb_x, s->mb_y);
        }
        s->first_slice_line=0;
    }
    return 0;
}

static int mb_var_thread(AVCodecContext *c, void *arg){
    MpegEncContext *s= *(void**)arg;
    int mb_x, mb_y;

    ff_check_alignment();

    for(mb_y=s->start_mb_y; mb_y < s->end_mb_y; mb_y++) {
        for(mb_x=0; mb_x < s->mb_width; mb_x++) {
            int xx = mb_x * 16;
            int yy = mb_y * 16;
            uint8_t *pix = s->new_picture.f.data[0] + (yy * s->linesize) + xx;
            int varc;
            int sum = s->dsp.pix_sum(pix, s->linesize);

            varc = (s->dsp.pix_norm1(pix, s->linesize) - (((unsigned)sum*sum)>>8) + 500 + 128)>>8;

            s->current_picture.mb_var [s->mb_stride * mb_y + mb_x] = varc;
            s->current_picture.mb_mean[s->mb_stride * mb_y + mb_x] = (sum+128)>>8;
            s->me.mb_var_sum_temp    += varc;
        }
    }
    return 0;
}

static void write_slice_end(MpegEncContext *s){
    if(CONFIG_MPEG4_ENCODER && s->codec_id==AV_CODEC_ID_MPEG4){
        if(s->partitioned_frame){
            ff_mpeg4_merge_partitions(s);
        }

        ff_mpeg4_stuffing(&s->pb);
    }else if(CONFIG_MJPEG_ENCODER && s->out_format == FMT_MJPEG){
        ff_mjpeg_encode_stuffing(s);
    }

    avpriv_align_put_bits(&s->pb);
    flush_put_bits(&s->pb);

    if((s->flags&CODEC_FLAG_PASS1) && !s->partitioned_frame)
        s->misc_bits+= get_bits_diff(s);
}

static void write_mb_info(MpegEncContext *s)
{
    uint8_t *ptr = s->mb_info_ptr + s->mb_info_size - 12;
    int offset = put_bits_count(&s->pb);
    int mba  = s->mb_x + s->mb_width * (s->mb_y % s->gob_index);
    int gobn = s->mb_y / s->gob_index;
    int pred_x, pred_y;
    if (CONFIG_H263_ENCODER)
        ff_h263_pred_motion(s, 0, 0, &pred_x, &pred_y);
    bytestream_put_le32(&ptr, offset);
    bytestream_put_byte(&ptr, s->qscale);
    bytestream_put_byte(&ptr, gobn);
    bytestream_put_le16(&ptr, mba);
    bytestream_put_byte(&ptr, pred_x); /* hmv1 */
    bytestream_put_byte(&ptr, pred_y); /* vmv1 */
    /* 4MV not implemented */
    bytestream_put_byte(&ptr, 0); /* hmv2 */
    bytestream_put_byte(&ptr, 0); /* vmv2 */
}

static void update_mb_info(MpegEncContext *s, int startcode)
{
    if (!s->mb_info)
        return;
    if (put_bits_count(&s->pb) - s->prev_mb_info*8 >= s->mb_info*8) {
        s->mb_info_size += 12;
        s->prev_mb_info = s->last_mb_info;
    }
    if (startcode) {
        s->prev_mb_info = put_bits_count(&s->pb)/8;
        /* This might have incremented mb_info_size above, and we return without
         * actually writing any info into that slot yet. But in that case,
         * this will be called again at the start of the after writing the
         * start code, actually writing the mb info. */
        return;
    }

    s->last_mb_info = put_bits_count(&s->pb)/8;
    if (!s->mb_info_size)
        s->mb_info_size += 12;
    write_mb_info(s);
}

static int encode_thread(AVCodecContext *c, void *arg){
    MpegEncContext *s= *(void**)arg;
    int mb_x, mb_y, pdif = 0;
    int chr_h= 16>>s->chroma_y_shift;
    int i, j;
    MpegEncContext best_s, backup_s;
    uint8_t bit_buf[2][MAX_MB_BYTES];
    uint8_t bit_buf2[2][MAX_MB_BYTES];
    uint8_t bit_buf_tex[2][MAX_MB_BYTES];
    PutBitContext pb[2], pb2[2], tex_pb[2];

    ff_check_alignment();

    for(i=0; i<2; i++){
        init_put_bits(&pb    [i], bit_buf    [i], MAX_MB_BYTES);
        init_put_bits(&pb2   [i], bit_buf2   [i], MAX_MB_BYTES);
        init_put_bits(&tex_pb[i], bit_buf_tex[i], MAX_MB_BYTES);
    }

    s->last_bits= put_bits_count(&s->pb);
    s->mv_bits=0;
    s->misc_bits=0;
    s->i_tex_bits=0;
    s->p_tex_bits=0;
    s->i_count=0;
    s->f_count=0;
    s->b_count=0;
    s->skip_count=0;

    for(i=0; i<3; i++){
        /* init last dc values */
        /* note: quant matrix value (8) is implied here */
        s->last_dc[i] = 128 << s->intra_dc_precision;

        s->current_picture.f.error[i] = 0;
    }
    if(s->codec_id==AV_CODEC_ID_AMV){
        s->last_dc[0] = 128*8/13;
        s->last_dc[1] = 128*8/14;
        s->last_dc[2] = 128*8/14;
    }
    s->mb_skip_run = 0;
    memset(s->last_mv, 0, sizeof(s->last_mv));

    s->last_mv_dir = 0;

    switch(s->codec_id){
    case AV_CODEC_ID_H263:
    case AV_CODEC_ID_H263P:
    case AV_CODEC_ID_FLV1:
        if (CONFIG_H263_ENCODER)
            s->gob_index = ff_h263_get_gob_height(s);
        break;
    case AV_CODEC_ID_MPEG4:
        if(CONFIG_MPEG4_ENCODER && s->partitioned_frame)
            ff_mpeg4_init_partitions(s);
        break;
    }

    s->resync_mb_x=0;
    s->resync_mb_y=0;
    s->first_slice_line = 1;
    s->ptr_lastgob = s->pb.buf;
    for(mb_y= s->start_mb_y; mb_y < s->end_mb_y; mb_y++) {
        s->mb_x=0;
        s->mb_y= mb_y;

        ff_set_qscale(s, s->qscale);
        ff_init_block_index(s);

        for(mb_x=0; mb_x < s->mb_width; mb_x++) {
            int xy= mb_y*s->mb_stride + mb_x; // removed const, H261 needs to adjust this
            int mb_type= s->mb_type[xy];
//            int d;
            int dmin= INT_MAX;
            int dir;

            if(s->pb.buf_end - s->pb.buf - (put_bits_count(&s->pb)>>3) < MAX_MB_BYTES){
                av_log(s->avctx, AV_LOG_ERROR, "encoded frame too large\n");
                return -1;
            }
            if(s->data_partitioning){
                if(   s->pb2   .buf_end - s->pb2   .buf - (put_bits_count(&s->    pb2)>>3) < MAX_MB_BYTES
                   || s->tex_pb.buf_end - s->tex_pb.buf - (put_bits_count(&s->tex_pb )>>3) < MAX_MB_BYTES){
                    av_log(s->avctx, AV_LOG_ERROR, "encoded partitioned frame too large\n");
                    return -1;
                }
            }

            s->mb_x = mb_x;
            s->mb_y = mb_y;  // moved into loop, can get changed by H.261
            ff_update_block_index(s);

            if(CONFIG_H261_ENCODER && s->codec_id == AV_CODEC_ID_H261){
                ff_h261_reorder_mb_index(s);
                xy= s->mb_y*s->mb_stride + s->mb_x;
                mb_type= s->mb_type[xy];
            }

            /* write gob / video packet header  */
            if(s->rtp_mode){
                int current_packet_size, is_gob_start;

                current_packet_size= ((put_bits_count(&s->pb)+7)>>3) - (s->ptr_lastgob - s->pb.buf);

                is_gob_start= s->avctx->rtp_payload_size && current_packet_size >= s->avctx->rtp_payload_size && mb_y + mb_x>0;

                if(s->start_mb_y == mb_y && mb_y > 0 && mb_x==0) is_gob_start=1;

                switch(s->codec_id){
                case AV_CODEC_ID_H263:
                case AV_CODEC_ID_H263P:
                    if(!s->h263_slice_structured)
                        if(s->mb_x || s->mb_y%s->gob_index) is_gob_start=0;
                    break;
                case AV_CODEC_ID_MPEG2VIDEO:
                    if(s->mb_x==0 && s->mb_y!=0) is_gob_start=1;
                case AV_CODEC_ID_MPEG1VIDEO:
                    if(s->mb_skip_run) is_gob_start=0;
                    break;
                case AV_CODEC_ID_MJPEG:
                    if(s->mb_x==0 && s->mb_y!=0) is_gob_start=1;
                    break;
                }

                if(is_gob_start){
                    if(s->start_mb_y != mb_y || mb_x!=0){
                        write_slice_end(s);

                        if(CONFIG_MPEG4_ENCODER && s->codec_id==AV_CODEC_ID_MPEG4 && s->partitioned_frame){
                            ff_mpeg4_init_partitions(s);
                        }
                    }

                    av_assert2((put_bits_count(&s->pb)&7) == 0);
                    current_packet_size= put_bits_ptr(&s->pb) - s->ptr_lastgob;

                    if (s->error_rate && s->resync_mb_x + s->resync_mb_y > 0) {
                        int r= put_bits_count(&s->pb)/8 + s->picture_number + 16 + s->mb_x + s->mb_y;
                        int d = 100 / s->error_rate;
                        if(r % d == 0){
                            current_packet_size=0;
                            s->pb.buf_ptr= s->ptr_lastgob;
                            assert(put_bits_ptr(&s->pb) == s->ptr_lastgob);
                        }
                    }

                    if (s->avctx->rtp_callback){
                        int number_mb = (mb_y - s->resync_mb_y)*s->mb_width + mb_x - s->resync_mb_x;
                        s->avctx->rtp_callback(s->avctx, s->ptr_lastgob, current_packet_size, number_mb);
                    }
                    update_mb_info(s, 1);

                    switch(s->codec_id){
                    case AV_CODEC_ID_MPEG4:
                        if (CONFIG_MPEG4_ENCODER) {
                            ff_mpeg4_encode_video_packet_header(s);
                            ff_mpeg4_clean_buffers(s);
                        }
                    break;
                    case AV_CODEC_ID_MPEG1VIDEO:
                    case AV_CODEC_ID_MPEG2VIDEO:
                        if (CONFIG_MPEG1VIDEO_ENCODER || CONFIG_MPEG2VIDEO_ENCODER) {
                            ff_mpeg1_encode_slice_header(s);
                            ff_mpeg1_clean_buffers(s);
                        }
                    break;
                    case AV_CODEC_ID_H263:
                    case AV_CODEC_ID_H263P:
                        if (CONFIG_H263_ENCODER)
                            ff_h263_encode_gob_header(s, mb_y);
                    break;
                    }

                    if(s->flags&CODEC_FLAG_PASS1){
                        int bits= put_bits_count(&s->pb);
                        s->misc_bits+= bits - s->last_bits;
                        s->last_bits= bits;
                    }

                    s->ptr_lastgob += current_packet_size;
                    s->first_slice_line=1;
                    s->resync_mb_x=mb_x;
                    s->resync_mb_y=mb_y;
                }
            }

            if(  (s->resync_mb_x   == s->mb_x)
               && s->resync_mb_y+1 == s->mb_y){
                s->first_slice_line=0;
            }

            s->mb_skipped=0;
            s->dquant=0; //only for QP_RD

            update_mb_info(s, 0);

            if (mb_type & (mb_type-1) || (s->mpv_flags & FF_MPV_FLAG_QP_RD)) { // more than 1 MB type possible or FF_MPV_FLAG_QP_RD
                int next_block=0;
                int pb_bits_count, pb2_bits_count, tex_pb_bits_count;

                copy_context_before_encode(&backup_s, s, -1);
                backup_s.pb= s->pb;
                best_s.data_partitioning= s->data_partitioning;
                best_s.partitioned_frame= s->partitioned_frame;
                if(s->data_partitioning){
                    backup_s.pb2= s->pb2;
                    backup_s.tex_pb= s->tex_pb;
                }

                if(mb_type&CANDIDATE_MB_TYPE_INTER){
                    s->mv_dir = MV_DIR_FORWARD;
                    s->mv_type = MV_TYPE_16X16;
                    s->mb_intra= 0;
                    s->mv[0][0][0] = s->p_mv_table[xy][0];
                    s->mv[0][0][1] = s->p_mv_table[xy][1];
                    encode_mb_hq(s, &backup_s, &best_s, CANDIDATE_MB_TYPE_INTER, pb, pb2, tex_pb,
                                 &dmin, &next_block, s->mv[0][0][0], s->mv[0][0][1]);
                }
                if(mb_type&CANDIDATE_MB_TYPE_INTER_I){
                    s->mv_dir = MV_DIR_FORWARD;
                    s->mv_type = MV_TYPE_FIELD;
                    s->mb_intra= 0;
                    for(i=0; i<2; i++){
                        j= s->field_select[0][i] = s->p_field_select_table[i][xy];
                        s->mv[0][i][0] = s->p_field_mv_table[i][j][xy][0];
                        s->mv[0][i][1] = s->p_field_mv_table[i][j][xy][1];
                    }
                    encode_mb_hq(s, &backup_s, &best_s, CANDIDATE_MB_TYPE_INTER_I, pb, pb2, tex_pb,
                                 &dmin, &next_block, 0, 0);
                }
                if(mb_type&CANDIDATE_MB_TYPE_SKIPPED){
                    s->mv_dir = MV_DIR_FORWARD;
                    s->mv_type = MV_TYPE_16X16;
                    s->mb_intra= 0;
                    s->mv[0][0][0] = 0;
                    s->mv[0][0][1] = 0;
                    encode_mb_hq(s, &backup_s, &best_s, CANDIDATE_MB_TYPE_SKIPPED, pb, pb2, tex_pb,
                                 &dmin, &next_block, s->mv[0][0][0], s->mv[0][0][1]);
                }
                if(mb_type&CANDIDATE_MB_TYPE_INTER4V){
                    s->mv_dir = MV_DIR_FORWARD;
                    s->mv_type = MV_TYPE_8X8;
                    s->mb_intra= 0;
                    for(i=0; i<4; i++){
                        s->mv[0][i][0] = s->current_picture.motion_val[0][s->block_index[i]][0];
                        s->mv[0][i][1] = s->current_picture.motion_val[0][s->block_index[i]][1];
                    }
                    encode_mb_hq(s, &backup_s, &best_s, CANDIDATE_MB_TYPE_INTER4V, pb, pb2, tex_pb,
                                 &dmin, &next_block, 0, 0);
                }
                if(mb_type&CANDIDATE_MB_TYPE_FORWARD){
                    s->mv_dir = MV_DIR_FORWARD;
                    s->mv_type = MV_TYPE_16X16;
                    s->mb_intra= 0;
                    s->mv[0][0][0] = s->b_forw_mv_table[xy][0];
                    s->mv[0][0][1] = s->b_forw_mv_table[xy][1];
                    encode_mb_hq(s, &backup_s, &best_s, CANDIDATE_MB_TYPE_FORWARD, pb, pb2, tex_pb,
                                 &dmin, &next_block, s->mv[0][0][0], s->mv[0][0][1]);
                }
                if(mb_type&CANDIDATE_MB_TYPE_BACKWARD){
                    s->mv_dir = MV_DIR_BACKWARD;
                    s->mv_type = MV_TYPE_16X16;
                    s->mb_intra= 0;
                    s->mv[1][0][0] = s->b_back_mv_table[xy][0];
                    s->mv[1][0][1] = s->b_back_mv_table[xy][1];
                    encode_mb_hq(s, &backup_s, &best_s, CANDIDATE_MB_TYPE_BACKWARD, pb, pb2, tex_pb,
                                 &dmin, &next_block, s->mv[1][0][0], s->mv[1][0][1]);
                }
                if(mb_type&CANDIDATE_MB_TYPE_BIDIR){
                    s->mv_dir = MV_DIR_FORWARD | MV_DIR_BACKWARD;
                    s->mv_type = MV_TYPE_16X16;
                    s->mb_intra= 0;
                    s->mv[0][0][0] = s->b_bidir_forw_mv_table[xy][0];
                    s->mv[0][0][1] = s->b_bidir_forw_mv_table[xy][1];
                    s->mv[1][0][0] = s->b_bidir_back_mv_table[xy][0];
                    s->mv[1][0][1] = s->b_bidir_back_mv_table[xy][1];
                    encode_mb_hq(s, &backup_s, &best_s, CANDIDATE_MB_TYPE_BIDIR, pb, pb2, tex_pb,
                                 &dmin, &next_block, 0, 0);
                }
                if(mb_type&CANDIDATE_MB_TYPE_FORWARD_I){
                    s->mv_dir = MV_DIR_FORWARD;
                    s->mv_type = MV_TYPE_FIELD;
                    s->mb_intra= 0;
                    for(i=0; i<2; i++){
                        j= s->field_select[0][i] = s->b_field_select_table[0][i][xy];
                        s->mv[0][i][0] = s->b_field_mv_table[0][i][j][xy][0];
                        s->mv[0][i][1] = s->b_field_mv_table[0][i][j][xy][1];
                    }
                    encode_mb_hq(s, &backup_s, &best_s, CANDIDATE_MB_TYPE_FORWARD_I, pb, pb2, tex_pb,
                                 &dmin, &next_block, 0, 0);
                }
                if(mb_type&CANDIDATE_MB_TYPE_BACKWARD_I){
                    s->mv_dir = MV_DIR_BACKWARD;
                    s->mv_type = MV_TYPE_FIELD;
                    s->mb_intra= 0;
                    for(i=0; i<2; i++){
                        j= s->field_select[1][i] = s->b_field_select_table[1][i][xy];
                        s->mv[1][i][0] = s->b_field_mv_table[1][i][j][xy][0];
                        s->mv[1][i][1] = s->b_field_mv_table[1][i][j][xy][1];
                    }
                    encode_mb_hq(s, &backup_s, &best_s, CANDIDATE_MB_TYPE_BACKWARD_I, pb, pb2, tex_pb,
                                 &dmin, &next_block, 0, 0);
                }
                if(mb_type&CANDIDATE_MB_TYPE_BIDIR_I){
                    s->mv_dir = MV_DIR_FORWARD | MV_DIR_BACKWARD;
                    s->mv_type = MV_TYPE_FIELD;
                    s->mb_intra= 0;
                    for(dir=0; dir<2; dir++){
                        for(i=0; i<2; i++){
                            j= s->field_select[dir][i] = s->b_field_select_table[dir][i][xy];
                            s->mv[dir][i][0] = s->b_field_mv_table[dir][i][j][xy][0];
                            s->mv[dir][i][1] = s->b_field_mv_table[dir][i][j][xy][1];
                        }
                    }
                    encode_mb_hq(s, &backup_s, &best_s, CANDIDATE_MB_TYPE_BIDIR_I, pb, pb2, tex_pb,
                                 &dmin, &next_block, 0, 0);
                }
                if(mb_type&CANDIDATE_MB_TYPE_INTRA){
                    s->mv_dir = 0;
                    s->mv_type = MV_TYPE_16X16;
                    s->mb_intra= 1;
                    s->mv[0][0][0] = 0;
                    s->mv[0][0][1] = 0;
                    encode_mb_hq(s, &backup_s, &best_s, CANDIDATE_MB_TYPE_INTRA, pb, pb2, tex_pb,
                                 &dmin, &next_block, 0, 0);
                    if(s->h263_pred || s->h263_aic){
                        if(best_s.mb_intra)
                            s->mbintra_table[mb_x + mb_y*s->mb_stride]=1;
                        else
                            ff_clean_intra_table_entries(s); //old mode?
                    }
                }

                if ((s->mpv_flags & FF_MPV_FLAG_QP_RD) && dmin < INT_MAX) {
                    if(best_s.mv_type==MV_TYPE_16X16){ //FIXME move 4mv after QPRD
                        const int last_qp= backup_s.qscale;
                        int qpi, qp, dc[6];
                        int16_t ac[6][16];
                        const int mvdir= (best_s.mv_dir&MV_DIR_BACKWARD) ? 1 : 0;
                        static const int dquant_tab[4]={-1,1,-2,2};
                        int storecoefs = s->mb_intra && s->dc_val[0];

                        av_assert2(backup_s.dquant == 0);

                        //FIXME intra
                        s->mv_dir= best_s.mv_dir;
                        s->mv_type = MV_TYPE_16X16;
                        s->mb_intra= best_s.mb_intra;
                        s->mv[0][0][0] = best_s.mv[0][0][0];
                        s->mv[0][0][1] = best_s.mv[0][0][1];
                        s->mv[1][0][0] = best_s.mv[1][0][0];
                        s->mv[1][0][1] = best_s.mv[1][0][1];

                        qpi = s->pict_type == AV_PICTURE_TYPE_B ? 2 : 0;
                        for(; qpi<4; qpi++){
                            int dquant= dquant_tab[qpi];
                            qp= last_qp + dquant;
                            if(qp < s->avctx->qmin || qp > s->avctx->qmax)
                                continue;
                            backup_s.dquant= dquant;
                            if(storecoefs){
                                for(i=0; i<6; i++){
                                    dc[i]= s->dc_val[0][ s->block_index[i] ];
                                    memcpy(ac[i], s->ac_val[0][s->block_index[i]], sizeof(int16_t)*16);
                                }
                            }

                            encode_mb_hq(s, &backup_s, &best_s, CANDIDATE_MB_TYPE_INTER /* wrong but unused */, pb, pb2, tex_pb,
                                         &dmin, &next_block, s->mv[mvdir][0][0], s->mv[mvdir][0][1]);
                            if(best_s.qscale != qp){
                                if(storecoefs){
                                    for(i=0; i<6; i++){
                                        s->dc_val[0][ s->block_index[i] ]= dc[i];
                                        memcpy(s->ac_val[0][s->block_index[i]], ac[i], sizeof(int16_t)*16);
                                    }
                                }
                            }
                        }
                    }
                }
                if(CONFIG_MPEG4_ENCODER && mb_type&CANDIDATE_MB_TYPE_DIRECT){
                    int mx= s->b_direct_mv_table[xy][0];
                    int my= s->b_direct_mv_table[xy][1];

                    backup_s.dquant = 0;
                    s->mv_dir = MV_DIR_FORWARD | MV_DIR_BACKWARD | MV_DIRECT;
                    s->mb_intra= 0;
                    ff_mpeg4_set_direct_mv(s, mx, my);
                    encode_mb_hq(s, &backup_s, &best_s, CANDIDATE_MB_TYPE_DIRECT, pb, pb2, tex_pb,
                                 &dmin, &next_block, mx, my);
                }
                if(CONFIG_MPEG4_ENCODER && mb_type&CANDIDATE_MB_TYPE_DIRECT0){
                    backup_s.dquant = 0;
                    s->mv_dir = MV_DIR_FORWARD | MV_DIR_BACKWARD | MV_DIRECT;
                    s->mb_intra= 0;
                    ff_mpeg4_set_direct_mv(s, 0, 0);
                    encode_mb_hq(s, &backup_s, &best_s, CANDIDATE_MB_TYPE_DIRECT, pb, pb2, tex_pb,
                                 &dmin, &next_block, 0, 0);
                }
                if (!best_s.mb_intra && s->mpv_flags & FF_MPV_FLAG_SKIP_RD) {
                    int coded=0;
                    for(i=0; i<6; i++)
                        coded |= s->block_last_index[i];
                    if(coded){
                        int mx,my;
                        memcpy(s->mv, best_s.mv, sizeof(s->mv));
                        if(CONFIG_MPEG4_ENCODER && best_s.mv_dir & MV_DIRECT){
                            mx=my=0; //FIXME find the one we actually used
                            ff_mpeg4_set_direct_mv(s, mx, my);
                        }else if(best_s.mv_dir&MV_DIR_BACKWARD){
                            mx= s->mv[1][0][0];
                            my= s->mv[1][0][1];
                        }else{
                            mx= s->mv[0][0][0];
                            my= s->mv[0][0][1];
                        }

                        s->mv_dir= best_s.mv_dir;
                        s->mv_type = best_s.mv_type;
                        s->mb_intra= 0;
/*                        s->mv[0][0][0] = best_s.mv[0][0][0];
                        s->mv[0][0][1] = best_s.mv[0][0][1];
                        s->mv[1][0][0] = best_s.mv[1][0][0];
                        s->mv[1][0][1] = best_s.mv[1][0][1];*/
                        backup_s.dquant= 0;
                        s->skipdct=1;
                        encode_mb_hq(s, &backup_s, &best_s, CANDIDATE_MB_TYPE_INTER /* wrong but unused */, pb, pb2, tex_pb,
                                        &dmin, &next_block, mx, my);
                        s->skipdct=0;
                    }
                }

                s->current_picture.qscale_table[xy] = best_s.qscale;

                copy_context_after_encode(s, &best_s, -1);

                pb_bits_count= put_bits_count(&s->pb);
                flush_put_bits(&s->pb);
                avpriv_copy_bits(&backup_s.pb, bit_buf[next_block^1], pb_bits_count);
                s->pb= backup_s.pb;

                if(s->data_partitioning){
                    pb2_bits_count= put_bits_count(&s->pb2);
                    flush_put_bits(&s->pb2);
                    avpriv_copy_bits(&backup_s.pb2, bit_buf2[next_block^1], pb2_bits_count);
                    s->pb2= backup_s.pb2;

                    tex_pb_bits_count= put_bits_count(&s->tex_pb);
                    flush_put_bits(&s->tex_pb);
                    avpriv_copy_bits(&backup_s.tex_pb, bit_buf_tex[next_block^1], tex_pb_bits_count);
                    s->tex_pb= backup_s.tex_pb;
                }
                s->last_bits= put_bits_count(&s->pb);

                if (CONFIG_H263_ENCODER &&
                    s->out_format == FMT_H263 && s->pict_type!=AV_PICTURE_TYPE_B)
                    ff_h263_update_motion_val(s);

                if(next_block==0){ //FIXME 16 vs linesize16
                    s->hdsp.put_pixels_tab[0][0](s->dest[0], s->rd_scratchpad                     , s->linesize  ,16);
                    s->hdsp.put_pixels_tab[1][0](s->dest[1], s->rd_scratchpad + 16*s->linesize    , s->uvlinesize, 8);
                    s->hdsp.put_pixels_tab[1][0](s->dest[2], s->rd_scratchpad + 16*s->linesize + 8, s->uvlinesize, 8);
                }

                if(s->avctx->mb_decision == FF_MB_DECISION_BITS)
                    ff_MPV_decode_mb(s, s->block);
            } else {
                int motion_x = 0, motion_y = 0;
                s->mv_type=MV_TYPE_16X16;
                // only one MB-Type possible

                switch(mb_type){
                case CANDIDATE_MB_TYPE_INTRA:
                    s->mv_dir = 0;
                    s->mb_intra= 1;
                    motion_x= s->mv[0][0][0] = 0;
                    motion_y= s->mv[0][0][1] = 0;
                    break;
                case CANDIDATE_MB_TYPE_INTER:
                    s->mv_dir = MV_DIR_FORWARD;
                    s->mb_intra= 0;
                    motion_x= s->mv[0][0][0] = s->p_mv_table[xy][0];
                    motion_y= s->mv[0][0][1] = s->p_mv_table[xy][1];
                    break;
                case CANDIDATE_MB_TYPE_INTER_I:
                    s->mv_dir = MV_DIR_FORWARD;
                    s->mv_type = MV_TYPE_FIELD;
                    s->mb_intra= 0;
                    for(i=0; i<2; i++){
                        j= s->field_select[0][i] = s->p_field_select_table[i][xy];
                        s->mv[0][i][0] = s->p_field_mv_table[i][j][xy][0];
                        s->mv[0][i][1] = s->p_field_mv_table[i][j][xy][1];
                    }
                    break;
                case CANDIDATE_MB_TYPE_INTER4V:
                    s->mv_dir = MV_DIR_FORWARD;
                    s->mv_type = MV_TYPE_8X8;
                    s->mb_intra= 0;
                    for(i=0; i<4; i++){
                        s->mv[0][i][0] = s->current_picture.motion_val[0][s->block_index[i]][0];
                        s->mv[0][i][1] = s->current_picture.motion_val[0][s->block_index[i]][1];
                    }
                    break;
                case CANDIDATE_MB_TYPE_DIRECT:
                    if (CONFIG_MPEG4_ENCODER) {
                        s->mv_dir = MV_DIR_FORWARD|MV_DIR_BACKWARD|MV_DIRECT;
                        s->mb_intra= 0;
                        motion_x=s->b_direct_mv_table[xy][0];
                        motion_y=s->b_direct_mv_table[xy][1];
                        ff_mpeg4_set_direct_mv(s, motion_x, motion_y);
                    }
                    break;
                case CANDIDATE_MB_TYPE_DIRECT0:
                    if (CONFIG_MPEG4_ENCODER) {
                        s->mv_dir = MV_DIR_FORWARD|MV_DIR_BACKWARD|MV_DIRECT;
                        s->mb_intra= 0;
                        ff_mpeg4_set_direct_mv(s, 0, 0);
                    }
                    break;
                case CANDIDATE_MB_TYPE_BIDIR:
                    s->mv_dir = MV_DIR_FORWARD | MV_DIR_BACKWARD;
                    s->mb_intra= 0;
                    s->mv[0][0][0] = s->b_bidir_forw_mv_table[xy][0];
                    s->mv[0][0][1] = s->b_bidir_forw_mv_table[xy][1];
                    s->mv[1][0][0] = s->b_bidir_back_mv_table[xy][0];
                    s->mv[1][0][1] = s->b_bidir_back_mv_table[xy][1];
                    break;
                case CANDIDATE_MB_TYPE_BACKWARD:
                    s->mv_dir = MV_DIR_BACKWARD;
                    s->mb_intra= 0;
                    motion_x= s->mv[1][0][0] = s->b_back_mv_table[xy][0];
                    motion_y= s->mv[1][0][1] = s->b_back_mv_table[xy][1];
                    break;
                case CANDIDATE_MB_TYPE_FORWARD:
                    s->mv_dir = MV_DIR_FORWARD;
                    s->mb_intra= 0;
                    motion_x= s->mv[0][0][0] = s->b_forw_mv_table[xy][0];
                    motion_y= s->mv[0][0][1] = s->b_forw_mv_table[xy][1];
                    break;
                case CANDIDATE_MB_TYPE_FORWARD_I:
                    s->mv_dir = MV_DIR_FORWARD;
                    s->mv_type = MV_TYPE_FIELD;
                    s->mb_intra= 0;
                    for(i=0; i<2; i++){
                        j= s->field_select[0][i] = s->b_field_select_table[0][i][xy];
                        s->mv[0][i][0] = s->b_field_mv_table[0][i][j][xy][0];
                        s->mv[0][i][1] = s->b_field_mv_table[0][i][j][xy][1];
                    }
                    break;
                case CANDIDATE_MB_TYPE_BACKWARD_I:
                    s->mv_dir = MV_DIR_BACKWARD;
                    s->mv_type = MV_TYPE_FIELD;
                    s->mb_intra= 0;
                    for(i=0; i<2; i++){
                        j= s->field_select[1][i] = s->b_field_select_table[1][i][xy];
                        s->mv[1][i][0] = s->b_field_mv_table[1][i][j][xy][0];
                        s->mv[1][i][1] = s->b_field_mv_table[1][i][j][xy][1];
                    }
                    break;
                case CANDIDATE_MB_TYPE_BIDIR_I:
                    s->mv_dir = MV_DIR_FORWARD | MV_DIR_BACKWARD;
                    s->mv_type = MV_TYPE_FIELD;
                    s->mb_intra= 0;
                    for(dir=0; dir<2; dir++){
                        for(i=0; i<2; i++){
                            j= s->field_select[dir][i] = s->b_field_select_table[dir][i][xy];
                            s->mv[dir][i][0] = s->b_field_mv_table[dir][i][j][xy][0];
                            s->mv[dir][i][1] = s->b_field_mv_table[dir][i][j][xy][1];
                        }
                    }
                    break;
                default:
                    av_log(s->avctx, AV_LOG_ERROR, "illegal MB type\n");
                }

                encode_mb(s, motion_x, motion_y);

                // RAL: Update last macroblock type
                s->last_mv_dir = s->mv_dir;

                if (CONFIG_H263_ENCODER &&
                    s->out_format == FMT_H263 && s->pict_type!=AV_PICTURE_TYPE_B)
                    ff_h263_update_motion_val(s);

                ff_MPV_decode_mb(s, s->block);
            }

            /* clean the MV table in IPS frames for direct mode in B frames */
            if(s->mb_intra /* && I,P,S_TYPE */){
                s->p_mv_table[xy][0]=0;
                s->p_mv_table[xy][1]=0;
            }

            if(s->flags&CODEC_FLAG_PSNR){
                int w= 16;
                int h= 16;

                if(s->mb_x*16 + 16 > s->width ) w= s->width - s->mb_x*16;
                if(s->mb_y*16 + 16 > s->height) h= s->height- s->mb_y*16;

                s->current_picture.f.error[0] += sse(
                    s, s->new_picture.f.data[0] + s->mb_x*16 + s->mb_y*s->linesize*16,
                    s->dest[0], w, h, s->linesize);
                s->current_picture.f.error[1] += sse(
                    s, s->new_picture.f.data[1] + s->mb_x*8  + s->mb_y*s->uvlinesize*chr_h,
                    s->dest[1], w>>1, h>>s->chroma_y_shift, s->uvlinesize);
                s->current_picture.f.error[2] += sse(
                    s, s->new_picture.f.data[2] + s->mb_x*8  + s->mb_y*s->uvlinesize*chr_h,
                    s->dest[2], w>>1, h>>s->chroma_y_shift, s->uvlinesize);
            }
            if(s->loop_filter){
                if(CONFIG_H263_ENCODER && s->out_format == FMT_H263)
                    ff_h263_loop_filter(s);
            }
            av_dlog(s->avctx, "MB %d %d bits\n",
                    s->mb_x + s->mb_y * s->mb_stride, put_bits_count(&s->pb));
        }
    }

    //not beautiful here but we must write it before flushing so it has to be here
    if (CONFIG_MSMPEG4_ENCODER && s->msmpeg4_version && s->msmpeg4_version<4 && s->pict_type == AV_PICTURE_TYPE_I)
        ff_msmpeg4_encode_ext_header(s);

    write_slice_end(s);

    /* Send the last GOB if RTP */
    if (s->avctx->rtp_callback) {
        int number_mb = (mb_y - s->resync_mb_y)*s->mb_width - s->resync_mb_x;
        pdif = put_bits_ptr(&s->pb) - s->ptr_lastgob;
        /* Call the RTP callback to send the last GOB */
        emms_c();
        s->avctx->rtp_callback(s->avctx, s->ptr_lastgob, pdif, number_mb);
    }

    return 0;
}

#define MERGE(field) dst->field += src->field; src->field=0
static void merge_context_after_me(MpegEncContext *dst, MpegEncContext *src){
    MERGE(me.scene_change_score);
    MERGE(me.mc_mb_var_sum_temp);
    MERGE(me.mb_var_sum_temp);
}

static void merge_context_after_encode(MpegEncContext *dst, MpegEncContext *src){
    int i;

    MERGE(dct_count[0]); //note, the other dct vars are not part of the context
    MERGE(dct_count[1]);
    MERGE(mv_bits);
    MERGE(i_tex_bits);
    MERGE(p_tex_bits);
    MERGE(i_count);
    MERGE(f_count);
    MERGE(b_count);
    MERGE(skip_count);
    MERGE(misc_bits);
    MERGE(er.error_count);
    MERGE(padding_bug_score);
    MERGE(current_picture.f.error[0]);
    MERGE(current_picture.f.error[1]);
    MERGE(current_picture.f.error[2]);

    if(dst->avctx->noise_reduction){
        for(i=0; i<64; i++){
            MERGE(dct_error_sum[0][i]);
            MERGE(dct_error_sum[1][i]);
        }
    }

    assert(put_bits_count(&src->pb) % 8 ==0);
    assert(put_bits_count(&dst->pb) % 8 ==0);
    avpriv_copy_bits(&dst->pb, src->pb.buf, put_bits_count(&src->pb));
    flush_put_bits(&dst->pb);
}

static int estimate_qp(MpegEncContext *s, int dry_run){
    if (s->next_lambda){
        s->current_picture_ptr->f.quality =
        s->current_picture.f.quality = s->next_lambda;
        if(!dry_run) s->next_lambda= 0;
    } else if (!s->fixed_qscale) {
        s->current_picture_ptr->f.quality =
        s->current_picture.f.quality = ff_rate_estimate_qscale(s, dry_run);
        if (s->current_picture.f.quality < 0)
            return -1;
    }

    if(s->adaptive_quant){
        switch(s->codec_id){
        case AV_CODEC_ID_MPEG4:
            if (CONFIG_MPEG4_ENCODER)
                ff_clean_mpeg4_qscales(s);
            break;
        case AV_CODEC_ID_H263:
        case AV_CODEC_ID_H263P:
        case AV_CODEC_ID_FLV1:
            if (CONFIG_H263_ENCODER)
                ff_clean_h263_qscales(s);
            break;
        default:
            ff_init_qscale_tab(s);
        }

        s->lambda= s->lambda_table[0];
        //FIXME broken
    }else
        s->lambda = s->current_picture.f.quality;
    update_qscale(s);
    return 0;
}

/* must be called before writing the header */
static void set_frame_distances(MpegEncContext * s){
    assert(s->current_picture_ptr->f.pts != AV_NOPTS_VALUE);
    s->time = s->current_picture_ptr->f.pts * s->avctx->time_base.num;

    if(s->pict_type==AV_PICTURE_TYPE_B){
        s->pb_time= s->pp_time - (s->last_non_b_time - s->time);
        assert(s->pb_time > 0 && s->pb_time < s->pp_time);
    }else{
        s->pp_time= s->time - s->last_non_b_time;
        s->last_non_b_time= s->time;
        assert(s->picture_number==0 || s->pp_time > 0);
    }
}

static int encode_picture(MpegEncContext *s, int picture_number)
{
    int i, ret;
    int bits;
    int context_count = s->slice_context_count;

    s->picture_number = picture_number;

    /* Reset the average MB variance */
    s->me.mb_var_sum_temp    =
    s->me.mc_mb_var_sum_temp = 0;

    /* we need to initialize some time vars before we can encode b-frames */
    // RAL: Condition added for MPEG1VIDEO
    if (s->codec_id == AV_CODEC_ID_MPEG1VIDEO || s->codec_id == AV_CODEC_ID_MPEG2VIDEO || (s->h263_pred && !s->msmpeg4_version))
        set_frame_distances(s);
    if(CONFIG_MPEG4_ENCODER && s->codec_id == AV_CODEC_ID_MPEG4)
        ff_set_mpeg4_time(s);

    s->me.scene_change_score=0;

//    s->lambda= s->current_picture_ptr->quality; //FIXME qscale / ... stuff for ME rate distortion

    if(s->pict_type==AV_PICTURE_TYPE_I){
        if(s->msmpeg4_version >= 3) s->no_rounding=1;
        else                        s->no_rounding=0;
    }else if(s->pict_type!=AV_PICTURE_TYPE_B){
        if(s->flipflop_rounding || s->codec_id == AV_CODEC_ID_H263P || s->codec_id == AV_CODEC_ID_MPEG4)
            s->no_rounding ^= 1;
    }

    if(s->flags & CODEC_FLAG_PASS2){
        if (estimate_qp(s,1) < 0)
            return -1;
        ff_get_2pass_fcode(s);
    }else if(!(s->flags & CODEC_FLAG_QSCALE)){
        if(s->pict_type==AV_PICTURE_TYPE_B)
            s->lambda= s->last_lambda_for[s->pict_type];
        else
            s->lambda= s->last_lambda_for[s->last_non_b_pict_type];
        update_qscale(s);
    }

    if(s->codec_id != AV_CODEC_ID_AMV){
        if(s->q_chroma_intra_matrix   != s->q_intra_matrix  ) av_freep(&s->q_chroma_intra_matrix);
        if(s->q_chroma_intra_matrix16 != s->q_intra_matrix16) av_freep(&s->q_chroma_intra_matrix16);
        s->q_chroma_intra_matrix   = s->q_intra_matrix;
        s->q_chroma_intra_matrix16 = s->q_intra_matrix16;
    }

    s->mb_intra=0; //for the rate distortion & bit compare functions
    for(i=1; i<context_count; i++){
        ret = ff_update_duplicate_context(s->thread_context[i], s);
        if (ret < 0)
            return ret;
    }

    if(ff_init_me(s)<0)
        return -1;

    /* Estimate motion for every MB */
    if(s->pict_type != AV_PICTURE_TYPE_I){
        s->lambda = (s->lambda * s->avctx->me_penalty_compensation + 128)>>8;
        s->lambda2= (s->lambda2* (int64_t)s->avctx->me_penalty_compensation + 128)>>8;
        if (s->pict_type != AV_PICTURE_TYPE_B) {
            if((s->avctx->pre_me && s->last_non_b_pict_type==AV_PICTURE_TYPE_I) || s->avctx->pre_me==2){
                s->avctx->execute(s->avctx, pre_estimate_motion_thread, &s->thread_context[0], NULL, context_count, sizeof(void*));
            }
        }

        s->avctx->execute(s->avctx, estimate_motion_thread, &s->thread_context[0], NULL, context_count, sizeof(void*));
    }else /* if(s->pict_type == AV_PICTURE_TYPE_I) */{
        /* I-Frame */
        for(i=0; i<s->mb_stride*s->mb_height; i++)
            s->mb_type[i]= CANDIDATE_MB_TYPE_INTRA;

        if(!s->fixed_qscale){
            /* finding spatial complexity for I-frame rate control */
            s->avctx->execute(s->avctx, mb_var_thread, &s->thread_context[0], NULL, context_count, sizeof(void*));
        }
    }
    for(i=1; i<context_count; i++){
        merge_context_after_me(s, s->thread_context[i]);
    }
    s->current_picture.mc_mb_var_sum= s->current_picture_ptr->mc_mb_var_sum= s->me.mc_mb_var_sum_temp;
    s->current_picture.   mb_var_sum= s->current_picture_ptr->   mb_var_sum= s->me.   mb_var_sum_temp;
    emms_c();

    if(s->me.scene_change_score > s->avctx->scenechange_threshold && s->pict_type == AV_PICTURE_TYPE_P){
        s->pict_type= AV_PICTURE_TYPE_I;
        for(i=0; i<s->mb_stride*s->mb_height; i++)
            s->mb_type[i]= CANDIDATE_MB_TYPE_INTRA;
        if(s->msmpeg4_version >= 3)
            s->no_rounding=1;
        av_dlog(s, "Scene change detected, encoding as I Frame %d %d\n",
                s->current_picture.mb_var_sum, s->current_picture.mc_mb_var_sum);
    }

    if(!s->umvplus){
        if(s->pict_type==AV_PICTURE_TYPE_P || s->pict_type==AV_PICTURE_TYPE_S) {
            s->f_code= ff_get_best_fcode(s, s->p_mv_table, CANDIDATE_MB_TYPE_INTER);

            if(s->flags & CODEC_FLAG_INTERLACED_ME){
                int a,b;
                a= ff_get_best_fcode(s, s->p_field_mv_table[0][0], CANDIDATE_MB_TYPE_INTER_I); //FIXME field_select
                b= ff_get_best_fcode(s, s->p_field_mv_table[1][1], CANDIDATE_MB_TYPE_INTER_I);
                s->f_code= FFMAX3(s->f_code, a, b);
            }

            ff_fix_long_p_mvs(s);
            ff_fix_long_mvs(s, NULL, 0, s->p_mv_table, s->f_code, CANDIDATE_MB_TYPE_INTER, 0);
            if(s->flags & CODEC_FLAG_INTERLACED_ME){
                int j;
                for(i=0; i<2; i++){
                    for(j=0; j<2; j++)
                        ff_fix_long_mvs(s, s->p_field_select_table[i], j,
                                        s->p_field_mv_table[i][j], s->f_code, CANDIDATE_MB_TYPE_INTER_I, 0);
                }
            }
        }

        if(s->pict_type==AV_PICTURE_TYPE_B){
            int a, b;

            a = ff_get_best_fcode(s, s->b_forw_mv_table, CANDIDATE_MB_TYPE_FORWARD);
            b = ff_get_best_fcode(s, s->b_bidir_forw_mv_table, CANDIDATE_MB_TYPE_BIDIR);
            s->f_code = FFMAX(a, b);

            a = ff_get_best_fcode(s, s->b_back_mv_table, CANDIDATE_MB_TYPE_BACKWARD);
            b = ff_get_best_fcode(s, s->b_bidir_back_mv_table, CANDIDATE_MB_TYPE_BIDIR);
            s->b_code = FFMAX(a, b);

            ff_fix_long_mvs(s, NULL, 0, s->b_forw_mv_table, s->f_code, CANDIDATE_MB_TYPE_FORWARD, 1);
            ff_fix_long_mvs(s, NULL, 0, s->b_back_mv_table, s->b_code, CANDIDATE_MB_TYPE_BACKWARD, 1);
            ff_fix_long_mvs(s, NULL, 0, s->b_bidir_forw_mv_table, s->f_code, CANDIDATE_MB_TYPE_BIDIR, 1);
            ff_fix_long_mvs(s, NULL, 0, s->b_bidir_back_mv_table, s->b_code, CANDIDATE_MB_TYPE_BIDIR, 1);
            if(s->flags & CODEC_FLAG_INTERLACED_ME){
                int dir, j;
                for(dir=0; dir<2; dir++){
                    for(i=0; i<2; i++){
                        for(j=0; j<2; j++){
                            int type= dir ? (CANDIDATE_MB_TYPE_BACKWARD_I|CANDIDATE_MB_TYPE_BIDIR_I)
                                          : (CANDIDATE_MB_TYPE_FORWARD_I |CANDIDATE_MB_TYPE_BIDIR_I);
                            ff_fix_long_mvs(s, s->b_field_select_table[dir][i], j,
                                            s->b_field_mv_table[dir][i][j], dir ? s->b_code : s->f_code, type, 1);
                        }
                    }
                }
            }
        }
    }

    if (estimate_qp(s, 0) < 0)
        return -1;

    if(s->qscale < 3 && s->max_qcoeff<=128 && s->pict_type==AV_PICTURE_TYPE_I && !(s->flags & CODEC_FLAG_QSCALE))
        s->qscale= 3; //reduce clipping problems

    if (s->out_format == FMT_MJPEG) {
        /* for mjpeg, we do include qscale in the matrix */
        for(i=1;i<64;i++){
            int j= s->dsp.idct_permutation[i];

            s->intra_matrix[j] = av_clip_uint8((ff_mpeg1_default_intra_matrix[i] * s->qscale) >> 3);
        }
        s->y_dc_scale_table=
        s->c_dc_scale_table= ff_mpeg2_dc_scale_table[s->intra_dc_precision];
        s->intra_matrix[0] = ff_mpeg2_dc_scale_table[s->intra_dc_precision][8];
        ff_convert_matrix(&s->dsp, s->q_intra_matrix, s->q_intra_matrix16,
                       s->intra_matrix, s->intra_quant_bias, 8, 8, 1);
        s->qscale= 8;
    }
    if(s->codec_id == AV_CODEC_ID_AMV){
        static const uint8_t y[32]={13,13,13,13,13,13,13,13,13,13,13,13,13,13,13,13,13,13,13,13,13,13,13,13,13,13,13,13,13,13,13,13};
        static const uint8_t c[32]={14,14,14,14,14,14,14,14,14,14,14,14,14,14,14,14,14,14,14,14,14,14,14,14,14,14,14,14,14,14,14,14};
        for(i=1;i<64;i++){
            int j= s->dsp.idct_permutation[ff_zigzag_direct[i]];

            s->intra_matrix[j] = sp5x_quant_table[5*2+0][i];
            s->chroma_intra_matrix[j] = sp5x_quant_table[5*2+1][i];
        }
        s->y_dc_scale_table= y;
        s->c_dc_scale_table= c;
        s->intra_matrix[0] = 13;
        s->chroma_intra_matrix[0] = 14;
        ff_convert_matrix(&s->dsp, s->q_intra_matrix, s->q_intra_matrix16,
                       s->intra_matrix, s->intra_quant_bias, 8, 8, 1);
        ff_convert_matrix(&s->dsp, s->q_chroma_intra_matrix, s->q_chroma_intra_matrix16,
                       s->chroma_intra_matrix, s->intra_quant_bias, 8, 8, 1);
        s->qscale= 8;
    }

    //FIXME var duplication
    s->current_picture_ptr->f.key_frame =
    s->current_picture.f.key_frame = s->pict_type == AV_PICTURE_TYPE_I; //FIXME pic_ptr
    s->current_picture_ptr->f.pict_type =
    s->current_picture.f.pict_type = s->pict_type;

    if (s->current_picture.f.key_frame)
        s->picture_in_gop_number=0;

    s->mb_x = s->mb_y = 0;
    s->last_bits= put_bits_count(&s->pb);
    switch(s->out_format) {
    case FMT_MJPEG:
        if (CONFIG_MJPEG_ENCODER)
            ff_mjpeg_encode_picture_header(s);
        break;
    case FMT_H261:
        if (CONFIG_H261_ENCODER)
            ff_h261_encode_picture_header(s, picture_number);
        break;
    case FMT_H263:
        if (CONFIG_WMV2_ENCODER && s->codec_id == AV_CODEC_ID_WMV2)
            ff_wmv2_encode_picture_header(s, picture_number);
        else if (CONFIG_MSMPEG4_ENCODER && s->msmpeg4_version)
            ff_msmpeg4_encode_picture_header(s, picture_number);
        else if (CONFIG_MPEG4_ENCODER && s->h263_pred)
            ff_mpeg4_encode_picture_header(s, picture_number);
        else if (CONFIG_RV10_ENCODER && s->codec_id == AV_CODEC_ID_RV10)
            ff_rv10_encode_picture_header(s, picture_number);
        else if (CONFIG_RV20_ENCODER && s->codec_id == AV_CODEC_ID_RV20)
            ff_rv20_encode_picture_header(s, picture_number);
        else if (CONFIG_FLV_ENCODER && s->codec_id == AV_CODEC_ID_FLV1)
            ff_flv_encode_picture_header(s, picture_number);
        else if (CONFIG_H263_ENCODER)
            ff_h263_encode_picture_header(s, picture_number);
        break;
    case FMT_MPEG1:
        if (CONFIG_MPEG1VIDEO_ENCODER || CONFIG_MPEG2VIDEO_ENCODER)
            ff_mpeg1_encode_picture_header(s, picture_number);
        break;
    default:
        av_assert0(0);
    }
    bits= put_bits_count(&s->pb);
    s->header_bits= bits - s->last_bits;

    for(i=1; i<context_count; i++){
        update_duplicate_context_after_me(s->thread_context[i], s);
    }
    s->avctx->execute(s->avctx, encode_thread, &s->thread_context[0], NULL, context_count, sizeof(void*));
    for(i=1; i<context_count; i++){
        merge_context_after_encode(s, s->thread_context[i]);
    }
    emms_c();
    return 0;
}

static void denoise_dct_c(MpegEncContext *s, int16_t *block){
    const int intra= s->mb_intra;
    int i;

    s->dct_count[intra]++;

    for(i=0; i<64; i++){
        int level= block[i];

        if(level){
            if(level>0){
                s->dct_error_sum[intra][i] += level;
                level -= s->dct_offset[intra][i];
                if(level<0) level=0;
            }else{
                s->dct_error_sum[intra][i] -= level;
                level += s->dct_offset[intra][i];
                if(level>0) level=0;
            }
            block[i]= level;
        }
    }
}

static int dct_quantize_trellis_c(MpegEncContext *s,
                                  int16_t *block, int n,
                                  int qscale, int *overflow){
    const int *qmat;
    const uint8_t *scantable= s->intra_scantable.scantable;
    const uint8_t *perm_scantable= s->intra_scantable.permutated;
    int max=0;
    unsigned int threshold1, threshold2;
    int bias=0;
    int run_tab[65];
    int level_tab[65];
    int score_tab[65];
    int survivor[65];
    int survivor_count;
    int last_run=0;
    int last_level=0;
    int last_score= 0;
    int last_i;
    int coeff[2][64];
    int coeff_count[64];
    int qmul, qadd, start_i, last_non_zero, i, dc;
    const int esc_length= s->ac_esc_length;
    uint8_t * length;
    uint8_t * last_length;
    const int lambda= s->lambda2 >> (FF_LAMBDA_SHIFT - 6);

    s->dsp.fdct (block);

    if(s->dct_error_sum)
        s->denoise_dct(s, block);
    qmul= qscale*16;
    qadd= ((qscale-1)|1)*8;

    if (s->mb_intra) {
        int q;
        if (!s->h263_aic) {
            if (n < 4)
                q = s->y_dc_scale;
            else
                q = s->c_dc_scale;
            q = q << 3;
        } else{
            /* For AIC we skip quant/dequant of INTRADC */
            q = 1 << 3;
            qadd=0;
        }

        /* note: block[0] is assumed to be positive */
        block[0] = (block[0] + (q >> 1)) / q;
        start_i = 1;
        last_non_zero = 0;
        qmat = n < 4 ? s->q_intra_matrix[qscale] : s->q_chroma_intra_matrix[qscale];
        if(s->mpeg_quant || s->out_format == FMT_MPEG1)
            bias= 1<<(QMAT_SHIFT-1);
        length     = s->intra_ac_vlc_length;
        last_length= s->intra_ac_vlc_last_length;
    } else {
        start_i = 0;
        last_non_zero = -1;
        qmat = s->q_inter_matrix[qscale];
        length     = s->inter_ac_vlc_length;
        last_length= s->inter_ac_vlc_last_length;
    }
    last_i= start_i;

    threshold1= (1<<QMAT_SHIFT) - bias - 1;
    threshold2= (threshold1<<1);

    for(i=63; i>=start_i; i--) {
        const int j = scantable[i];
        int level = block[j] * qmat[j];

        if(((unsigned)(level+threshold1))>threshold2){
            last_non_zero = i;
            break;
        }
    }

    for(i=start_i; i<=last_non_zero; i++) {
        const int j = scantable[i];
        int level = block[j] * qmat[j];

//        if(   bias+level >= (1<<(QMAT_SHIFT - 3))
//           || bias-level >= (1<<(QMAT_SHIFT - 3))){
        if(((unsigned)(level+threshold1))>threshold2){
            if(level>0){
                level= (bias + level)>>QMAT_SHIFT;
                coeff[0][i]= level;
                coeff[1][i]= level-1;
//                coeff[2][k]= level-2;
            }else{
                level= (bias - level)>>QMAT_SHIFT;
                coeff[0][i]= -level;
                coeff[1][i]= -level+1;
//                coeff[2][k]= -level+2;
            }
            coeff_count[i]= FFMIN(level, 2);
            av_assert2(coeff_count[i]);
            max |=level;
        }else{
            coeff[0][i]= (level>>31)|1;
            coeff_count[i]= 1;
        }
    }

    *overflow= s->max_qcoeff < max; //overflow might have happened

    if(last_non_zero < start_i){
        memset(block + start_i, 0, (64-start_i)*sizeof(int16_t));
        return last_non_zero;
    }

    score_tab[start_i]= 0;
    survivor[0]= start_i;
    survivor_count= 1;

    for(i=start_i; i<=last_non_zero; i++){
        int level_index, j, zero_distortion;
        int dct_coeff= FFABS(block[ scantable[i] ]);
        int best_score=256*256*256*120;

        if (s->dsp.fdct == ff_fdct_ifast)
            dct_coeff= (dct_coeff*ff_inv_aanscales[ scantable[i] ]) >> 12;
        zero_distortion= dct_coeff*dct_coeff;

        for(level_index=0; level_index < coeff_count[i]; level_index++){
            int distortion;
            int level= coeff[level_index][i];
            const int alevel= FFABS(level);
            int unquant_coeff;

            av_assert2(level);

            if(s->out_format == FMT_H263 || s->out_format == FMT_H261){
                unquant_coeff= alevel*qmul + qadd;
            }else{ //MPEG1
                j= s->dsp.idct_permutation[ scantable[i] ]; //FIXME optimize
                if(s->mb_intra){
                        unquant_coeff = (int)(  alevel  * qscale * s->intra_matrix[j]) >> 3;
                        unquant_coeff =   (unquant_coeff - 1) | 1;
                }else{
                        unquant_coeff = (((  alevel  << 1) + 1) * qscale * ((int) s->inter_matrix[j])) >> 4;
                        unquant_coeff =   (unquant_coeff - 1) | 1;
                }
                unquant_coeff<<= 3;
            }

            distortion= (unquant_coeff - dct_coeff) * (unquant_coeff - dct_coeff) - zero_distortion;
            level+=64;
            if((level&(~127)) == 0){
                for(j=survivor_count-1; j>=0; j--){
                    int run= i - survivor[j];
                    int score= distortion + length[UNI_AC_ENC_INDEX(run, level)]*lambda;
                    score += score_tab[i-run];

                    if(score < best_score){
                        best_score= score;
                        run_tab[i+1]= run;
                        level_tab[i+1]= level-64;
                    }
                }

                if(s->out_format == FMT_H263 || s->out_format == FMT_H261){
                    for(j=survivor_count-1; j>=0; j--){
                        int run= i - survivor[j];
                        int score= distortion + last_length[UNI_AC_ENC_INDEX(run, level)]*lambda;
                        score += score_tab[i-run];
                        if(score < last_score){
                            last_score= score;
                            last_run= run;
                            last_level= level-64;
                            last_i= i+1;
                        }
                    }
                }
            }else{
                distortion += esc_length*lambda;
                for(j=survivor_count-1; j>=0; j--){
                    int run= i - survivor[j];
                    int score= distortion + score_tab[i-run];

                    if(score < best_score){
                        best_score= score;
                        run_tab[i+1]= run;
                        level_tab[i+1]= level-64;
                    }
                }

                if(s->out_format == FMT_H263 || s->out_format == FMT_H261){
                  for(j=survivor_count-1; j>=0; j--){
                        int run= i - survivor[j];
                        int score= distortion + score_tab[i-run];
                        if(score < last_score){
                            last_score= score;
                            last_run= run;
                            last_level= level-64;
                            last_i= i+1;
                        }
                    }
                }
            }
        }

        score_tab[i+1]= best_score;

        //Note: there is a vlc code in mpeg4 which is 1 bit shorter then another one with a shorter run and the same level
        if(last_non_zero <= 27){
            for(; survivor_count; survivor_count--){
                if(score_tab[ survivor[survivor_count-1] ] <= best_score)
                    break;
            }
        }else{
            for(; survivor_count; survivor_count--){
                if(score_tab[ survivor[survivor_count-1] ] <= best_score + lambda)
                    break;
            }
        }

        survivor[ survivor_count++ ]= i+1;
    }

    if(s->out_format != FMT_H263 && s->out_format != FMT_H261){
        last_score= 256*256*256*120;
        for(i= survivor[0]; i<=last_non_zero + 1; i++){
            int score= score_tab[i];
            if(i) score += lambda*2; //FIXME exacter?

            if(score < last_score){
                last_score= score;
                last_i= i;
                last_level= level_tab[i];
                last_run= run_tab[i];
            }
        }
    }

    s->coded_score[n] = last_score;

    dc= FFABS(block[0]);
    last_non_zero= last_i - 1;
    memset(block + start_i, 0, (64-start_i)*sizeof(int16_t));

    if(last_non_zero < start_i)
        return last_non_zero;

    if(last_non_zero == 0 && start_i == 0){
        int best_level= 0;
        int best_score= dc * dc;

        for(i=0; i<coeff_count[0]; i++){
            int level= coeff[i][0];
            int alevel= FFABS(level);
            int unquant_coeff, score, distortion;

            if(s->out_format == FMT_H263 || s->out_format == FMT_H261){
                    unquant_coeff= (alevel*qmul + qadd)>>3;
            }else{ //MPEG1
                    unquant_coeff = (((  alevel  << 1) + 1) * qscale * ((int) s->inter_matrix[0])) >> 4;
                    unquant_coeff =   (unquant_coeff - 1) | 1;
            }
            unquant_coeff = (unquant_coeff + 4) >> 3;
            unquant_coeff<<= 3 + 3;

            distortion= (unquant_coeff - dc) * (unquant_coeff - dc);
            level+=64;
            if((level&(~127)) == 0) score= distortion + last_length[UNI_AC_ENC_INDEX(0, level)]*lambda;
            else                    score= distortion + esc_length*lambda;

            if(score < best_score){
                best_score= score;
                best_level= level - 64;
            }
        }
        block[0]= best_level;
        s->coded_score[n] = best_score - dc*dc;
        if(best_level == 0) return -1;
        else                return last_non_zero;
    }

    i= last_i;
    av_assert2(last_level);

    block[ perm_scantable[last_non_zero] ]= last_level;
    i -= last_run + 1;

    for(; i>start_i; i -= run_tab[i] + 1){
        block[ perm_scantable[i-1] ]= level_tab[i];
    }

    return last_non_zero;
}

//#define REFINE_STATS 1
static int16_t basis[64][64];

static void build_basis(uint8_t *perm){
    int i, j, x, y;
    emms_c();
    for(i=0; i<8; i++){
        for(j=0; j<8; j++){
            for(y=0; y<8; y++){
                for(x=0; x<8; x++){
                    double s= 0.25*(1<<BASIS_SHIFT);
                    int index= 8*i + j;
                    int perm_index= perm[index];
                    if(i==0) s*= sqrt(0.5);
                    if(j==0) s*= sqrt(0.5);
                    basis[perm_index][8*x + y]= lrintf(s * cos((M_PI/8.0)*i*(x+0.5)) * cos((M_PI/8.0)*j*(y+0.5)));
                }
            }
        }
    }
}

static int dct_quantize_refine(MpegEncContext *s, //FIXME breaks denoise?
                        int16_t *block, int16_t *weight, int16_t *orig,
                        int n, int qscale){
    int16_t rem[64];
    LOCAL_ALIGNED_16(int16_t, d1, [64]);
    const uint8_t *scantable= s->intra_scantable.scantable;
    const uint8_t *perm_scantable= s->intra_scantable.permutated;
//    unsigned int threshold1, threshold2;
//    int bias=0;
    int run_tab[65];
    int prev_run=0;
    int prev_level=0;
    int qmul, qadd, start_i, last_non_zero, i, dc;
    uint8_t * length;
    uint8_t * last_length;
    int lambda;
    int rle_index, run, q = 1, sum; //q is only used when s->mb_intra is true
#ifdef REFINE_STATS
static int count=0;
static int after_last=0;
static int to_zero=0;
static int from_zero=0;
static int raise=0;
static int lower=0;
static int messed_sign=0;
#endif

    if(basis[0][0] == 0)
        build_basis(s->dsp.idct_permutation);

    qmul= qscale*2;
    qadd= (qscale-1)|1;
    if (s->mb_intra) {
        if (!s->h263_aic) {
            if (n < 4)
                q = s->y_dc_scale;
            else
                q = s->c_dc_scale;
        } else{
            /* For AIC we skip quant/dequant of INTRADC */
            q = 1;
            qadd=0;
        }
        q <<= RECON_SHIFT-3;
        /* note: block[0] is assumed to be positive */
        dc= block[0]*q;
//        block[0] = (block[0] + (q >> 1)) / q;
        start_i = 1;
//        if(s->mpeg_quant || s->out_format == FMT_MPEG1)
//            bias= 1<<(QMAT_SHIFT-1);
        length     = s->intra_ac_vlc_length;
        last_length= s->intra_ac_vlc_last_length;
    } else {
        dc= 0;
        start_i = 0;
        length     = s->inter_ac_vlc_length;
        last_length= s->inter_ac_vlc_last_length;
    }
    last_non_zero = s->block_last_index[n];

#ifdef REFINE_STATS
{START_TIMER
#endif
    dc += (1<<(RECON_SHIFT-1));
    for(i=0; i<64; i++){
        rem[i]= dc - (orig[i]<<RECON_SHIFT); //FIXME  use orig dirrectly instead of copying to rem[]
    }
#ifdef REFINE_STATS
STOP_TIMER("memset rem[]")}
#endif
    sum=0;
    for(i=0; i<64; i++){
        int one= 36;
        int qns=4;
        int w;

        w= FFABS(weight[i]) + qns*one;
        w= 15 + (48*qns*one + w/2)/w; // 16 .. 63

        weight[i] = w;
//        w=weight[i] = (63*qns + (w/2)) / w;

        av_assert2(w>0);
        av_assert2(w<(1<<6));
        sum += w*w;
    }
    lambda= sum*(uint64_t)s->lambda2 >> (FF_LAMBDA_SHIFT - 6 + 6 + 6 + 6);
#ifdef REFINE_STATS
{START_TIMER
#endif
    run=0;
    rle_index=0;
    for(i=start_i; i<=last_non_zero; i++){
        int j= perm_scantable[i];
        const int level= block[j];
        int coeff;

        if(level){
            if(level<0) coeff= qmul*level - qadd;
            else        coeff= qmul*level + qadd;
            run_tab[rle_index++]=run;
            run=0;

            s->dsp.add_8x8basis(rem, basis[j], coeff);
        }else{
            run++;
        }
    }
#ifdef REFINE_STATS
if(last_non_zero>0){
STOP_TIMER("init rem[]")
}
}

{START_TIMER
#endif
    for(;;){
        int best_score=s->dsp.try_8x8basis(rem, weight, basis[0], 0);
        int best_coeff=0;
        int best_change=0;
        int run2, best_unquant_change=0, analyze_gradient;
#ifdef REFINE_STATS
{START_TIMER
#endif
        analyze_gradient = last_non_zero > 2 || s->quantizer_noise_shaping >= 3;

        if(analyze_gradient){
#ifdef REFINE_STATS
{START_TIMER
#endif
            for(i=0; i<64; i++){
                int w= weight[i];

                d1[i] = (rem[i]*w*w + (1<<(RECON_SHIFT+12-1)))>>(RECON_SHIFT+12);
            }
#ifdef REFINE_STATS
STOP_TIMER("rem*w*w")}
{START_TIMER
#endif
            s->dsp.fdct(d1);
#ifdef REFINE_STATS
STOP_TIMER("dct")}
#endif
        }

        if(start_i){
            const int level= block[0];
            int change, old_coeff;

            av_assert2(s->mb_intra);

            old_coeff= q*level;

            for(change=-1; change<=1; change+=2){
                int new_level= level + change;
                int score, new_coeff;

                new_coeff= q*new_level;
                if(new_coeff >= 2048 || new_coeff < 0)
                    continue;

                score= s->dsp.try_8x8basis(rem, weight, basis[0], new_coeff - old_coeff);
                if(score<best_score){
                    best_score= score;
                    best_coeff= 0;
                    best_change= change;
                    best_unquant_change= new_coeff - old_coeff;
                }
            }
        }

        run=0;
        rle_index=0;
        run2= run_tab[rle_index++];
        prev_level=0;
        prev_run=0;

        for(i=start_i; i<64; i++){
            int j= perm_scantable[i];
            const int level= block[j];
            int change, old_coeff;

            if(s->quantizer_noise_shaping < 3 && i > last_non_zero + 1)
                break;

            if(level){
                if(level<0) old_coeff= qmul*level - qadd;
                else        old_coeff= qmul*level + qadd;
                run2= run_tab[rle_index++]; //FIXME ! maybe after last
            }else{
                old_coeff=0;
                run2--;
                av_assert2(run2>=0 || i >= last_non_zero );
            }

            for(change=-1; change<=1; change+=2){
                int new_level= level + change;
                int score, new_coeff, unquant_change;

                score=0;
                if(s->quantizer_noise_shaping < 2 && FFABS(new_level) > FFABS(level))
                   continue;

                if(new_level){
                    if(new_level<0) new_coeff= qmul*new_level - qadd;
                    else            new_coeff= qmul*new_level + qadd;
                    if(new_coeff >= 2048 || new_coeff <= -2048)
                        continue;
                    //FIXME check for overflow

                    if(level){
                        if(level < 63 && level > -63){
                            if(i < last_non_zero)
                                score +=   length[UNI_AC_ENC_INDEX(run, new_level+64)]
                                         - length[UNI_AC_ENC_INDEX(run, level+64)];
                            else
                                score +=   last_length[UNI_AC_ENC_INDEX(run, new_level+64)]
                                         - last_length[UNI_AC_ENC_INDEX(run, level+64)];
                        }
                    }else{
                        av_assert2(FFABS(new_level)==1);

                        if(analyze_gradient){
                            int g= d1[ scantable[i] ];
                            if(g && (g^new_level) >= 0)
                                continue;
                        }

                        if(i < last_non_zero){
                            int next_i= i + run2 + 1;
                            int next_level= block[ perm_scantable[next_i] ] + 64;

                            if(next_level&(~127))
                                next_level= 0;

                            if(next_i < last_non_zero)
                                score +=   length[UNI_AC_ENC_INDEX(run, 65)]
                                         + length[UNI_AC_ENC_INDEX(run2, next_level)]
                                         - length[UNI_AC_ENC_INDEX(run + run2 + 1, next_level)];
                            else
                                score +=  length[UNI_AC_ENC_INDEX(run, 65)]
                                        + last_length[UNI_AC_ENC_INDEX(run2, next_level)]
                                        - last_length[UNI_AC_ENC_INDEX(run + run2 + 1, next_level)];
                        }else{
                            score += last_length[UNI_AC_ENC_INDEX(run, 65)];
                            if(prev_level){
                                score +=  length[UNI_AC_ENC_INDEX(prev_run, prev_level)]
                                        - last_length[UNI_AC_ENC_INDEX(prev_run, prev_level)];
                            }
                        }
                    }
                }else{
                    new_coeff=0;
                    av_assert2(FFABS(level)==1);

                    if(i < last_non_zero){
                        int next_i= i + run2 + 1;
                        int next_level= block[ perm_scantable[next_i] ] + 64;

                        if(next_level&(~127))
                            next_level= 0;

                        if(next_i < last_non_zero)
                            score +=   length[UNI_AC_ENC_INDEX(run + run2 + 1, next_level)]
                                     - length[UNI_AC_ENC_INDEX(run2, next_level)]
                                     - length[UNI_AC_ENC_INDEX(run, 65)];
                        else
                            score +=   last_length[UNI_AC_ENC_INDEX(run + run2 + 1, next_level)]
                                     - last_length[UNI_AC_ENC_INDEX(run2, next_level)]
                                     - length[UNI_AC_ENC_INDEX(run, 65)];
                    }else{
                        score += -last_length[UNI_AC_ENC_INDEX(run, 65)];
                        if(prev_level){
                            score +=  last_length[UNI_AC_ENC_INDEX(prev_run, prev_level)]
                                    - length[UNI_AC_ENC_INDEX(prev_run, prev_level)];
                        }
                    }
                }

                score *= lambda;

                unquant_change= new_coeff - old_coeff;
                av_assert2((score < 100*lambda && score > -100*lambda) || lambda==0);

                score+= s->dsp.try_8x8basis(rem, weight, basis[j], unquant_change);
                if(score<best_score){
                    best_score= score;
                    best_coeff= i;
                    best_change= change;
                    best_unquant_change= unquant_change;
                }
            }
            if(level){
                prev_level= level + 64;
                if(prev_level&(~127))
                    prev_level= 0;
                prev_run= run;
                run=0;
            }else{
                run++;
            }
        }
#ifdef REFINE_STATS
STOP_TIMER("iterative step")}
#endif

        if(best_change){
            int j= perm_scantable[ best_coeff ];

            block[j] += best_change;

            if(best_coeff > last_non_zero){
                last_non_zero= best_coeff;
                av_assert2(block[j]);
#ifdef REFINE_STATS
after_last++;
#endif
            }else{
#ifdef REFINE_STATS
if(block[j]){
    if(block[j] - best_change){
        if(FFABS(block[j]) > FFABS(block[j] - best_change)){
            raise++;
        }else{
            lower++;
        }
    }else{
        from_zero++;
    }
}else{
    to_zero++;
}
#endif
                for(; last_non_zero>=start_i; last_non_zero--){
                    if(block[perm_scantable[last_non_zero]])
                        break;
                }
            }
#ifdef REFINE_STATS
count++;
if(256*256*256*64 % count == 0){
    av_log(s->avctx, AV_LOG_DEBUG, "after_last:%d to_zero:%d from_zero:%d raise:%d lower:%d sign:%d xyp:%d/%d/%d\n", after_last, to_zero, from_zero, raise, lower, messed_sign, s->mb_x, s->mb_y, s->picture_number);
}
#endif
            run=0;
            rle_index=0;
            for(i=start_i; i<=last_non_zero; i++){
                int j= perm_scantable[i];
                const int level= block[j];

                 if(level){
                     run_tab[rle_index++]=run;
                     run=0;
                 }else{
                     run++;
                 }
            }

            s->dsp.add_8x8basis(rem, basis[j], best_unquant_change);
        }else{
            break;
        }
    }
#ifdef REFINE_STATS
if(last_non_zero>0){
STOP_TIMER("iterative search")
}
}
#endif

    return last_non_zero;
}

int ff_dct_quantize_c(MpegEncContext *s,
                        int16_t *block, int n,
                        int qscale, int *overflow)
{
    int i, j, level, last_non_zero, q, start_i;
    const int *qmat;
    const uint8_t *scantable= s->intra_scantable.scantable;
    int bias;
    int max=0;
    unsigned int threshold1, threshold2;

    s->dsp.fdct (block);

    if(s->dct_error_sum)
        s->denoise_dct(s, block);

    if (s->mb_intra) {
        if (!s->h263_aic) {
            if (n < 4)
                q = s->y_dc_scale;
            else
                q = s->c_dc_scale;
            q = q << 3;
        } else
            /* For AIC we skip quant/dequant of INTRADC */
            q = 1 << 3;

        /* note: block[0] is assumed to be positive */
        block[0] = (block[0] + (q >> 1)) / q;
        start_i = 1;
        last_non_zero = 0;
        qmat = n < 4 ? s->q_intra_matrix[qscale] : s->q_chroma_intra_matrix[qscale];
        bias= s->intra_quant_bias<<(QMAT_SHIFT - QUANT_BIAS_SHIFT);
    } else {
        start_i = 0;
        last_non_zero = -1;
        qmat = s->q_inter_matrix[qscale];
        bias= s->inter_quant_bias<<(QMAT_SHIFT - QUANT_BIAS_SHIFT);
    }
    threshold1= (1<<QMAT_SHIFT) - bias - 1;
    threshold2= (threshold1<<1);
    for(i=63;i>=start_i;i--) {
        j = scantable[i];
        level = block[j] * qmat[j];

        if(((unsigned)(level+threshold1))>threshold2){
            last_non_zero = i;
            break;
        }else{
            block[j]=0;
        }
    }
    for(i=start_i; i<=last_non_zero; i++) {
        j = scantable[i];
        level = block[j] * qmat[j];

//        if(   bias+level >= (1<<QMAT_SHIFT)
//           || bias-level >= (1<<QMAT_SHIFT)){
        if(((unsigned)(level+threshold1))>threshold2){
            if(level>0){
                level= (bias + level)>>QMAT_SHIFT;
                block[j]= level;
            }else{
                level= (bias - level)>>QMAT_SHIFT;
                block[j]= -level;
            }
            max |=level;
        }else{
            block[j]=0;
        }
    }
    *overflow= s->max_qcoeff < max; //overflow might have happened

    /* we need this permutation so that we correct the IDCT, we only permute the !=0 elements */
    if (s->dsp.idct_permutation_type != FF_NO_IDCT_PERM)
        ff_block_permute(block, s->dsp.idct_permutation, scantable, last_non_zero);

    return last_non_zero;
}

#define OFFSET(x) offsetof(MpegEncContext, x)
#define VE AV_OPT_FLAG_VIDEO_PARAM | AV_OPT_FLAG_ENCODING_PARAM
static const AVOption h263_options[] = {
    { "obmc",         "use overlapped block motion compensation.", OFFSET(obmc), AV_OPT_TYPE_INT, { .i64 = 0 }, 0, 1, VE },
    { "structured_slices","Write slice start position at every GOB header instead of just GOB number.", OFFSET(h263_slice_structured), AV_OPT_TYPE_INT, { .i64 = 0 }, 0, 1, VE},
    { "mb_info",      "emit macroblock info for RFC 2190 packetization, the parameter value is the maximum payload size", OFFSET(mb_info), AV_OPT_TYPE_INT, { .i64 = 0 }, 0, INT_MAX, VE },
    FF_MPV_COMMON_OPTS
    { NULL },
};

static const AVClass h263_class = {
    .class_name = "H.263 encoder",
    .item_name  = av_default_item_name,
    .option     = h263_options,
    .version    = LIBAVUTIL_VERSION_INT,
};

AVCodec ff_h263_encoder = {
    .name           = "h263",
    .long_name      = NULL_IF_CONFIG_SMALL("H.263 / H.263-1996"),
    .type           = AVMEDIA_TYPE_VIDEO,
    .id             = AV_CODEC_ID_H263,
    .priv_data_size = sizeof(MpegEncContext),
    .init           = ff_MPV_encode_init,
    .encode2        = ff_MPV_encode_picture,
    .close          = ff_MPV_encode_end,
    .pix_fmts= (const enum AVPixelFormat[]){AV_PIX_FMT_YUV420P, AV_PIX_FMT_NONE},
    .priv_class     = &h263_class,
};

static const AVOption h263p_options[] = {
    { "umv",        "Use unlimited motion vectors.",    OFFSET(umvplus), AV_OPT_TYPE_INT, { .i64 = 0 }, 0, 1, VE },
    { "aiv",        "Use alternative inter VLC.",       OFFSET(alt_inter_vlc), AV_OPT_TYPE_INT, { .i64 = 0 }, 0, 1, VE },
    { "obmc",       "use overlapped block motion compensation.", OFFSET(obmc), AV_OPT_TYPE_INT, { .i64 = 0 }, 0, 1, VE },
    { "structured_slices", "Write slice start position at every GOB header instead of just GOB number.", OFFSET(h263_slice_structured), AV_OPT_TYPE_INT, { .i64 = 0 }, 0, 1, VE},
    FF_MPV_COMMON_OPTS
    { NULL },
};
static const AVClass h263p_class = {
    .class_name = "H.263p encoder",
    .item_name  = av_default_item_name,
    .option     = h263p_options,
    .version    = LIBAVUTIL_VERSION_INT,
};

AVCodec ff_h263p_encoder = {
    .name           = "h263p",
    .long_name      = NULL_IF_CONFIG_SMALL("H.263+ / H.263-1998 / H.263 version 2"),
    .type           = AVMEDIA_TYPE_VIDEO,
    .id             = AV_CODEC_ID_H263P,
    .priv_data_size = sizeof(MpegEncContext),
    .init           = ff_MPV_encode_init,
    .encode2        = ff_MPV_encode_picture,
    .close          = ff_MPV_encode_end,
    .capabilities   = CODEC_CAP_SLICE_THREADS,
    .pix_fmts       = (const enum AVPixelFormat[]){ AV_PIX_FMT_YUV420P, AV_PIX_FMT_NONE },
    .priv_class     = &h263p_class,
};

FF_MPV_GENERIC_CLASS(msmpeg4v2)

AVCodec ff_msmpeg4v2_encoder = {
    .name           = "msmpeg4v2",
    .long_name      = NULL_IF_CONFIG_SMALL("MPEG-4 part 2 Microsoft variant version 2"),
    .type           = AVMEDIA_TYPE_VIDEO,
    .id             = AV_CODEC_ID_MSMPEG4V2,
    .priv_data_size = sizeof(MpegEncContext),
    .init           = ff_MPV_encode_init,
    .encode2        = ff_MPV_encode_picture,
    .close          = ff_MPV_encode_end,
    .pix_fmts       = (const enum AVPixelFormat[]){ AV_PIX_FMT_YUV420P, AV_PIX_FMT_NONE },
    .priv_class     = &msmpeg4v2_class,
};

FF_MPV_GENERIC_CLASS(msmpeg4v3)

AVCodec ff_msmpeg4v3_encoder = {
    .name           = "msmpeg4",
    .long_name      = NULL_IF_CONFIG_SMALL("MPEG-4 part 2 Microsoft variant version 3"),
    .type           = AVMEDIA_TYPE_VIDEO,
    .id             = AV_CODEC_ID_MSMPEG4V3,
    .priv_data_size = sizeof(MpegEncContext),
    .init           = ff_MPV_encode_init,
    .encode2        = ff_MPV_encode_picture,
    .close          = ff_MPV_encode_end,
    .pix_fmts       = (const enum AVPixelFormat[]){ AV_PIX_FMT_YUV420P, AV_PIX_FMT_NONE },
    .priv_class     = &msmpeg4v3_class,
};

FF_MPV_GENERIC_CLASS(wmv1)

AVCodec ff_wmv1_encoder = {
    .name           = "wmv1",
    .long_name      = NULL_IF_CONFIG_SMALL("Windows Media Video 7"),
    .type           = AVMEDIA_TYPE_VIDEO,
    .id             = AV_CODEC_ID_WMV1,
    .priv_data_size = sizeof(MpegEncContext),
    .init           = ff_MPV_encode_init,
    .encode2        = ff_MPV_encode_picture,
    .close          = ff_MPV_encode_end,
    .pix_fmts       = (const enum AVPixelFormat[]){ AV_PIX_FMT_YUV420P, AV_PIX_FMT_NONE },
    .priv_class     = &wmv1_class,
};<|MERGE_RESOLUTION|>--- conflicted
+++ resolved
@@ -837,12 +837,6 @@
     if (ff_MPV_common_init(s) < 0)
         return -1;
 
-<<<<<<< HEAD
-    ff_dct_encode_init(s);
-=======
-    if (ARCH_X86)
-        ff_MPV_encode_init_x86(s);
-
     s->avctx->coded_frame = &s->current_picture.f;
 
     if (s->msmpeg4_version) {
@@ -853,8 +847,10 @@
     FF_ALLOCZ_OR_GOTO(s->avctx, s->avctx->stats_out, 256, fail);
 
     FF_ALLOCZ_OR_GOTO(s->avctx, s->q_intra_matrix,   64 * 32 * sizeof(int), fail);
+    FF_ALLOCZ_OR_GOTO(s->avctx, s->q_chroma_intra_matrix, 64 * 32 * sizeof(int), fail);
     FF_ALLOCZ_OR_GOTO(s->avctx, s->q_inter_matrix,   64 * 32 * sizeof(int), fail);
     FF_ALLOCZ_OR_GOTO(s->avctx, s->q_intra_matrix16, 64 * 32 * 2 * sizeof(uint16_t), fail);
+    FF_ALLOCZ_OR_GOTO(s->avctx, s->q_chroma_intra_matrix16, 64 * 32 * 2 * sizeof(uint16_t), fail);
     FF_ALLOCZ_OR_GOTO(s->avctx, s->q_inter_matrix16, 64 * 32 * 2 * sizeof(uint16_t), fail);
     FF_ALLOCZ_OR_GOTO(s->avctx, s->input_picture,
                       MAX_PICTURE_COUNT * sizeof(Picture *), fail);
@@ -866,15 +862,7 @@
                           2 * 64 * sizeof(uint16_t), fail);
     }
 
-    ff_h263dsp_init(&s->h263dsp);
-    if (!s->dct_quantize)
-        s->dct_quantize = ff_dct_quantize_c;
-    if (!s->denoise_dct)
-        s->denoise_dct  = denoise_dct_c;
-    s->fast_dct_quantize = s->dct_quantize;
-    if (avctx->trellis)
-        s->dct_quantize  = dct_quantize_trellis_c;
->>>>>>> 1f8eb690
+    ff_dct_encode_init(s);
 
     if ((CONFIG_H263P_ENCODER || CONFIG_RV20_ENCODER) && s->modified_quant)
         s->chroma_qscale_table = ff_h263_chroma_qscale_table;
