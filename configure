#!/bin/sh
#
# FFmpeg configure script
#
# Copyright (c) 2000-2002 Fabrice Bellard
# Copyright (c) 2005-2008 Diego Biurrun
# Copyright (c) 2005-2008 Mans Rullgard
#

# Prevent locale nonsense from breaking basic text processing.
LC_ALL=C
export LC_ALL

# make sure we are running under a compatible shell
# try to make this part work with most shells

try_exec(){
    echo "Trying shell $1"
    type "$1" > /dev/null 2>&1 && exec "$@"
}

unset foo
(: ${foo%%bar}) 2> /dev/null
E1="$?"

(: ${foo?}) 2> /dev/null
E2="$?"

if test "$E1" != 0 || test "$E2" = 0; then
    echo "Broken shell detected.  Trying alternatives."
    export FF_CONF_EXEC
    if test "0$FF_CONF_EXEC" -lt 1; then
        FF_CONF_EXEC=1
        try_exec bash "$0" "$@"
    fi
    if test "0$FF_CONF_EXEC" -lt 2; then
        FF_CONF_EXEC=2
        try_exec ksh "$0" "$@"
    fi
    if test "0$FF_CONF_EXEC" -lt 3; then
        FF_CONF_EXEC=3
        try_exec /usr/xpg4/bin/sh "$0" "$@"
    fi
    echo "No compatible shell script interpreter found."
    echo "This configure script requires a POSIX-compatible shell"
    echo "such as bash or ksh."
    echo "THIS IS NOT A BUG IN FFMPEG, DO NOT REPORT IT AS SUCH."
    echo "Instead, install a working POSIX-compatible shell."
    echo "Disabling this configure test will create a broken FFmpeg."
    if test "$BASH_VERSION" = '2.04.0(1)-release'; then
        echo "This bash version ($BASH_VERSION) is broken on your platform."
        echo "Upgrade to a later version if available."
    fi
    exit 1
fi

test -d /usr/xpg4/bin && PATH=/usr/xpg4/bin:$PATH

show_help(){
    cat <<EOF
Usage: configure [options]
Options: [defaults in brackets after descriptions]

Help options:
  --help                   print this message
  --quiet                  Suppress showing informative output
  --list-decoders          show all available decoders
  --list-encoders          show all available encoders
  --list-hwaccels          show all available hardware accelerators
  --list-demuxers          show all available demuxers
  --list-muxers            show all available muxers
  --list-parsers           show all available parsers
  --list-protocols         show all available protocols
  --list-bsfs              show all available bitstream filters
  --list-indevs            show all available input devices
  --list-outdevs           show all available output devices
  --list-filters           show all available filters

Standard options:
  --logfile=FILE           log tests and output to FILE [ffbuild/config.log]
  --disable-logging        do not log configure debug information
  --fatal-warnings         fail if any configure warning is generated
  --prefix=PREFIX          install in PREFIX [$prefix_default]
  --bindir=DIR             install binaries in DIR [PREFIX/bin]
  --datadir=DIR            install data files in DIR [PREFIX/share/ffmpeg]
  --docdir=DIR             install documentation in DIR [PREFIX/share/doc/ffmpeg]
  --libdir=DIR             install libs in DIR [PREFIX/lib]
  --shlibdir=DIR           install shared libs in DIR [LIBDIR]
  --incdir=DIR             install includes in DIR [PREFIX/include]
  --mandir=DIR             install man page in DIR [PREFIX/share/man]
  --pkgconfigdir=DIR       install pkg-config files in DIR [LIBDIR/pkgconfig]
  --enable-rpath           use rpath to allow installing libraries in paths
                           not part of the dynamic linker search path
                           use rpath when linking programs (USE WITH CARE)
  --install-name-dir=DIR   Darwin directory name for installed targets

Licensing options:
  --enable-gpl             allow use of GPL code, the resulting libs
                           and binaries will be under GPL [no]
  --enable-version3        upgrade (L)GPL to version 3 [no]
  --enable-nonfree         allow use of nonfree code, the resulting libs
                           and binaries will be unredistributable [no]

Configuration options:
  --disable-static         do not build static libraries [no]
  --enable-shared          build shared libraries [no]
  --enable-small           optimize for size instead of speed
  --disable-runtime-cpudetect disable detecting CPU capabilities at runtime (smaller binary)
  --enable-gray            enable full grayscale support (slower color)
  --disable-swscale-alpha  disable alpha channel support in swscale
  --disable-all            disable building components, libraries and programs
  --disable-autodetect     disable automatically detected external libraries [no]

Program options:
  --disable-programs       do not build command line programs
  --disable-ffmpeg         disable ffmpeg build
  --disable-ffplay         disable ffplay build
  --disable-ffprobe        disable ffprobe build

Documentation options:
  --disable-doc            do not build documentation
  --disable-htmlpages      do not build HTML documentation pages
  --disable-manpages       do not build man documentation pages
  --disable-podpages       do not build POD documentation pages
  --disable-txtpages       do not build text documentation pages

Component options:
  --disable-avdevice       disable libavdevice build
  --disable-avcodec        disable libavcodec build
  --disable-avformat       disable libavformat build
  --disable-swresample     disable libswresample build
  --disable-swscale        disable libswscale build
  --disable-postproc       disable libpostproc build
  --disable-avfilter       disable libavfilter build
  --enable-avresample      enable libavresample build (deprecated) [no]
  --disable-pthreads       disable pthreads [autodetect]
  --disable-w32threads     disable Win32 threads [autodetect]
  --disable-os2threads     disable OS/2 threads [autodetect]
  --disable-network        disable network support [no]
  --disable-dct            disable DCT code
  --disable-dwt            disable DWT code
  --disable-error-resilience disable error resilience code
  --disable-lsp            disable LSP code
  --disable-lzo            disable LZO decoder code
  --disable-mdct           disable MDCT code
  --disable-rdft           disable RDFT code
  --disable-fft            disable FFT code
  --disable-faan           disable floating point AAN (I)DCT code
  --disable-pixelutils     disable pixel utils in libavutil

Individual component options:
  --disable-everything     disable all components listed below
  --disable-encoder=NAME   disable encoder NAME
  --enable-encoder=NAME    enable encoder NAME
  --disable-encoders       disable all encoders
  --disable-decoder=NAME   disable decoder NAME
  --enable-decoder=NAME    enable decoder NAME
  --disable-decoders       disable all decoders
  --disable-hwaccel=NAME   disable hwaccel NAME
  --enable-hwaccel=NAME    enable hwaccel NAME
  --disable-hwaccels       disable all hwaccels
  --disable-muxer=NAME     disable muxer NAME
  --enable-muxer=NAME      enable muxer NAME
  --disable-muxers         disable all muxers
  --disable-demuxer=NAME   disable demuxer NAME
  --enable-demuxer=NAME    enable demuxer NAME
  --disable-demuxers       disable all demuxers
  --enable-parser=NAME     enable parser NAME
  --disable-parser=NAME    disable parser NAME
  --disable-parsers        disable all parsers
  --enable-bsf=NAME        enable bitstream filter NAME
  --disable-bsf=NAME       disable bitstream filter NAME
  --disable-bsfs           disable all bitstream filters
  --enable-protocol=NAME   enable protocol NAME
  --disable-protocol=NAME  disable protocol NAME
  --disable-protocols      disable all protocols
  --enable-indev=NAME      enable input device NAME
  --disable-indev=NAME     disable input device NAME
  --disable-indevs         disable input devices
  --enable-outdev=NAME     enable output device NAME
  --disable-outdev=NAME    disable output device NAME
  --disable-outdevs        disable output devices
  --disable-devices        disable all devices
  --enable-filter=NAME     enable filter NAME
  --disable-filter=NAME    disable filter NAME
  --disable-filters        disable all filters

External library support:

  Using any of the following switches will allow FFmpeg to link to the
  corresponding external library. All the components depending on that library
  will become enabled, if all their other dependencies are met and they are not
  explicitly disabled. E.g. --enable-libwavpack will enable linking to
  libwavpack and allow the libwavpack encoder to be built, unless it is
  specifically disabled with --disable-encoder=libwavpack.

  Note that only the system libraries are auto-detected. All the other external
  libraries must be explicitly enabled.

  Also note that the following help text describes the purpose of the libraries
  themselves, not all their features will necessarily be usable by FFmpeg.

  --disable-alsa           disable ALSA support [autodetect]
  --disable-appkit         disable Apple AppKit framework [autodetect]
  --disable-avfoundation   disable Apple AVFoundation framework [autodetect]
  --enable-avisynth        enable reading of AviSynth script files [no]
  --disable-bzlib          disable bzlib [autodetect]
  --disable-coreimage      disable Apple CoreImage framework [autodetect]
  --enable-chromaprint     enable audio fingerprinting with chromaprint [no]
  --enable-frei0r          enable frei0r video filtering [no]
  --enable-gcrypt          enable gcrypt, needed for rtmp(t)e support
                           if openssl, librtmp or gmp is not used [no]
  --enable-gmp             enable gmp, needed for rtmp(t)e support
                           if openssl or librtmp is not used [no]
  --enable-gnutls          enable gnutls, needed for https support
                           if openssl, libtls or mbedtls is not used [no]
  --disable-iconv          disable iconv [autodetect]
  --enable-jni             enable JNI support [no]
  --enable-ladspa          enable LADSPA audio filtering [no]
  --enable-libaom          enable AV1 video encoding/decoding via libaom [no]
  --enable-libass          enable libass subtitles rendering,
                           needed for subtitles and ass filter [no]
  --enable-libbluray       enable BluRay reading using libbluray [no]
  --enable-libbs2b         enable bs2b DSP library [no]
  --enable-libcaca         enable textual display using libcaca [no]
  --enable-libcelt         enable CELT decoding via libcelt [no]
  --enable-libcdio         enable audio CD grabbing with libcdio [no]
  --enable-libcodec2       enable codec2 en/decoding using libcodec2 [no]
  --enable-libdavs2        enable AVS2 decoding via libdavs2 [no]
  --enable-libdc1394       enable IIDC-1394 grabbing using libdc1394
                           and libraw1394 [no]
  --enable-libfdk-aac      enable AAC de/encoding via libfdk-aac [no]
  --enable-libflite        enable flite (voice synthesis) support via libflite [no]
  --enable-libfontconfig   enable libfontconfig, useful for drawtext filter [no]
  --enable-libfreetype     enable libfreetype, needed for drawtext filter [no]
  --enable-libfribidi      enable libfribidi, improves drawtext filter [no]
  --enable-libgme          enable Game Music Emu via libgme [no]
  --enable-libgsm          enable GSM de/encoding via libgsm [no]
  --enable-libiec61883     enable iec61883 via libiec61883 [no]
  --enable-libilbc         enable iLBC de/encoding via libilbc [no]
  --enable-libjack         enable JACK audio sound server [no]
  --enable-libkvazaar      enable HEVC encoding via libkvazaar [no]
  --enable-liblensfun      enable lensfun lens correction [no]
  --enable-libmodplug      enable ModPlug via libmodplug [no]
  --enable-libmp3lame      enable MP3 encoding via libmp3lame [no]
  --enable-libopencore-amrnb enable AMR-NB de/encoding via libopencore-amrnb [no]
  --enable-libopencore-amrwb enable AMR-WB decoding via libopencore-amrwb [no]
  --enable-libopencv       enable video filtering via libopencv [no]
  --enable-libopenh264     enable H.264 encoding via OpenH264 [no]
  --enable-libopenjpeg     enable JPEG 2000 de/encoding via OpenJPEG [no]
  --enable-libopenmpt      enable decoding tracked files via libopenmpt [no]
  --enable-libopus         enable Opus de/encoding via libopus [no]
  --enable-libpulse        enable Pulseaudio input via libpulse [no]
  --enable-librsvg         enable SVG rasterization via librsvg [no]
  --enable-librubberband   enable rubberband needed for rubberband filter [no]
  --enable-librtmp         enable RTMP[E] support via librtmp [no]
  --enable-libshine        enable fixed-point MP3 encoding via libshine [no]
  --enable-libsmbclient    enable Samba protocol via libsmbclient [no]
  --enable-libsnappy       enable Snappy compression, needed for hap encoding [no]
  --enable-libsoxr         enable Include libsoxr resampling [no]
  --enable-libspeex        enable Speex de/encoding via libspeex [no]
  --enable-libsrt          enable Haivision SRT protocol via libsrt [no]
  --enable-libssh          enable SFTP protocol via libssh [no]
  --enable-libtensorflow   enable TensorFlow as a DNN module backend
                           for DNN based filters like sr [no]
  --enable-libtesseract    enable Tesseract, needed for ocr filter [no]
  --enable-libtheora       enable Theora encoding via libtheora [no]
  --enable-libtls          enable LibreSSL (via libtls), needed for https support
                           if openssl, gnutls or mbedtls is not used [no]
  --enable-libtwolame      enable MP2 encoding via libtwolame [no]
  --enable-libv4l2         enable libv4l2/v4l-utils [no]
  --enable-libvidstab      enable video stabilization using vid.stab [no]
  --enable-libvmaf         enable vmaf filter via libvmaf [no]
  --enable-libvo-amrwbenc  enable AMR-WB encoding via libvo-amrwbenc [no]
  --enable-libvorbis       enable Vorbis en/decoding via libvorbis,
                           native implementation exists [no]
  --enable-libvpx          enable VP8 and VP9 de/encoding via libvpx [no]
  --enable-libwavpack      enable wavpack encoding via libwavpack [no]
  --enable-libwebp         enable WebP encoding via libwebp [no]
  --enable-libx264         enable H.264 encoding via x264 [no]
  --enable-libx265         enable HEVC encoding via x265 [no]
  --enable-libxavs         enable AVS encoding via xavs [no]
  --enable-libxcb          enable X11 grabbing using XCB [autodetect]
  --enable-libxcb-shm      enable X11 grabbing shm communication [autodetect]
  --enable-libxcb-xfixes   enable X11 grabbing mouse rendering [autodetect]
  --enable-libxcb-shape    enable X11 grabbing shape rendering [autodetect]
  --enable-libxvid         enable Xvid encoding via xvidcore,
                           native MPEG-4/Xvid encoder exists [no]
  --enable-libxml2         enable XML parsing using the C library libxml2, needed
                           for dash demuxing support [no]
  --enable-libzimg         enable z.lib, needed for zscale filter [no]
  --enable-libzmq          enable message passing via libzmq [no]
  --enable-libzvbi         enable teletext support via libzvbi [no]
  --enable-lv2             enable LV2 audio filtering [no]
  --disable-lzma           disable lzma [autodetect]
  --enable-decklink        enable Blackmagic DeckLink I/O support [no]
  --enable-libndi_newtek   enable Newteck NDI I/O support [no]
  --enable-mbedtls         enable mbedTLS, needed for https support
                           if openssl, gnutls or libtls is not used [no]
  --enable-mediacodec      enable Android MediaCodec support [no]
  --enable-libmysofa       enable libmysofa, needed for sofalizer filter [no]
  --enable-openal          enable OpenAL 1.1 capture support [no]
  --enable-opencl          enable OpenCL processing [no]
  --enable-opengl          enable OpenGL rendering [no]
  --enable-openssl         enable openssl, needed for https support
                           if gnutls, libtls or mbedtls is not used [no]
  --disable-sndio          disable sndio support [autodetect]
  --disable-schannel       disable SChannel SSP, needed for TLS support on
                           Windows if openssl and gnutls are not used [autodetect]
  --disable-sdl2           disable sdl2 [autodetect]
  --disable-securetransport disable Secure Transport, needed for TLS support
                           on OSX if openssl and gnutls are not used [autodetect]
  --enable-vapoursynth     enable VapourSynth demuxer [no]
  --disable-xlib           disable xlib [autodetect]
  --disable-zlib           disable zlib [autodetect]

  The following libraries provide various hardware acceleration features:
  --disable-amf            disable AMF video encoding code [autodetect]
  --disable-audiotoolbox   disable Apple AudioToolbox code [autodetect]
  --enable-cuda-sdk        enable CUDA features that require the CUDA SDK [no]
  --disable-cuvid          disable Nvidia CUVID support [autodetect]
  --disable-d3d11va        disable Microsoft Direct3D 11 video acceleration code [autodetect]
  --disable-dxva2          disable Microsoft DirectX 9 video acceleration code [autodetect]
  --disable-ffnvcodec      disable dynamically linked Nvidia code [autodetect]
  --enable-libdrm          enable DRM code (Linux) [no]
  --enable-libmfx          enable Intel MediaSDK (AKA Quick Sync Video) code via libmfx [no]
  --enable-libnpp          enable Nvidia Performance Primitives-based code [no]
  --enable-mmal            enable Broadcom Multi-Media Abstraction Layer (Raspberry Pi) via MMAL [no]
  --disable-nvdec          disable Nvidia video decoding acceleration (via hwaccel) [autodetect]
  --disable-nvenc          disable Nvidia video encoding code [autodetect]
  --enable-omx             enable OpenMAX IL code [no]
  --enable-omx-rpi         enable OpenMAX IL code for Raspberry Pi [no]
  --enable-rkmpp           enable Rockchip Media Process Platform code [no]
  --disable-v4l2-m2m       disable V4L2 mem2mem code [autodetect]
  --disable-vaapi          disable Video Acceleration API (mainly Unix/Intel) code [autodetect]
  --disable-vdpau          disable Nvidia Video Decode and Presentation API for Unix code [autodetect]
  --disable-videotoolbox   disable VideoToolbox code [autodetect]

Toolchain options:
  --arch=ARCH              select architecture [$arch]
  --cpu=CPU                select the minimum required CPU (affects
                           instruction selection, may crash on older CPUs)
  --cross-prefix=PREFIX    use PREFIX for compilation tools [$cross_prefix]
  --progs-suffix=SUFFIX    program name suffix []
  --enable-cross-compile   assume a cross-compiler is used
  --sysroot=PATH           root of cross-build tree
  --sysinclude=PATH        location of cross-build system headers
  --target-os=OS           compiler targets OS [$target_os]
  --target-exec=CMD        command to run executables on target
  --target-path=DIR        path to view of build directory on target
  --target-samples=DIR     path to samples directory on target
  --tempprefix=PATH        force fixed dir/prefix instead of mktemp for checks
  --toolchain=NAME         set tool defaults according to NAME
                           (gcc-asan, clang-asan, gcc-msan, clang-msan,
                           gcc-tsan, clang-tsan, gcc-usan, clang-usan,
                           valgrind-massif, valgrind-memcheck,
                           msvc, icl, gcov, llvm-cov, hardened)
  --nm=NM                  use nm tool NM [$nm_default]
  --ar=AR                  use archive tool AR [$ar_default]
  --as=AS                  use assembler AS [$as_default]
  --ln_s=LN_S              use symbolic link tool LN_S [$ln_s_default]
  --strip=STRIP            use strip tool STRIP [$strip_default]
  --windres=WINDRES        use windows resource compiler WINDRES [$windres_default]
  --x86asmexe=EXE          use nasm-compatible assembler EXE [$x86asmexe_default]
  --cc=CC                  use C compiler CC [$cc_default]
  --cxx=CXX                use C compiler CXX [$cxx_default]
  --objcc=OCC              use ObjC compiler OCC [$cc_default]
  --dep-cc=DEPCC           use dependency generator DEPCC [$cc_default]
  --nvcc=NVCC              use Nvidia CUDA compiler NVCC [$nvcc_default]
  --ld=LD                  use linker LD [$ld_default]
  --pkg-config=PKGCONFIG   use pkg-config tool PKGCONFIG [$pkg_config_default]
  --pkg-config-flags=FLAGS pass additional flags to pkgconf []
  --ranlib=RANLIB          use ranlib RANLIB [$ranlib_default]
  --doxygen=DOXYGEN        use DOXYGEN to generate API doc [$doxygen_default]
  --host-cc=HOSTCC         use host C compiler HOSTCC
  --host-cflags=HCFLAGS    use HCFLAGS when compiling for host
  --host-cppflags=HCPPFLAGS use HCPPFLAGS when compiling for host
  --host-ld=HOSTLD         use host linker HOSTLD
  --host-ldflags=HLDFLAGS  use HLDFLAGS when linking for host
  --host-libs=HLIBS        use libs HLIBS when linking for host
  --host-os=OS             compiler host OS [$target_os]
  --extra-cflags=ECFLAGS   add ECFLAGS to CFLAGS [$CFLAGS]
  --extra-cxxflags=ECFLAGS add ECFLAGS to CXXFLAGS [$CXXFLAGS]
  --extra-objcflags=FLAGS  add FLAGS to OBJCFLAGS [$CFLAGS]
  --extra-ldflags=ELDFLAGS add ELDFLAGS to LDFLAGS [$LDFLAGS]
  --extra-ldexeflags=ELDFLAGS add ELDFLAGS to LDEXEFLAGS [$LDEXEFLAGS]
  --extra-ldsoflags=ELDFLAGS add ELDFLAGS to LDSOFLAGS [$LDSOFLAGS]
  --extra-libs=ELIBS       add ELIBS [$ELIBS]
  --extra-version=STRING   version string suffix []
  --optflags=OPTFLAGS      override optimization-related compiler flags
  --nvccflags=NVCCFLAGS    override nvcc flags [$nvccflags_default]
  --build-suffix=SUFFIX    library name suffix []
  --enable-pic             build position-independent code
  --enable-thumb           compile for Thumb instruction set
  --enable-lto             use link-time optimization
  --env="ENV=override"     override the environment variables

Advanced options (experts only):
  --malloc-prefix=PREFIX   prefix malloc and related names with PREFIX
  --custom-allocator=NAME  use a supported custom allocator
  --disable-symver         disable symbol versioning
  --enable-hardcoded-tables use hardcoded tables instead of runtime generation
  --disable-safe-bitstream-reader
                           disable buffer boundary checking in bitreaders
                           (faster, but may crash)
  --sws-max-filter-size=N  the max filter size swscale uses [$sws_max_filter_size_default]

Optimization options (experts only):
  --disable-asm            disable all assembly optimizations
  --disable-altivec        disable AltiVec optimizations
  --disable-vsx            disable VSX optimizations
  --disable-power8         disable POWER8 optimizations
  --disable-amd3dnow       disable 3DNow! optimizations
  --disable-amd3dnowext    disable 3DNow! extended optimizations
  --disable-mmx            disable MMX optimizations
  --disable-mmxext         disable MMXEXT optimizations
  --disable-sse            disable SSE optimizations
  --disable-sse2           disable SSE2 optimizations
  --disable-sse3           disable SSE3 optimizations
  --disable-ssse3          disable SSSE3 optimizations
  --disable-sse4           disable SSE4 optimizations
  --disable-sse42          disable SSE4.2 optimizations
  --disable-avx            disable AVX optimizations
  --disable-xop            disable XOP optimizations
  --disable-fma3           disable FMA3 optimizations
  --disable-fma4           disable FMA4 optimizations
  --disable-avx2           disable AVX2 optimizations
  --disable-avx512         disable AVX-512 optimizations
  --disable-aesni          disable AESNI optimizations
  --disable-armv5te        disable armv5te optimizations
  --disable-armv6          disable armv6 optimizations
  --disable-armv6t2        disable armv6t2 optimizations
  --disable-vfp            disable VFP optimizations
  --disable-neon           disable NEON optimizations
  --disable-inline-asm     disable use of inline assembly
  --disable-x86asm         disable use of standalone x86 assembly
  --disable-mipsdsp        disable MIPS DSP ASE R1 optimizations
  --disable-mipsdspr2      disable MIPS DSP ASE R2 optimizations
  --disable-msa            disable MSA optimizations
  --disable-mipsfpu        disable floating point MIPS optimizations
  --disable-mmi            disable Loongson SIMD optimizations
  --disable-fast-unaligned consider unaligned accesses slow

Developer options (useful when working on FFmpeg itself):
  --disable-debug          disable debugging symbols
  --enable-debug=LEVEL     set the debug level [$debuglevel]
  --disable-optimizations  disable compiler optimizations
  --enable-extra-warnings  enable more compiler warnings
  --disable-stripping      disable stripping of executables and shared libraries
  --assert-level=level     0(default), 1 or 2, amount of assertion testing,
                           2 causes a slowdown at runtime.
  --enable-memory-poisoning fill heap uninitialized allocated space with arbitrary data
  --valgrind=VALGRIND      run "make fate" tests through valgrind to detect memory
                           leaks and errors, using the specified valgrind binary.
                           Cannot be combined with --target-exec
  --enable-ftrapv          Trap arithmetic overflows
  --samples=PATH           location of test samples for FATE, if not set use
                           \$FATE_SAMPLES at make invocation time.
  --enable-neon-clobber-test check NEON registers for clobbering (should be
                           used only for debugging purposes)
  --enable-xmm-clobber-test check XMM registers for clobbering (Win64-only;
                           should be used only for debugging purposes)
  --enable-random          randomly enable/disable components
  --disable-random
  --enable-random=LIST     randomly enable/disable specific components or
  --disable-random=LIST    component groups. LIST is a comma-separated list
                           of NAME[:PROB] entries where NAME is a component
                           (group) and PROB the probability associated with
                           NAME (default 0.5).
  --random-seed=VALUE      seed value for --enable/disable-random
  --disable-valgrind-backtrace do not print a backtrace under Valgrind
                           (only applies to --disable-optimizations builds)
  --enable-osfuzz          Enable building fuzzer tool
  --libfuzzer=PATH         path to libfuzzer
  --ignore-tests=TESTS     comma-separated list (without "fate-" prefix
                           in the name) of tests whose result is ignored
  --enable-linux-perf      enable Linux Performance Monitor API

NOTE: Object files are built at the place where configure is launched.
EOF
  exit 0
}

if test -t 1 && which tput >/dev/null 2>&1; then
    ncolors=$(tput colors)
    if test -n "$ncolors" && test $ncolors -ge 8; then
        bold_color=$(tput bold)
        warn_color=$(tput setaf 3)
        error_color=$(tput setaf 1)
        reset_color=$(tput sgr0)
    fi
    # 72 used instead of 80 since that's the default of pr
    ncols=$(tput cols)
fi
: ${ncols:=72}

log(){
    echo "$@" >> $logfile
}

log_file(){
    log BEGIN $1
    pr -n -t $1 >> $logfile
    log END $1
}

warn(){
    log "WARNING: $*"
    WARNINGS="${WARNINGS}WARNING: $*\n"
}

die(){
    log "$@"
    echo "$error_color$bold_color$@$reset_color"
    cat <<EOF

If you think configure made a mistake, make sure you are using the latest
version from Git.  If the latest version fails, report the problem to the
ffmpeg-user@ffmpeg.org mailing list or IRC #ffmpeg on irc.freenode.net.
EOF
    if disabled logging; then
        cat <<EOF
Rerun configure with logging enabled (do not use --disable-logging), and
include the log this produces with your report.
EOF
    else
        cat <<EOF
Include the log file "$logfile" produced by configure as this will help
solve the problem.
EOF
    fi
    exit 1
}

# Avoid locale weirdness, besides we really just want to translate ASCII.
toupper(){
    echo "$@" | tr abcdefghijklmnopqrstuvwxyz ABCDEFGHIJKLMNOPQRSTUVWXYZ
}

tolower(){
    echo "$@" | tr ABCDEFGHIJKLMNOPQRSTUVWXYZ abcdefghijklmnopqrstuvwxyz
}

c_escape(){
    echo "$*" | sed 's/["\\]/\\\0/g'
}

sh_quote(){
    v=$(echo "$1" | sed "s/'/'\\\\''/g")
    test "x$v" = "x${v#*[!A-Za-z0-9_/.+-]}" || v="'$v'"
    echo "$v"
}

cleanws(){
    echo "$@" | sed 's/^ *//;s/[[:space:]][[:space:]]*/ /g;s/ *$//'
}

filter(){
    pat=$1
    shift
    for v; do
        eval "case '$v' in $pat) printf '%s ' '$v' ;; esac"
    done
}

filter_out(){
    pat=$1
    shift
    for v; do
        eval "case '$v' in $pat) ;; *) printf '%s ' '$v' ;; esac"
    done
}

map(){
    m=$1
    shift
    for v; do eval $m; done
}

add_suffix(){
    suffix=$1
    shift
    for v; do echo ${v}${suffix}; done
}

remove_suffix(){
    suffix=$1
    shift
    for v; do echo ${v%$suffix}; done
}

set_all(){
    value=$1
    shift
    for var in $*; do
        eval $var=$value
    done
}

set_weak(){
    value=$1
    shift
    for var; do
        eval : \${$var:=$value}
    done
}

sanitize_var_name(){
    echo $@ | sed 's/[^A-Za-z0-9_]/_/g'
}

set_sanitized(){
    var=$1
    shift
    eval $(sanitize_var_name "$var")='$*'
}

get_sanitized(){
    eval echo \$$(sanitize_var_name "$1")
}

pushvar(){
    for pvar in $*; do
        eval level=\${${pvar}_level:=0}
        eval ${pvar}_${level}="\$$pvar"
        eval ${pvar}_level=$(($level+1))
    done
}

popvar(){
    for pvar in $*; do
        eval level=\${${pvar}_level:-0}
        test $level = 0 && continue
        eval level=$(($level-1))
        eval $pvar="\${${pvar}_${level}}"
        eval ${pvar}_level=$level
        eval unset ${pvar}_${level}
    done
}

request(){
    for var in $*; do
        eval ${var}_requested=yes
        eval $var=
    done
}

enable(){
    set_all yes $*
}

disable(){
    set_all no $*
}

enable_weak(){
    set_weak yes $*
}

disable_weak(){
    set_weak no $*
}

enable_sanitized(){
    for var; do
        enable $(sanitize_var_name $var)
    done
}

disable_sanitized(){
    for var; do
        disable $(sanitize_var_name $var)
    done
}

do_enable_deep(){
    for var; do
        enabled $var && continue
        set -- $var
        eval enable_deep \$${var}_select
        var=$1
        eval enable_deep_weak \$${var}_suggest
    done
}

enable_deep(){
    do_enable_deep $*
    enable $*
}

enable_deep_weak(){
    for var; do
        disabled $var && continue
        set -- $var
        do_enable_deep $var
        var=$1
        enable_weak $var
    done
}

requested(){
    test "${1#!}" = "$1" && op="=" || op="!="
    eval test "x\$${1#!}_requested" $op "xyes"
}

enabled(){
    test "${1#!}" = "$1" && op="=" || op="!="
    eval test "x\$${1#!}" $op "xyes"
}

disabled(){
    test "${1#!}" = "$1" && op="=" || op="!="
    eval test "x\$${1#!}" $op "xno"
}

enabled_all(){
    for opt; do
        enabled $opt || return 1
    done
}

disabled_all(){
    for opt; do
        disabled $opt || return 1
    done
}

enabled_any(){
    for opt; do
        enabled $opt && return 0
    done
}

disabled_any(){
    for opt; do
        disabled $opt && return 0
    done
    return 1
}

set_default(){
    for opt; do
        eval : \${$opt:=\$${opt}_default}
    done
}

is_in(){
    value=$1
    shift
    for var in $*; do
        [ $var = $value ] && return 0
    done
    return 1
}

# The cfg loop is very hot (several thousands iterations), and in bash also
# potentialy quite slow. Try to abort the iterations early, preferably without
# calling functions. 70%+ of the time cfg is already done or without deps.
check_deps(){
    for cfg; do
        eval [ x\$${cfg}_checking = xdone ] && continue
        eval [ x\$${cfg}_checking = xinprogress ] && die "Circular dependency for $cfg."

        eval "
        dep_all=\$${cfg}_deps
        dep_any=\$${cfg}_deps_any
        dep_con=\$${cfg}_conflict
        dep_sel=\$${cfg}_select
        dep_sgs=\$${cfg}_suggest
        dep_ifa=\$${cfg}_if
        dep_ifn=\$${cfg}_if_any
        "

        # most of the time here $cfg has no deps - avoid costly no-op work
        if [ "$dep_all$dep_any$dep_con$dep_sel$dep_sgs$dep_ifa$dep_ifn" ]; then
            eval ${cfg}_checking=inprogress

            set -- $cfg "$dep_all" "$dep_any" "$dep_con" "$dep_sel" "$dep_sgs" "$dep_ifa" "$dep_ifn"
            check_deps $dep_all $dep_any $dep_con $dep_sel $dep_sgs $dep_ifa $dep_ifn
            cfg=$1; dep_all=$2; dep_any=$3; dep_con=$4; dep_sel=$5 dep_sgs=$6; dep_ifa=$7; dep_ifn=$8

            [ -n "$dep_ifa" ] && { enabled_all $dep_ifa && enable_weak $cfg; }
            [ -n "$dep_ifn" ] && { enabled_any $dep_ifn && enable_weak $cfg; }
            enabled_all  $dep_all || { disable $cfg && requested $cfg && die "ERROR: $cfg requested, but not all dependencies are satisfied: $dep_all"; }
            enabled_any  $dep_any || { disable $cfg && requested $cfg && die "ERROR: $cfg requested, but not any dependency is satisfied: $dep_any"; }
            disabled_all $dep_con || { disable $cfg && requested $cfg && die "ERROR: $cfg requested, but some conflicting dependencies are unsatisfied: $dep_con"; }
            disabled_any $dep_sel && { disable $cfg && requested $cfg && die "ERROR: $cfg requested, but some selected dependency is unsatisfied: $dep_sel"; }

            enabled $cfg && enable_deep_weak $dep_sel $dep_sgs

            for dep in $dep_all $dep_any $dep_sel $dep_sgs; do
                # filter out library deps, these do not belong in extralibs
                is_in $dep $LIBRARY_LIST && continue
                enabled $dep && eval append ${cfg}_extralibs ${dep}_extralibs
            done
        fi

        eval ${cfg}_checking=done
    done
}

print_config(){
    pfx=$1
    files=$2
    shift 2
    map 'eval echo "$v \${$v:-no}"' "$@" |
    awk "BEGIN { split(\"$files\", files) }
        {
            c = \"$pfx\" toupper(\$1);
            v = \$2;
            sub(/yes/, 1, v);
            sub(/no/,  0, v);
            for (f in files) {
                file = files[f];
                if (file ~ /\\.h\$/) {
                    printf(\"#define %s %d\\n\", c, v) >>file;
                } else if (file ~ /\\.asm\$/) {
                    printf(\"%%define %s %d\\n\", c, v) >>file;
                } else if (file ~ /\\.mak\$/) {
                    n = -v ? \"\" : \"!\";
                    printf(\"%s%s=yes\\n\", n, c) >>file;
                } else if (file ~ /\\.texi\$/) {
                    pre = -v ? \"\" : \"@c \";
                    yesno = \$2;
                    c2 = tolower(c);
                    gsub(/_/, \"-\", c2);
                    printf(\"%s@set %s %s\\n\", pre, c2, yesno) >>file;
                }
            }
        }"
}

print_enabled(){
    suf=$1
    shift
    for v; do
        enabled $v && printf "%s\n" ${v%$suf}
    done
}

append(){
    var=$1
    shift
    eval "$var=\"\$$var $*\""
}

prepend(){
    var=$1
    shift
    eval "$var=\"$* \$$var\""
}

reverse () {
    eval '
        reverse_out=
        for v in $'$1'; do
            reverse_out="$v $reverse_out"
        done
        '$1'=$reverse_out
    '
}

# keeps the last occurence of each non-unique item
unique(){
    unique_out=
    eval unique_in=\$$1
    reverse unique_in
    for v in $unique_in; do
        # " $unique_out" +space such that every item is surrounded with spaces
        case " $unique_out" in *" $v "*) continue; esac  # already in list
        unique_out="$unique_out$v "
    done
    reverse unique_out
    eval $1=\$unique_out
}

resolve(){
    resolve_out=
    eval resolve_in=\$$1
    for v in $resolve_in; do
        eval 'resolve_out="$resolve_out$'$v' "'
    done
    eval $1=\$resolve_out
}

add_cppflags(){
    append CPPFLAGS "$@"
}

add_cflags(){
    append CFLAGS $($cflags_filter "$@")
}

add_cflags_headers(){
    append CFLAGS_HEADERS $($cflags_filter "$@")
}

add_cxxflags(){
    append CXXFLAGS $($cflags_filter "$@")
}

add_asflags(){
    append ASFLAGS $($asflags_filter "$@")
}

add_objcflags(){
    append OBJCFLAGS $($objcflags_filter "$@")
}

add_ldflags(){
    append LDFLAGS $($ldflags_filter "$@")
}

add_ldexeflags(){
    append LDEXEFLAGS $($ldflags_filter "$@")
}

add_ldsoflags(){
    append LDSOFLAGS $($ldflags_filter "$@")
}

add_stripflags(){
    append ASMSTRIPFLAGS "$@"
}

add_extralibs(){
    prepend extralibs $($ldflags_filter "$@")
}

add_host_cppflags(){
    append host_cppflags "$@"
}

add_host_cflags(){
    append host_cflags $($host_cflags_filter "$@")
}

add_host_ldflags(){
    append host_ldflags $($host_ldflags_filter "$@")
}

add_compat(){
    append compat_objs $1
    shift
    map 'add_cppflags -D$v' "$@"
}

test_cmd(){
    log "$@"
    "$@" >> $logfile 2>&1
}

<<<<<<< HEAD
test_stat(){
    log test_stat "$@"
    stat "$1" >> $logfile 2>&1
=======
cc_e(){
    eval printf '%s\\n' $CC_E
>>>>>>> 5691c746
}

cc_o(){
    eval printf '%s\\n' $CC_O
}

as_o(){
    eval printf '%s\\n' $AS_O
}

x86asm_o(){
    eval printf '%s\\n' $X86ASM_O
}

ld_o(){
    eval printf '%s\\n' $LD_O
}

hostcc_e(){
    eval printf '%s\\n' $HOSTCC_E
}

hostcc_o(){
    eval printf '%s\\n' $HOSTCC_O
}

test_cc(){
    log test_cc "$@"
    cat > $TMPC
    log_file $TMPC
    test_cmd $cc $CPPFLAGS $CFLAGS "$@" $CC_C $(cc_o $TMPO) $TMPC
}

test_cxx(){
    log test_cxx "$@"
    cat > $TMPCPP
    log_file $TMPCPP
    test_cmd $cxx $CPPFLAGS $CFLAGS $CXXFLAGS "$@" $CXX_C -o $TMPO $TMPCPP
}

test_objcc(){
    log test_objcc "$@"
    cat > $TMPM
    log_file $TMPM
    test_cmd $objcc -Werror=missing-prototypes $CPPFLAGS $CFLAGS $OBJCFLAGS "$@" $OBJCC_C $(cc_o $TMPO) $TMPM
}

test_cpp(){
    log test_cpp "$@"
    cat > $TMPC
    log_file $TMPC
    test_cmd $cc $CPPFLAGS $CFLAGS "$@" $(cc_e $TMPO) $TMPC
}

test_as(){
    log test_as "$@"
    cat > $TMPS
    log_file $TMPS
    test_cmd $as $CPPFLAGS $ASFLAGS "$@" $AS_C $(as_o $TMPO) $TMPS
}

test_x86asm(){
    log test_x86asm "$@"
    echo "$1" > $TMPASM
    log_file $TMPASM
    shift
    test_cmd $x86asmexe $X86ASMFLAGS -Werror "$@" $(x86asm_o $TMPO) $TMPASM
}

check_cmd(){
    log check_cmd "$@"
    cmd=$1
    disabled $cmd && return
    disable $cmd
    test_cmd $@ && enable $cmd
}

check_as(){
    log check_as "$@"
    name=$1
    code=$2
    shift 2
    disable $name
    test_as $@ <<EOF && enable $name
$code
EOF
}

check_inline_asm(){
    log check_inline_asm "$@"
    name="$1"
    code="$2"
    shift 2
    disable $name
    test_cc "$@" <<EOF && enable $name
void foo(void){ __asm__ volatile($code); }
EOF
}

check_inline_asm_flags(){
    log check_inline_asm_flags "$@"
    name="$1"
    code="$2"
    flags=''
    shift 2
    while [ "$1" != "" ]; do
      append flags $1
      shift
    done;
    disable $name
    cat > $TMPC <<EOF
void foo(void){ __asm__ volatile($code); }
EOF
    log_file $TMPC
    test_cmd $cc $CPPFLAGS $CFLAGS $flags "$@" $CC_C $(cc_o $TMPO) $TMPC &&
    enable $name && add_cflags $flags && add_asflags $flags && add_ldflags $flags
}

check_insn(){
    log check_insn "$@"
    check_inline_asm ${1}_inline "\"$2\""
    check_as ${1}_external "$2"
}

check_x86asm(){
    log check_x86asm "$@"
    name=$1
    shift
    disable $name
    test_x86asm "$@" && enable $name
}

test_ld(){
    log test_ld "$@"
    type=$1
    shift 1
    flags=$(filter_out '-l*|*.so' $@)
    libs=$(filter '-l*|*.so' $@)
    test_$type $($cflags_filter $flags) || return
    flags=$($ldflags_filter $flags)
    libs=$($ldflags_filter $libs)
    test_cmd $ld $LDFLAGS $LDEXEFLAGS $flags $(ld_o $TMPE) $TMPO $libs $extralibs
}

check_ld(){
    log check_ld "$@"
    type=$1
    name=$2
    shift 2
    disable $name
    test_ld $type $@ && enable $name
}

print_include(){
    hdr=$1
    test "${hdr%.h}" = "${hdr}" &&
        echo "#include $hdr"    ||
        echo "#include <$hdr>"
}

test_code(){
    log test_code "$@"
    check=$1
    headers=$2
    code=$3
    shift 3
    {
        for hdr in $headers; do
            print_include $hdr
        done
        echo "int main(void) { $code; return 0; }"
    } | test_$check "$@"
}

check_cppflags(){
    log check_cppflags "$@"
    test_cpp "$@" <<EOF && append CPPFLAGS "$@"
#include <stdlib.h>
EOF
}

test_cflags(){
    log test_cflags "$@"
    set -- $($cflags_filter "$@")
    test_cc "$@" <<EOF
int x;
EOF
}

check_cflags(){
    log check_cflags "$@"
    test_cflags "$@" && add_cflags "$@"
}

check_cxxflags(){
    log check_cxxflags "$@"
    set -- $($cflags_filter "$@")
    test_cxx "$@" <<EOF && append CXXFLAGS "$@"
int x;
EOF
}

test_objcflags(){
    log test_objcflags "$@"
    set -- $($objcflags_filter "$@")
    test_objcc "$@" <<EOF
int x;
EOF
}

check_objcflags(){
    log check_objcflags "$@"
    test_objcflags "$@" && add_objcflags "$@"
}

test_ldflags(){
    log test_ldflags "$@"
    set -- $($ldflags_filter "$@")
    test_ld "cc" "$@" <<EOF
int main(void){ return 0; }
EOF
}

check_ldflags(){
    log check_ldflags "$@"
    test_ldflags "$@" && add_ldflags "$@"
}

test_stripflags(){
    log test_stripflags "$@"
    # call test_cc to get a fresh TMPO
    test_cc <<EOF
int main(void) { return 0; }
EOF
    test_cmd $strip $ASMSTRIPFLAGS "$@" $TMPO
}

check_stripflags(){
    log check_stripflags "$@"
    test_stripflags "$@" && add_stripflags "$@"
}

check_headers(){
    log check_headers "$@"
    headers=$1
    shift
    disable_sanitized $headers
    {
        for hdr in $headers; do
            print_include $hdr
        done
        echo "int x;"
    } | test_cpp "$@" && enable_sanitized $headers
}

check_header_objcc(){
    log check_header_objcc "$@"
    rm -f -- "$TMPO"
    header=$1
    shift
    disable_sanitized $header
    {
       echo "#include <$header>"
       echo "int main(void) { return 0; }"
    } | test_objcc && test_stat "$TMPO" && enable_sanitized $header
}

check_apple_framework(){
    log check_apple_framework "$@"
    framework="$1"
    name="$(tolower $framework)"
    header="${framework}/${framework}.h"
    disable $name
    check_header_objcc $header &&
        enable $name && eval ${name}_extralibs='"-framework $framework"'
}

check_func(){
    log check_func "$@"
    func=$1
    shift
    disable $func
    test_ld "cc" "$@" <<EOF && enable $func
extern int $func();
int main(void){ $func(); }
EOF
}

check_complexfunc(){
    log check_complexfunc "$@"
    func=$1
    narg=$2
    shift 2
    test $narg = 2 && args="f, g" || args="f * I"
    disable $func
    test_ld "cc" "$@" <<EOF && enable $func
#include <complex.h>
#include <math.h>
float foo(complex float f, complex float g) { return $func($args); }
int main(void){ return (int) foo; }
EOF
}

check_mathfunc(){
    log check_mathfunc "$@"
    func=$1
    narg=$2
    shift 2
    test $narg = 2 && args="f, g" || args="f"
    disable $func
    test_ld "cc" "$@" <<EOF && enable $func
#include <math.h>
float foo(float f, float g) { return $func($args); }
int main(void){ return (int) foo; }
EOF
}

check_func_headers(){
    log check_func_headers "$@"
    headers=$1
    funcs=$2
    shift 2
    {
        for hdr in $headers; do
            print_include $hdr
        done
        echo "#include <stdint.h>"
        for func in $funcs; do
            echo "long check_$func(void) { return (long) $func; }"
        done
        echo "int main(void) { int ret = 0;"
        # LTO could optimize out the test functions without this
        for func in $funcs; do
            echo " ret |= ((intptr_t)check_$func) & 0xFFFF;"
        done
        echo "return ret; }"
    } | test_ld "cc" "$@" && enable $funcs && enable_sanitized $headers
}

check_class_headers_cpp(){
    log check_class_headers_cpp "$@"
    headers=$1
    classes=$2
    shift 2
    {
        for hdr in $headers; do
            echo "#include <$hdr>"
        done
        echo "int main(void) { "
        i=1
        for class in $classes; do
            echo "$class obj$i;"
            i=$(expr $i + 1)
        done
        echo "return 0; }"
    } | test_ld "cxx" "$@" && enable $funcs && enable_sanitized $headers
}

test_cpp_condition(){
    log test_cpp_condition "$@"
    header=$1
    condition=$2
    shift 2
    test_cpp "$@" <<EOF
#include <$header>
#if !($condition)
#error "unsatisfied condition: $condition"
#endif
EOF
}

check_cpp_condition(){
    log check_cpp_condition "$@"
    name=$1
    shift 1
    disable $name
    test_cpp_condition "$@" && enable $name
}

test_cflags_cc(){
    log test_cflags_cc "$@"
    flags=$1
    header=$2
    condition=$3
    shift 3
    set -- $($cflags_filter "$flags")
    test_cc "$@" <<EOF
#include <$header>
#if !($condition)
#error "unsatisfied condition: $condition"
#endif
EOF
}

check_lib(){
    log check_lib "$@"
    name="$1"
    headers="$2"
    funcs="$3"
    shift 3
    disable $name
    check_func_headers "$headers" "$funcs" "$@" &&
        enable $name && eval ${name}_extralibs="\$@"
}

check_lib_cpp(){
    log check_lib_cpp "$@"
    name="$1"
    headers="$2"
    classes="$3"
    shift 3
    disable $name
    check_class_headers_cpp "$headers" "$classes" "$@" &&
        enable $name && eval ${name}_extralibs="\$@"
}

test_pkg_config(){
    log test_pkg_config "$@"
    name="$1"
    pkg_version="$2"
    pkg="${2%% *}"
    headers="$3"
    funcs="$4"
    shift 4
    disable $name
    test_cmd $pkg_config --exists --print-errors $pkg_version || return
    pkg_cflags=$($pkg_config --cflags $pkg_config_flags $pkg)
    pkg_libs=$($pkg_config --libs $pkg_config_flags $pkg)
    check_func_headers "$headers" "$funcs" $pkg_cflags $pkg_libs "$@" &&
        enable $name &&
        set_sanitized "${name}_cflags"    $pkg_cflags &&
        set_sanitized "${name}_extralibs" $pkg_libs
}

check_pkg_config(){
    log check_pkg_config "$@"
    name="$1"
    test_pkg_config "$@" &&
        eval add_cflags \$${name}_cflags
}

test_exec(){
    test_ld "cc" "$@" && { enabled cross_compile || $TMPE >> $logfile 2>&1; }
}

check_exec_crash(){
    log check_exec_crash "$@"
    code=$(cat)

    # exit() is not async signal safe.  _Exit (C99) and _exit (POSIX)
    # are safe but may not be available everywhere.  Thus we use
    # raise(SIGTERM) instead.  The check is run in a subshell so we
    # can redirect the "Terminated" message from the shell.  SIGBUS
    # is not defined by standard C so it is used conditionally.

    (test_exec "$@") >> $logfile 2>&1 <<EOF
#include <signal.h>
static void sighandler(int sig){
    raise(SIGTERM);
}
int foo(void){
    $code
}
int (*func_ptr)(void) = foo;
int main(void){
    signal(SIGILL, sighandler);
    signal(SIGFPE, sighandler);
    signal(SIGSEGV, sighandler);
#ifdef SIGBUS
    signal(SIGBUS, sighandler);
#endif
    return func_ptr();
}
EOF
}

check_type(){
    log check_type "$@"
    headers=$1
    type=$2
    shift 2
    disable_sanitized "$type"
    test_code cc "$headers" "$type v" "$@" && enable_sanitized "$type"
}

check_struct(){
    log check_struct "$@"
    headers=$1
    struct=$2
    member=$3
    shift 3
    disable_sanitized "${struct}_${member}"
    test_code cc "$headers" "const void *p = &(($struct *)0)->$member" "$@" &&
        enable_sanitized "${struct}_${member}"
}

check_builtin(){
    log check_builtin "$@"
    name=$1
    headers=$2
    builtin=$3
    shift 3
    disable "$name"
    test_code ld "$headers" "$builtin" "cc" "$@" && enable "$name"
}

check_compile_assert(){
    log check_compile_assert "$@"
    name=$1
    headers=$2
    condition=$3
    shift 3
    disable "$name"
    test_code cc "$headers" "char c[2 * !!($condition) - 1]" "$@" && enable "$name"
}

check_cc(){
    log check_cc "$@"
    name=$1
    shift
    disable "$name"
    test_code cc "$@" && enable "$name"
}

require(){
    log require "$@"
    name_version="$1"
    name="${1%% *}"
    shift
    check_lib $name "$@" || die "ERROR: $name_version not found"
}

require_cc(){
    log require_cc "$@"
    name="$1"
    check_cc "$@" || die "ERROR: $name failed"
}

require_cpp(){
    name="$1"
    headers="$2"
    classes="$3"
    shift 3
    check_lib_cpp "$headers" "$classes" "$@" || die "ERROR: $name not found"
}

require_headers(){
    log require_headers "$@"
    headers="$1"
    check_headers "$@" || die "ERROR: $headers not found"
}

require_cpp_condition(){
    log require_cpp_condition "$@"
    condition="$3"
    check_cpp_condition "$@" || die "ERROR: $condition not satisfied"
}

require_pkg_config(){
    log require_pkg_config "$@"
    pkg_version="$2"
    check_pkg_config "$@" || die "ERROR: $pkg_version not found using pkg-config$pkg_config_fail_message"
}

test_host_cc(){
    log test_host_cc "$@"
    cat > $TMPC
    log_file $TMPC
    test_cmd $host_cc $host_cflags "$@" $HOSTCC_C $(hostcc_o $TMPO) $TMPC
}

test_host_cpp(){
    log test_host_cpp "$@"
    cat > $TMPC
    log_file $TMPC
    test_cmd $host_cc $host_cppflags $host_cflags "$@" $(hostcc_e $TMPO) $TMPC
}

check_host_cppflags(){
    log check_host_cppflags "$@"
    test_host_cpp "$@" <<EOF && append host_cppflags "$@"
#include <stdlib.h>
EOF
}

check_host_cflags(){
    log check_host_cflags "$@"
    set -- $($host_cflags_filter "$@")
    test_host_cc "$@" <<EOF && append host_cflags "$@"
int x;
EOF
}

test_host_cpp_condition(){
    log test_host_cpp_condition "$@"
    header=$1
    condition=$2
    shift 2
    test_host_cpp "$@" <<EOF
#include <$header>
#if !($condition)
#error "unsatisfied condition: $condition"
#endif
EOF
}

check_host_cpp_condition(){
    log check_host_cpp_condition "$@"
    name=$1
    shift 1
    disable $name
    test_host_cpp_condition "$@" && enable $name
}

cp_if_changed(){
    cmp -s "$1" "$2" && { test "$quiet" != "yes" && echo "$2 is unchanged"; } && return
    mkdir -p "$(dirname $2)"
    cp -f "$1" "$2"
}

# CONFIG_LIST contains configurable options, while HAVE_LIST is for
# system-dependent things.

AVCODEC_COMPONENTS="
    bsfs
    decoders
    encoders
    hwaccels
    parsers
"

AVDEVICE_COMPONENTS="
    indevs
    outdevs
"

AVFILTER_COMPONENTS="
    filters
"

AVFORMAT_COMPONENTS="
    demuxers
    muxers
    protocols
"

COMPONENT_LIST="
    $AVCODEC_COMPONENTS
    $AVDEVICE_COMPONENTS
    $AVFILTER_COMPONENTS
    $AVFORMAT_COMPONENTS
"

EXAMPLE_LIST="
    avio_dir_cmd_example
    avio_reading_example
    decode_audio_example
    decode_video_example
    demuxing_decoding_example
    encode_audio_example
    encode_video_example
    extract_mvs_example
    filter_audio_example
    filtering_audio_example
    filtering_video_example
    http_multiclient_example
    hw_decode_example
    metadata_example
    muxing_example
    qsvdec_example
    remuxing_example
    resampling_audio_example
    scaling_video_example
    transcode_aac_example
    transcoding_example
    vaapi_encode_example
    vaapi_transcode_example
"

EXTERNAL_AUTODETECT_LIBRARY_LIST="
    alsa
    appkit
    avfoundation
    bzlib
    coreimage
    iconv
    libxcb
    libxcb_shm
    libxcb_shape
    libxcb_xfixes
    lzma
    schannel
    sdl2
    securetransport
    sndio
    xlib
    zlib
"

EXTERNAL_LIBRARY_GPL_LIST="
    avisynth
    frei0r
    libcdio
    libdavs2
    librubberband
    libvidstab
    libx264
    libx265
    libxavs
    libxvid
"

EXTERNAL_LIBRARY_NONFREE_LIST="
    decklink
    libndi_newtek
    libfdk_aac
    openssl
    libtls
"

EXTERNAL_LIBRARY_VERSION3_LIST="
    gmp
    liblensfun
    libopencore_amrnb
    libopencore_amrwb
    libvmaf
    libvo_amrwbenc
    mbedtls
    rkmpp
"

EXTERNAL_LIBRARY_GPLV3_LIST="
    libsmbclient
"

EXTERNAL_LIBRARY_LIST="
    $EXTERNAL_LIBRARY_GPL_LIST
    $EXTERNAL_LIBRARY_NONFREE_LIST
    $EXTERNAL_LIBRARY_VERSION3_LIST
    $EXTERNAL_LIBRARY_GPLV3_LIST
    chromaprint
    gcrypt
    gnutls
    jni
    ladspa
    libaom
    libass
    libbluray
    libbs2b
    libcaca
    libcelt
    libcodec2
    libdc1394
    libdrm
    libflite
    libfontconfig
    libfreetype
    libfribidi
    libgme
    libgsm
    libiec61883
    libilbc
    libjack
    libkvazaar
    libmodplug
    libmp3lame
    libmysofa
    libopencv
    libopenh264
    libopenjpeg
    libopenmpt
    libopus
    libpulse
    librsvg
    librtmp
    libshine
    libsmbclient
    libsnappy
    libsoxr
    libspeex
    libsrt
    libssh
    libtensorflow
    libtesseract
    libtheora
    libtwolame
    libv4l2
    libvorbis
    libvpx
    libwavpack
    libwebp
    libxml2
    libzimg
    libzmq
    libzvbi
    lv2
    mediacodec
    openal
    opengl
    vapoursynth
"

HWACCEL_AUTODETECT_LIBRARY_LIST="
    amf
    audiotoolbox
    crystalhd
    cuda
    cuvid
    d3d11va
    dxva2
    ffnvcodec
    nvdec
    nvenc
    vaapi
    vdpau
    videotoolbox
    v4l2_m2m
    xvmc
"

# catchall list of things that require external libs to link
EXTRALIBS_LIST="
    cpu_init
    cws2fws
"

HWACCEL_LIBRARY_NONFREE_LIST="
    cuda_sdk
    libnpp
"

HWACCEL_LIBRARY_LIST="
    $HWACCEL_LIBRARY_NONFREE_LIST
    libmfx
    mmal
    omx
    opencl
"

DOCUMENT_LIST="
    doc
    htmlpages
    manpages
    podpages
    txtpages
"

FEATURE_LIST="
    ftrapv
    gray
    hardcoded_tables
    omx_rpi
    runtime_cpudetect
    safe_bitstream_reader
    shared
    small
    static
    swscale_alpha
"

# this list should be kept in linking order
LIBRARY_LIST="
    avdevice
    avfilter
    swscale
    postproc
    avformat
    avcodec
    swresample
    avresample
    avutil
"

LICENSE_LIST="
    gpl
    nonfree
    version3
"

PROGRAM_LIST="
    ffplay
    ffprobe
    ffmpeg
"

SUBSYSTEM_LIST="
    dct
    dwt
    error_resilience
    faan
    fast_unaligned
    fft
    lsp
    lzo
    mdct
    pixelutils
    network
    rdft
"

# COMPONENT_LIST needs to come last to ensure correct dependency checking
CONFIG_LIST="
    $DOCUMENT_LIST
    $EXAMPLE_LIST
    $EXTERNAL_LIBRARY_LIST
    $EXTERNAL_AUTODETECT_LIBRARY_LIST
    $HWACCEL_LIBRARY_LIST
    $HWACCEL_AUTODETECT_LIBRARY_LIST
    $FEATURE_LIST
    $LICENSE_LIST
    $LIBRARY_LIST
    $PROGRAM_LIST
    $SUBSYSTEM_LIST
    autodetect
    fontconfig
    linux_perf
    memory_poisoning
    neon_clobber_test
    ossfuzz
    pic
    thumb
    valgrind_backtrace
    xmm_clobber_test
    $COMPONENT_LIST
"

THREADS_LIST="
    pthreads
    os2threads
    w32threads
"

ATOMICS_LIST="
    atomics_gcc
    atomics_suncc
    atomics_win32
"

AUTODETECT_LIBS="
    $EXTERNAL_AUTODETECT_LIBRARY_LIST
    $HWACCEL_AUTODETECT_LIBRARY_LIST
    $THREADS_LIST
"

ARCH_LIST="
    aarch64
    alpha
    arm
    avr32
    avr32_ap
    avr32_uc
    bfin
    ia64
    m68k
    mips
    mips64
    parisc
    ppc
    ppc64
    s390
    sh4
    sparc
    sparc64
    tilegx
    tilepro
    tomi
    x86
    x86_32
    x86_64
"

ARCH_EXT_LIST_ARM="
    armv5te
    armv6
    armv6t2
    armv8
    neon
    vfp
    vfpv3
    setend
"

ARCH_EXT_LIST_MIPS="
    mipsfpu
    mips32r2
    mips32r5
    mips64r2
    mips32r6
    mips64r6
    mipsdsp
    mipsdspr2
    msa
"

ARCH_EXT_LIST_LOONGSON="
    loongson2
    loongson3
    mmi
"

ARCH_EXT_LIST_X86_SIMD="
    aesni
    amd3dnow
    amd3dnowext
    avx
    avx2
    avx512
    fma3
    fma4
    mmx
    mmxext
    sse
    sse2
    sse3
    sse4
    sse42
    ssse3
    xop
"

ARCH_EXT_LIST_PPC="
    altivec
    dcbzl
    ldbrx
    power8
    ppc4xx
    vsx
"

ARCH_EXT_LIST_X86="
    $ARCH_EXT_LIST_X86_SIMD
    cpunop
    i686
"

ARCH_EXT_LIST="
    $ARCH_EXT_LIST_ARM
    $ARCH_EXT_LIST_PPC
    $ARCH_EXT_LIST_X86
    $ARCH_EXT_LIST_MIPS
    $ARCH_EXT_LIST_LOONGSON
"

ARCH_FEATURES="
    aligned_stack
    fast_64bit
    fast_clz
    fast_cmov
    local_aligned
    simd_align_16
    simd_align_32
    simd_align_64
"

BUILTIN_LIST="
    atomic_cas_ptr
    machine_rw_barrier
    MemoryBarrier
    mm_empty
    rdtsc
    sem_timedwait
    sync_val_compare_and_swap
"
HAVE_LIST_CMDLINE="
    inline_asm
    symver
    x86asm
"

HAVE_LIST_PUB="
    bigendian
    fast_unaligned
"

HEADERS_LIST="
    arpa_inet_h
    asm_types_h
    cdio_paranoia_h
    cdio_paranoia_paranoia_h
    cuda_h
    dispatch_dispatch_h
    dev_bktr_ioctl_bt848_h
    dev_bktr_ioctl_meteor_h
    dev_ic_bt8xx_h
    dev_video_bktr_ioctl_bt848_h
    dev_video_meteor_ioctl_meteor_h
    direct_h
    dirent_h
    dxgidebug_h
    dxva_h
    ES2_gl_h
    gsm_h
    io_h
    linux_perf_event_h
    machine_ioctl_bt848_h
    machine_ioctl_meteor_h
    malloc_h
    opencv2_core_core_c_h
    OpenGL_gl3_h
    poll_h
    sys_param_h
    sys_resource_h
    sys_select_h
    sys_soundcard_h
    sys_time_h
    sys_un_h
    sys_videoio_h
    termios_h
    udplite_h
    unistd_h
    valgrind_valgrind_h
    windows_h
    winsock2_h
"

INTRINSICS_LIST="
    intrinsics_neon
"

COMPLEX_FUNCS="
    cabs
    cexp
"

MATH_FUNCS="
    atanf
    atan2f
    cbrt
    cbrtf
    copysign
    cosf
    erf
    exp2
    exp2f
    expf
    hypot
    isfinite
    isinf
    isnan
    ldexpf
    llrint
    llrintf
    log2
    log2f
    log10f
    lrint
    lrintf
    powf
    rint
    round
    roundf
    sinf
    trunc
    truncf
"

SYSTEM_FEATURES="
    dos_paths
    libc_msvcrt
    MMAL_PARAMETER_VIDEO_MAX_NUM_CALLBACKS
    section_data_rel_ro
    threads
    uwp
    winrt
"

SYSTEM_FUNCS="
    access
    aligned_malloc
    arc4random
    clock_gettime
    closesocket
    CommandLineToArgvW
    fcntl
    getaddrinfo
    gethrtime
    getopt
    GetProcessAffinityMask
    GetProcessMemoryInfo
    GetProcessTimes
    getrusage
    GetSystemTimeAsFileTime
    gettimeofday
    glob
    glXGetProcAddress
    gmtime_r
    inet_aton
    isatty
    kbhit
    localtime_r
    lstat
    lzo1x_999_compress
    mach_absolute_time
    MapViewOfFile
    memalign
    mkstemp
    mmap
    mprotect
    nanosleep
    PeekNamedPipe
    posix_memalign
    pthread_cancel
    sched_getaffinity
    SecItemImport
    SetConsoleTextAttribute
    SetConsoleCtrlHandler
    setmode
    setrlimit
    Sleep
    strerror_r
    sysconf
    sysctl
    usleep
    UTGetOSTypeFromString
    VirtualAlloc
    wglGetProcAddress
"

SYSTEM_LIBRARIES="
    bcrypt
    vaapi_drm
    vaapi_x11
    vdpau_x11
"

TOOLCHAIN_FEATURES="
    as_arch_directive
    as_dn_directive
    as_fpu_directive
    as_func
    as_object_arch
    asm_mod_q
    blocks_extension
    ebp_available
    ebx_available
    gnu_as
    gnu_windres
    ibm_asm
    inline_asm_direct_symbol_refs
    inline_asm_labels
    inline_asm_nonlocal_labels
    pragma_deprecated
    rsync_contimeout
    symver_asm_label
    symver_gnu_asm
    vfp_args
    xform_asm
    xmm_clobbers
"

TYPES_LIST="
    kCMVideoCodecType_HEVC
    socklen_t
    struct_addrinfo
    struct_group_source_req
    struct_ip_mreq_source
    struct_ipv6_mreq
    struct_msghdr_msg_flags
    struct_pollfd
    struct_rusage_ru_maxrss
    struct_sctp_event_subscribe
    struct_sockaddr_in6
    struct_sockaddr_sa_len
    struct_sockaddr_storage
    struct_stat_st_mtim_tv_nsec
    struct_v4l2_frmivalenum_discrete
"

HAVE_LIST="
    $ARCH_EXT_LIST
    $(add_suffix _external $ARCH_EXT_LIST)
    $(add_suffix _inline   $ARCH_EXT_LIST)
    $ARCH_FEATURES
    $BUILTIN_LIST
    $COMPLEX_FUNCS
    $HAVE_LIST_CMDLINE
    $HAVE_LIST_PUB
    $HEADERS_LIST
    $INTRINSICS_LIST
    $MATH_FUNCS
    $SYSTEM_FEATURES
    $SYSTEM_FUNCS
    $SYSTEM_LIBRARIES
    $THREADS_LIST
    $TOOLCHAIN_FEATURES
    $TYPES_LIST
    makeinfo
    makeinfo_html
    opencl_d3d11
    opencl_drm_arm
    opencl_drm_beignet
    opencl_dxva2
    opencl_vaapi_beignet
    opencl_vaapi_intel_media
    perl
    pod2man
    texi2html
"

# options emitted with CONFIG_ prefix but not available on the command line
CONFIG_EXTRA="
    aandcttables
    ac3dsp
    adts_header
    audio_frame_queue
    audiodsp
    blockdsp
    bswapdsp
    cabac
    cbs
    cbs_h264
    cbs_h265
    cbs_mpeg2
    cbs_vp9
    dirac_parse
    dnn
    dvprofile
    exif
    faandct
    faanidct
    fdctdsp
    flacdsp
    fmtconvert
    frame_thread_encoder
    g722dsp
    golomb
    gplv3
    h263dsp
    h264chroma
    h264dsp
    h264parse
    h264pred
    h264qpel
    hevcparse
    hpeldsp
    huffman
    huffyuvdsp
    huffyuvencdsp
    idctdsp
    iirfilter
    mdct15
    intrax8
    iso_media
    ividsp
    jpegtables
    lgplv3
    libx262
    llauddsp
    llviddsp
    llvidencdsp
    lpc
    lzf
    me_cmp
    mpeg_er
    mpegaudio
    mpegaudiodsp
    mpegaudioheader
    mpegvideo
    mpegvideoenc
    mss34dsp
    pixblockdsp
    qpeldsp
    qsv
    qsvdec
    qsvenc
    qsvvpp
    rangecoder
    riffdec
    riffenc
    rtpdec
    rtpenc_chain
    rv34dsp
    sinewin
    snappy
    srtp
    startcode
    texturedsp
    texturedspenc
    tpeldsp
    vaapi_1
    vaapi_encode
    vc1dsp
    videodsp
    vp3dsp
    vp56dsp
    vp8dsp
    wma_freqs
    wmv2dsp
"

CMDLINE_SELECT="
    $ARCH_EXT_LIST
    $CONFIG_LIST
    $HAVE_LIST_CMDLINE
    $THREADS_LIST
    asm
    cross_compile
    debug
    extra_warnings
    logging
    lto
    optimizations
    rpath
    stripping
"

PATHS_LIST="
    bindir
    datadir
    docdir
    incdir
    libdir
    mandir
    pkgconfigdir
    prefix
    shlibdir
    install_name_dir
"

CMDLINE_SET="
    $PATHS_LIST
    ar
    arch
    as
    assert_level
    build_suffix
    cc
    objcc
    cpu
    cross_prefix
    custom_allocator
    cxx
    dep_cc
    doxygen
    env
    extra_version
    gas
    host_cc
    host_cflags
    host_extralibs
    host_ld
    host_ldflags
    host_os
    ignore_tests
    install
    ld
    ln_s
    logfile
    malloc_prefix
    nm
    optflags
    nvcc
    nvccflags
    pkg_config
    pkg_config_flags
    progs_suffix
    random_seed
    ranlib
    samples
    strip
    sws_max_filter_size
    sysinclude
    sysroot
    target_exec
    target_os
    target_path
    target_samples
    tempprefix
    toolchain
    valgrind
    x86asmexe
"

CMDLINE_APPEND="
    extra_cflags
    extra_cxxflags
    extra_objcflags
    host_cppflags
"

# code dependency declarations

# architecture extensions

armv5te_deps="arm"
armv6_deps="arm"
armv6t2_deps="arm"
armv8_deps="aarch64"
neon_deps_any="aarch64 arm"
intrinsics_neon_deps="neon"
vfp_deps_any="aarch64 arm"
vfpv3_deps="vfp"
setend_deps="arm"

map 'eval ${v}_inline_deps=inline_asm' $ARCH_EXT_LIST_ARM

altivec_deps="ppc"
dcbzl_deps="ppc"
ldbrx_deps="ppc"
ppc4xx_deps="ppc"
vsx_deps="altivec"
power8_deps="vsx"

loongson2_deps="mips"
loongson3_deps="mips"
mips32r2_deps="mips"
mips32r5_deps="mips"
mips32r6_deps="mips"
mips64r2_deps="mips"
mips64r6_deps="mips"
mipsfpu_deps="mips"
mipsdsp_deps="mips"
mipsdspr2_deps="mips"
mmi_deps="mips"
msa_deps="mipsfpu"

cpunop_deps="i686"
x86_64_select="i686"
x86_64_suggest="fast_cmov"

amd3dnow_deps="mmx"
amd3dnowext_deps="amd3dnow"
i686_deps="x86"
mmx_deps="x86"
mmxext_deps="mmx"
sse_deps="mmxext"
sse2_deps="sse"
sse3_deps="sse2"
ssse3_deps="sse3"
sse4_deps="ssse3"
sse42_deps="sse4"
aesni_deps="sse42"
avx_deps="sse42"
xop_deps="avx"
fma3_deps="avx"
fma4_deps="avx"
avx2_deps="avx"
avx512_deps="avx2"

mmx_external_deps="x86asm"
mmx_inline_deps="inline_asm x86"
mmx_suggest="mmx_external mmx_inline"

for ext in $(filter_out mmx $ARCH_EXT_LIST_X86_SIMD); do
    eval dep=\$${ext}_deps
    eval ${ext}_external_deps='"${dep}_external"'
    eval ${ext}_inline_deps='"${dep}_inline"'
    eval ${ext}_suggest='"${ext}_external ${ext}_inline"'
done

aligned_stack_if_any="aarch64 ppc x86"
fast_64bit_if_any="aarch64 alpha ia64 mips64 parisc64 ppc64 sparc64 x86_64"
fast_clz_if_any="aarch64 alpha avr32 mips ppc x86"
fast_unaligned_if_any="aarch64 ppc x86"
simd_align_16_if_any="altivec neon sse"
simd_align_32_if_any="avx"
simd_align_64_if_any="avx512"

# system capabilities
linux_perf_deps="linux_perf_event_h"
symver_if_any="symver_asm_label symver_gnu_asm"
valgrind_backtrace_conflict="optimizations"
valgrind_backtrace_deps="valgrind_valgrind_h"

# threading support
atomics_gcc_if="sync_val_compare_and_swap"
atomics_suncc_if="atomic_cas_ptr machine_rw_barrier"
atomics_win32_if="MemoryBarrier"
atomics_native_if_any="$ATOMICS_LIST"
w32threads_deps="atomics_native"
threads_if_any="$THREADS_LIST"

# subsystems
cbs_h264_select="cbs golomb"
cbs_h265_select="cbs golomb"
cbs_mpeg2_select="cbs"
cbs_vp9_select="cbs"
dct_select="rdft"
dirac_parse_select="golomb"
dnn_suggest="libtensorflow"
error_resilience_select="me_cmp"
faandct_deps="faan"
faandct_select="fdctdsp"
faanidct_deps="faan"
faanidct_select="idctdsp"
h264dsp_select="startcode"
hevcparse_select="golomb"
frame_thread_encoder_deps="encoders threads"
intrax8_select="blockdsp idctdsp"
mdct_select="fft"
mdct15_select="fft"
me_cmp_select="fdctdsp idctdsp pixblockdsp"
mpeg_er_select="error_resilience"
mpegaudio_select="mpegaudiodsp mpegaudioheader"
mpegaudiodsp_select="dct"
mpegvideo_select="blockdsp h264chroma hpeldsp idctdsp me_cmp mpeg_er videodsp"
mpegvideoenc_select="aandcttables me_cmp mpegvideo pixblockdsp qpeldsp"
vc1dsp_select="h264chroma qpeldsp startcode"
rdft_select="fft"

# decoders / encoders
aac_decoder_select="adts_header mdct15 mdct sinewin"
aac_fixed_decoder_select="adts_header mdct sinewin"
aac_encoder_select="audio_frame_queue iirfilter lpc mdct sinewin"
aac_latm_decoder_select="aac_decoder aac_latm_parser"
ac3_decoder_select="ac3_parser ac3dsp bswapdsp fmtconvert mdct"
ac3_fixed_decoder_select="ac3_parser ac3dsp bswapdsp mdct"
ac3_encoder_select="ac3dsp audiodsp mdct me_cmp"
ac3_fixed_encoder_select="ac3dsp audiodsp mdct me_cmp"
adpcm_g722_decoder_select="g722dsp"
adpcm_g722_encoder_select="g722dsp"
aic_decoder_select="golomb idctdsp"
alac_encoder_select="lpc"
als_decoder_select="bswapdsp"
amrnb_decoder_select="lsp"
amrwb_decoder_select="lsp"
amv_decoder_select="sp5x_decoder exif"
amv_encoder_select="jpegtables mpegvideoenc"
ape_decoder_select="bswapdsp llauddsp"
apng_decoder_deps="zlib"
apng_encoder_deps="zlib"
apng_encoder_select="llvidencdsp"
aptx_decoder_select="audio_frame_queue"
aptx_encoder_select="audio_frame_queue"
aptx_hd_decoder_select="audio_frame_queue"
aptx_hd_encoder_select="audio_frame_queue"
asv1_decoder_select="blockdsp bswapdsp idctdsp"
asv1_encoder_select="aandcttables bswapdsp fdctdsp pixblockdsp"
asv2_decoder_select="blockdsp bswapdsp idctdsp"
asv2_encoder_select="aandcttables bswapdsp fdctdsp pixblockdsp"
atrac1_decoder_select="mdct sinewin"
atrac3_decoder_select="mdct"
atrac3p_decoder_select="mdct sinewin"
atrac9_decoder_select="mdct"
avrn_decoder_select="exif jpegtables"
bink_decoder_select="blockdsp hpeldsp"
binkaudio_dct_decoder_select="mdct rdft dct sinewin wma_freqs"
binkaudio_rdft_decoder_select="mdct rdft sinewin wma_freqs"
cavs_decoder_select="blockdsp golomb h264chroma idctdsp qpeldsp videodsp"
clearvideo_decoder_select="idctdsp"
cllc_decoder_select="bswapdsp"
comfortnoise_encoder_select="lpc"
cook_decoder_select="audiodsp mdct sinewin"
cscd_decoder_select="lzo"
cscd_decoder_suggest="zlib"
dca_decoder_select="mdct"
dds_decoder_select="texturedsp"
dirac_decoder_select="dirac_parse dwt golomb videodsp mpegvideoenc"
dnxhd_decoder_select="blockdsp idctdsp"
dnxhd_encoder_select="blockdsp fdctdsp idctdsp mpegvideoenc pixblockdsp"
dolby_e_decoder_select="mdct"
dvvideo_decoder_select="dvprofile idctdsp"
dvvideo_encoder_select="dvprofile fdctdsp me_cmp pixblockdsp"
dxa_decoder_deps="zlib"
dxv_decoder_select="lzf texturedsp"
eac3_decoder_select="ac3_decoder"
eac3_encoder_select="ac3_encoder"
eamad_decoder_select="aandcttables blockdsp bswapdsp idctdsp mpegvideo"
eatgq_decoder_select="aandcttables"
eatqi_decoder_select="aandcttables blockdsp bswapdsp idctdsp"
exr_decoder_deps="zlib"
ffv1_decoder_select="rangecoder"
ffv1_encoder_select="rangecoder"
ffvhuff_decoder_select="huffyuv_decoder"
ffvhuff_encoder_select="huffyuv_encoder"
fic_decoder_select="golomb"
flac_decoder_select="flacdsp"
flac_encoder_select="bswapdsp flacdsp lpc"
flashsv2_decoder_deps="zlib"
flashsv2_encoder_deps="zlib"
flashsv_decoder_deps="zlib"
flashsv_encoder_deps="zlib"
flv_decoder_select="h263_decoder"
flv_encoder_select="h263_encoder"
fourxm_decoder_select="blockdsp bswapdsp"
fraps_decoder_select="bswapdsp huffman"
g2m_decoder_deps="zlib"
g2m_decoder_select="blockdsp idctdsp jpegtables"
g729_decoder_select="audiodsp"
h261_decoder_select="mpegvideo"
h261_encoder_select="mpegvideoenc"
h263_decoder_select="h263_parser h263dsp mpegvideo qpeldsp"
h263_encoder_select="h263dsp mpegvideoenc"
h263i_decoder_select="h263_decoder"
h263p_decoder_select="h263_decoder"
h263p_encoder_select="h263_encoder"
h264_decoder_select="cabac golomb h264chroma h264dsp h264parse h264pred h264qpel videodsp"
h264_decoder_suggest="error_resilience"
hap_decoder_select="snappy texturedsp"
hap_encoder_deps="libsnappy"
hap_encoder_select="texturedspenc"
hevc_decoder_select="bswapdsp cabac golomb hevcparse videodsp"
huffyuv_decoder_select="bswapdsp huffyuvdsp llviddsp"
huffyuv_encoder_select="bswapdsp huffman huffyuvencdsp llvidencdsp"
iac_decoder_select="imc_decoder"
imc_decoder_select="bswapdsp fft mdct sinewin"
indeo3_decoder_select="hpeldsp"
indeo4_decoder_select="ividsp"
indeo5_decoder_select="ividsp"
interplay_video_decoder_select="hpeldsp"
jpegls_decoder_select="mjpeg_decoder"
jv_decoder_select="blockdsp"
lagarith_decoder_select="llviddsp"
ljpeg_encoder_select="idctdsp jpegtables mpegvideoenc"
magicyuv_decoder_select="llviddsp"
magicyuv_encoder_select="llvidencdsp"
mdec_decoder_select="blockdsp idctdsp mpegvideo"
metasound_decoder_select="lsp mdct sinewin"
mimic_decoder_select="blockdsp bswapdsp hpeldsp idctdsp"
mjpeg_decoder_select="blockdsp hpeldsp exif idctdsp jpegtables"
mjpeg_encoder_select="jpegtables mpegvideoenc"
mjpegb_decoder_select="mjpeg_decoder"
mlp_decoder_select="mlp_parser"
mlp_encoder_select="lpc"
motionpixels_decoder_select="bswapdsp"
mp1_decoder_select="mpegaudio"
mp1float_decoder_select="mpegaudio"
mp2_decoder_select="mpegaudio"
mp2float_decoder_select="mpegaudio"
mp3_decoder_select="mpegaudio"
mp3adu_decoder_select="mpegaudio"
mp3adufloat_decoder_select="mpegaudio"
mp3float_decoder_select="mpegaudio"
mp3on4_decoder_select="mpegaudio"
mp3on4float_decoder_select="mpegaudio"
mpc7_decoder_select="bswapdsp mpegaudiodsp"
mpc8_decoder_select="mpegaudiodsp"
mpegvideo_decoder_select="mpegvideo"
mpeg1video_decoder_select="mpegvideo"
mpeg1video_encoder_select="mpegvideoenc h263dsp"
mpeg2video_decoder_select="mpegvideo"
mpeg2video_encoder_select="mpegvideoenc h263dsp"
mpeg4_decoder_select="h263_decoder mpeg4video_parser"
mpeg4_encoder_select="h263_encoder"
msa1_decoder_select="mss34dsp"
mscc_decoder_deps="zlib"
msmpeg4v1_decoder_select="h263_decoder"
msmpeg4v2_decoder_select="h263_decoder"
msmpeg4v2_encoder_select="h263_encoder"
msmpeg4v3_decoder_select="h263_decoder"
msmpeg4v3_encoder_select="h263_encoder"
mss2_decoder_select="mpegvideo qpeldsp vc1_decoder"
mts2_decoder_select="mss34dsp"
mwsc_decoder_deps="zlib"
mxpeg_decoder_select="mjpeg_decoder"
nellymoser_decoder_select="mdct sinewin"
nellymoser_encoder_select="audio_frame_queue mdct sinewin"
nuv_decoder_select="idctdsp lzo"
on2avc_decoder_select="mdct"
opus_decoder_deps="swresample"
opus_decoder_select="mdct15"
opus_encoder_select="audio_frame_queue mdct15"
png_decoder_deps="zlib"
png_encoder_deps="zlib"
png_encoder_select="llvidencdsp"
prores_decoder_select="blockdsp idctdsp"
prores_encoder_select="fdctdsp"
qcelp_decoder_select="lsp"
qdm2_decoder_select="mdct rdft mpegaudiodsp"
ra_144_decoder_select="audiodsp"
ra_144_encoder_select="audio_frame_queue lpc audiodsp"
ralf_decoder_select="golomb"
rawvideo_decoder_select="bswapdsp"
rscc_decoder_deps="zlib"
rtjpeg_decoder_select="me_cmp"
rv10_decoder_select="h263_decoder"
rv10_encoder_select="h263_encoder"
rv20_decoder_select="h263_decoder"
rv20_encoder_select="h263_encoder"
rv30_decoder_select="golomb h264pred h264qpel mpegvideo rv34dsp"
rv40_decoder_select="golomb h264pred h264qpel mpegvideo rv34dsp"
screenpresso_decoder_deps="zlib"
shorten_decoder_select="bswapdsp"
sipr_decoder_select="lsp"
snow_decoder_select="dwt h264qpel hpeldsp me_cmp rangecoder videodsp"
snow_encoder_select="dwt h264qpel hpeldsp me_cmp mpegvideoenc rangecoder"
sonic_decoder_select="golomb rangecoder"
sonic_encoder_select="golomb rangecoder"
sonic_ls_encoder_select="golomb rangecoder"
sp5x_decoder_select="mjpeg_decoder"
srgc_decoder_deps="zlib"
svq1_decoder_select="hpeldsp"
svq1_encoder_select="hpeldsp me_cmp mpegvideoenc"
svq3_decoder_select="golomb h264dsp h264parse h264pred hpeldsp tpeldsp videodsp"
svq3_decoder_suggest="zlib"
tak_decoder_select="audiodsp"
tdsc_decoder_deps="zlib"
tdsc_decoder_select="mjpeg_decoder"
theora_decoder_select="vp3_decoder"
thp_decoder_select="mjpeg_decoder"
tiff_decoder_suggest="zlib lzma"
tiff_encoder_suggest="zlib"
truehd_decoder_select="mlp_parser"
truehd_encoder_select="lpc"
truemotion2_decoder_select="bswapdsp"
truespeech_decoder_select="bswapdsp"
tscc_decoder_deps="zlib"
twinvq_decoder_select="mdct lsp sinewin"
txd_decoder_select="texturedsp"
utvideo_decoder_select="bswapdsp llviddsp"
utvideo_encoder_select="bswapdsp huffman llvidencdsp"
vble_decoder_select="llviddsp"
vc1_decoder_select="blockdsp h263_decoder h264qpel intrax8 mpegvideo vc1dsp"
vc1image_decoder_select="vc1_decoder"
vorbis_decoder_select="mdct"
vorbis_encoder_select="audio_frame_queue mdct"
vp3_decoder_select="hpeldsp vp3dsp videodsp"
vp5_decoder_select="h264chroma hpeldsp videodsp vp3dsp vp56dsp"
vp6_decoder_select="h264chroma hpeldsp huffman videodsp vp3dsp vp56dsp"
vp6a_decoder_select="vp6_decoder"
vp6f_decoder_select="vp6_decoder"
vp7_decoder_select="h264pred videodsp vp8dsp"
vp8_decoder_select="h264pred videodsp vp8dsp"
vp9_decoder_select="videodsp vp9_parser vp9_superframe_split_bsf"
wcmv_decoder_deps="zlib"
webp_decoder_select="vp8_decoder exif"
wmalossless_decoder_select="llauddsp"
wmapro_decoder_select="mdct sinewin wma_freqs"
wmav1_decoder_select="mdct sinewin wma_freqs"
wmav1_encoder_select="mdct sinewin wma_freqs"
wmav2_decoder_select="mdct sinewin wma_freqs"
wmav2_encoder_select="mdct sinewin wma_freqs"
wmavoice_decoder_select="lsp rdft dct mdct sinewin"
wmv1_decoder_select="h263_decoder"
wmv1_encoder_select="h263_encoder"
wmv2_decoder_select="blockdsp error_resilience h263_decoder idctdsp intrax8 videodsp wmv2dsp"
wmv2_encoder_select="h263_encoder wmv2dsp"
wmv3_decoder_select="vc1_decoder"
wmv3image_decoder_select="wmv3_decoder"
xma1_decoder_select="wmapro_decoder"
xma2_decoder_select="wmapro_decoder"
zerocodec_decoder_deps="zlib"
zlib_decoder_deps="zlib"
zlib_encoder_deps="zlib"
zmbv_decoder_deps="zlib"
zmbv_encoder_deps="zlib"

# hardware accelerators
crystalhd_deps="libcrystalhd_libcrystalhd_if_h"
cuda_deps="ffnvcodec"
cuvid_deps="ffnvcodec"
d3d11va_deps="dxva_h ID3D11VideoDecoder ID3D11VideoContext"
dxva2_deps="dxva2api_h DXVA2_ConfigPictureDecode ole32 user32"
ffnvcodec_deps_any="libdl LoadLibrary"
nvdec_deps="ffnvcodec"
videotoolbox_hwaccel_deps="videotoolbox pthreads"
videotoolbox_hwaccel_extralibs="-framework QuartzCore"
xvmc_deps="X11_extensions_XvMClib_h"

h263_vaapi_hwaccel_deps="vaapi"
h263_vaapi_hwaccel_select="h263_decoder"
h263_videotoolbox_hwaccel_deps="videotoolbox"
h263_videotoolbox_hwaccel_select="h263_decoder"
h264_d3d11va_hwaccel_deps="d3d11va"
h264_d3d11va_hwaccel_select="h264_decoder"
h264_d3d11va2_hwaccel_deps="d3d11va"
h264_d3d11va2_hwaccel_select="h264_decoder"
h264_dxva2_hwaccel_deps="dxva2"
h264_dxva2_hwaccel_select="h264_decoder"
h264_nvdec_hwaccel_deps="nvdec"
h264_nvdec_hwaccel_select="h264_decoder"
h264_vaapi_hwaccel_deps="vaapi"
h264_vaapi_hwaccel_select="h264_decoder"
h264_vdpau_hwaccel_deps="vdpau"
h264_vdpau_hwaccel_select="h264_decoder"
h264_videotoolbox_hwaccel_deps="videotoolbox"
h264_videotoolbox_hwaccel_select="h264_decoder"
hevc_d3d11va_hwaccel_deps="d3d11va DXVA_PicParams_HEVC"
hevc_d3d11va_hwaccel_select="hevc_decoder"
hevc_d3d11va2_hwaccel_deps="d3d11va DXVA_PicParams_HEVC"
hevc_d3d11va2_hwaccel_select="hevc_decoder"
hevc_dxva2_hwaccel_deps="dxva2 DXVA_PicParams_HEVC"
hevc_dxva2_hwaccel_select="hevc_decoder"
hevc_nvdec_hwaccel_deps="nvdec"
hevc_nvdec_hwaccel_select="hevc_decoder"
hevc_vaapi_hwaccel_deps="vaapi VAPictureParameterBufferHEVC"
hevc_vaapi_hwaccel_select="hevc_decoder"
hevc_vdpau_hwaccel_deps="vdpau VdpPictureInfoHEVC"
hevc_vdpau_hwaccel_select="hevc_decoder"
hevc_videotoolbox_hwaccel_deps="videotoolbox"
hevc_videotoolbox_hwaccel_select="hevc_decoder"
mjpeg_nvdec_hwaccel_deps="nvdec"
mjpeg_nvdec_hwaccel_select="mjpeg_decoder"
mjpeg_vaapi_hwaccel_deps="vaapi"
mjpeg_vaapi_hwaccel_select="mjpeg_decoder"
mpeg_xvmc_hwaccel_deps="xvmc"
mpeg_xvmc_hwaccel_select="mpeg2video_decoder"
mpeg1_nvdec_hwaccel_deps="nvdec"
mpeg1_nvdec_hwaccel_select="mpeg1video_decoder"
mpeg1_vdpau_hwaccel_deps="vdpau"
mpeg1_vdpau_hwaccel_select="mpeg1video_decoder"
mpeg1_videotoolbox_hwaccel_deps="videotoolbox"
mpeg1_videotoolbox_hwaccel_select="mpeg1video_decoder"
mpeg1_xvmc_hwaccel_deps="xvmc"
mpeg1_xvmc_hwaccel_select="mpeg1video_decoder"
mpeg2_d3d11va_hwaccel_deps="d3d11va"
mpeg2_d3d11va_hwaccel_select="mpeg2video_decoder"
mpeg2_d3d11va2_hwaccel_deps="d3d11va"
mpeg2_d3d11va2_hwaccel_select="mpeg2video_decoder"
mpeg2_dxva2_hwaccel_deps="dxva2"
mpeg2_dxva2_hwaccel_select="mpeg2video_decoder"
mpeg2_nvdec_hwaccel_deps="nvdec"
mpeg2_nvdec_hwaccel_select="mpeg2video_decoder"
mpeg2_vaapi_hwaccel_deps="vaapi"
mpeg2_vaapi_hwaccel_select="mpeg2video_decoder"
mpeg2_vdpau_hwaccel_deps="vdpau"
mpeg2_vdpau_hwaccel_select="mpeg2video_decoder"
mpeg2_videotoolbox_hwaccel_deps="videotoolbox"
mpeg2_videotoolbox_hwaccel_select="mpeg2video_decoder"
mpeg2_xvmc_hwaccel_deps="xvmc"
mpeg2_xvmc_hwaccel_select="mpeg2video_decoder"
mpeg4_nvdec_hwaccel_deps="nvdec"
mpeg4_nvdec_hwaccel_select="mpeg4_decoder"
mpeg4_vaapi_hwaccel_deps="vaapi"
mpeg4_vaapi_hwaccel_select="mpeg4_decoder"
mpeg4_vdpau_hwaccel_deps="vdpau"
mpeg4_vdpau_hwaccel_select="mpeg4_decoder"
mpeg4_videotoolbox_hwaccel_deps="videotoolbox"
mpeg4_videotoolbox_hwaccel_select="mpeg4_decoder"
vc1_d3d11va_hwaccel_deps="d3d11va"
vc1_d3d11va_hwaccel_select="vc1_decoder"
vc1_d3d11va2_hwaccel_deps="d3d11va"
vc1_d3d11va2_hwaccel_select="vc1_decoder"
vc1_dxva2_hwaccel_deps="dxva2"
vc1_dxva2_hwaccel_select="vc1_decoder"
vc1_nvdec_hwaccel_deps="nvdec"
vc1_nvdec_hwaccel_select="vc1_decoder"
vc1_vaapi_hwaccel_deps="vaapi"
vc1_vaapi_hwaccel_select="vc1_decoder"
vc1_vdpau_hwaccel_deps="vdpau"
vc1_vdpau_hwaccel_select="vc1_decoder"
vp8_nvdec_hwaccel_deps="nvdec"
vp8_nvdec_hwaccel_select="vp8_decoder"
vp8_vaapi_hwaccel_deps="vaapi VAPictureParameterBufferVP8"
vp8_vaapi_hwaccel_select="vp8_decoder"
vp9_d3d11va_hwaccel_deps="d3d11va DXVA_PicParams_VP9"
vp9_d3d11va_hwaccel_select="vp9_decoder"
vp9_d3d11va2_hwaccel_deps="d3d11va DXVA_PicParams_VP9"
vp9_d3d11va2_hwaccel_select="vp9_decoder"
vp9_dxva2_hwaccel_deps="dxva2 DXVA_PicParams_VP9"
vp9_dxva2_hwaccel_select="vp9_decoder"
vp9_nvdec_hwaccel_deps="nvdec"
vp9_nvdec_hwaccel_select="vp9_decoder"
vp9_vaapi_hwaccel_deps="vaapi VADecPictureParameterBufferVP9_bit_depth"
vp9_vaapi_hwaccel_select="vp9_decoder"
wmv3_d3d11va_hwaccel_select="vc1_d3d11va_hwaccel"
wmv3_d3d11va2_hwaccel_select="vc1_d3d11va2_hwaccel"
wmv3_dxva2_hwaccel_select="vc1_dxva2_hwaccel"
wmv3_nvdec_hwaccel_select="vc1_nvdec_hwaccel"
wmv3_vaapi_hwaccel_select="vc1_vaapi_hwaccel"
wmv3_vdpau_hwaccel_select="vc1_vdpau_hwaccel"

# hardware-accelerated codecs
omx_deps="libdl pthreads"
omx_rpi_select="omx"
qsv_deps="libmfx"
qsvdec_select="qsv"
qsvenc_select="qsv"
qsvvpp_select="qsv"
vaapi_encode_deps="vaapi"
v4l2_m2m_deps="linux_videodev2_h sem_timedwait"

hwupload_cuda_filter_deps="ffnvcodec"
scale_npp_filter_deps="ffnvcodec libnpp"
scale_cuda_filter_deps="cuda_sdk"
thumbnail_cuda_filter_deps="cuda_sdk"

amf_deps_any="libdl LoadLibrary"
nvenc_deps="ffnvcodec"
nvenc_deps_any="libdl LoadLibrary"
nvenc_encoder_deps="nvenc"

h263_v4l2m2m_decoder_deps="v4l2_m2m h263_v4l2_m2m"
h263_v4l2m2m_encoder_deps="v4l2_m2m h263_v4l2_m2m"
h264_amf_encoder_deps="amf"
h264_crystalhd_decoder_select="crystalhd h264_mp4toannexb_bsf h264_parser"
h264_cuvid_decoder_deps="cuvid"
h264_cuvid_decoder_select="h264_mp4toannexb_bsf"
h264_mediacodec_decoder_deps="mediacodec"
h264_mediacodec_decoder_select="h264_mp4toannexb_bsf h264_parser"
h264_mmal_decoder_deps="mmal"
h264_nvenc_encoder_deps="nvenc"
h264_omx_encoder_deps="omx"
h264_qsv_decoder_select="h264_mp4toannexb_bsf h264_parser qsvdec"
h264_qsv_encoder_select="qsvenc"
h264_rkmpp_decoder_deps="rkmpp"
h264_rkmpp_decoder_select="h264_mp4toannexb_bsf"
h264_vaapi_encoder_deps="VAEncPictureParameterBufferH264"
h264_vaapi_encoder_select="cbs_h264 vaapi_encode"
h264_v4l2m2m_decoder_deps="v4l2_m2m h264_v4l2_m2m"
h264_v4l2m2m_encoder_deps="v4l2_m2m h264_v4l2_m2m"
hevc_amf_encoder_deps="amf"
hevc_cuvid_decoder_deps="cuvid"
hevc_cuvid_decoder_select="hevc_mp4toannexb_bsf"
hevc_mediacodec_decoder_deps="mediacodec"
hevc_mediacodec_decoder_select="hevc_mp4toannexb_bsf hevc_parser"
hevc_nvenc_encoder_deps="nvenc"
hevc_qsv_decoder_select="hevc_mp4toannexb_bsf hevc_parser qsvdec"
hevc_qsv_encoder_select="hevcparse qsvenc"
hevc_rkmpp_decoder_deps="rkmpp"
hevc_rkmpp_decoder_select="hevc_mp4toannexb_bsf"
hevc_vaapi_encoder_deps="VAEncPictureParameterBufferHEVC"
hevc_vaapi_encoder_select="cbs_h265 vaapi_encode"
hevc_v4l2m2m_decoder_deps="v4l2_m2m hevc_v4l2_m2m"
hevc_v4l2m2m_encoder_deps="v4l2_m2m hevc_v4l2_m2m"
mjpeg_cuvid_decoder_deps="cuvid"
mjpeg_qsv_encoder_deps="libmfx"
mjpeg_qsv_encoder_select="qsvenc"
mjpeg_vaapi_encoder_deps="VAEncPictureParameterBufferJPEG"
mjpeg_vaapi_encoder_select="vaapi_encode jpegtables"
mpeg1_cuvid_decoder_deps="cuvid"
mpeg1_v4l2m2m_decoder_deps="v4l2_m2m mpeg1_v4l2_m2m"
mpeg2_crystalhd_decoder_select="crystalhd"
mpeg2_cuvid_decoder_deps="cuvid"
mpeg2_mmal_decoder_deps="mmal"
mpeg2_mediacodec_decoder_deps="mediacodec"
mpeg2_qsv_decoder_select="qsvdec mpegvideo_parser"
mpeg2_qsv_encoder_select="qsvenc"
mpeg2_vaapi_encoder_deps="VAEncPictureParameterBufferMPEG2"
mpeg2_vaapi_encoder_select="cbs_mpeg2 vaapi_encode"
mpeg2_v4l2m2m_decoder_deps="v4l2_m2m mpeg2_v4l2_m2m"
mpeg4_crystalhd_decoder_select="crystalhd"
mpeg4_cuvid_decoder_deps="cuvid"
mpeg4_mediacodec_decoder_deps="mediacodec"
mpeg4_mmal_decoder_deps="mmal"
mpeg4_omx_encoder_deps="omx"
mpeg4_v4l2m2m_decoder_deps="v4l2_m2m mpeg4_v4l2_m2m"
mpeg4_v4l2m2m_encoder_deps="v4l2_m2m mpeg4_v4l2_m2m"
msmpeg4_crystalhd_decoder_select="crystalhd"
nvenc_h264_encoder_select="h264_nvenc_encoder"
nvenc_hevc_encoder_select="hevc_nvenc_encoder"
vc1_crystalhd_decoder_select="crystalhd"
vc1_cuvid_decoder_deps="cuvid"
vc1_mmal_decoder_deps="mmal"
vc1_qsv_decoder_select="qsvdec vc1_parser"
vc1_v4l2m2m_decoder_deps="v4l2_m2m vc1_v4l2_m2m"
vp8_cuvid_decoder_deps="cuvid"
vp8_mediacodec_decoder_deps="mediacodec"
vp8_qsv_decoder_select="qsvdec vp8_parser"
vp8_rkmpp_decoder_deps="rkmpp"
vp8_vaapi_encoder_deps="VAEncPictureParameterBufferVP8"
vp8_vaapi_encoder_select="vaapi_encode"
vp8_v4l2m2m_decoder_deps="v4l2_m2m vp8_v4l2_m2m"
vp8_v4l2m2m_encoder_deps="v4l2_m2m vp8_v4l2_m2m"
vp9_cuvid_decoder_deps="cuvid"
vp9_mediacodec_decoder_deps="mediacodec"
vp9_rkmpp_decoder_deps="rkmpp"
vp9_vaapi_encoder_deps="VAEncPictureParameterBufferVP9"
vp9_vaapi_encoder_select="vaapi_encode"
vp9_v4l2m2m_decoder_deps="v4l2_m2m vp9_v4l2_m2m"
wmv3_crystalhd_decoder_select="crystalhd"

# parsers
aac_parser_select="adts_header"
h264_parser_select="golomb h264dsp h264parse"
hevc_parser_select="hevcparse"
mpegaudio_parser_select="mpegaudioheader"
mpegvideo_parser_select="mpegvideo"
mpeg4video_parser_select="h263dsp mpegvideo qpeldsp"
vc1_parser_select="vc1dsp"

# bitstream_filters
aac_adtstoasc_bsf_select="adts_header"
eac3_core_bsf_select="ac3_parser"
filter_units_bsf_select="cbs"
h264_metadata_bsf_deps="const_nan"
h264_metadata_bsf_select="cbs_h264"
h264_redundant_pps_bsf_select="cbs_h264"
hevc_metadata_bsf_select="cbs_h265"
mjpeg2jpeg_bsf_select="jpegtables"
mpeg2_metadata_bsf_select="cbs_mpeg2"
trace_headers_bsf_select="cbs"
vp9_metadata_bsf_select="cbs_vp9"

# external libraries
aac_at_decoder_deps="audiotoolbox"
aac_at_decoder_select="aac_adtstoasc_bsf"
ac3_at_decoder_deps="audiotoolbox"
ac3_at_decoder_select="ac3_parser"
adpcm_ima_qt_at_decoder_deps="audiotoolbox"
alac_at_decoder_deps="audiotoolbox"
amr_nb_at_decoder_deps="audiotoolbox"
avisynth_deps_any="libdl LoadLibrary"
avisynth_demuxer_deps="avisynth"
avisynth_demuxer_select="riffdec"
eac3_at_decoder_deps="audiotoolbox"
eac3_at_decoder_select="ac3_parser"
gsm_ms_at_decoder_deps="audiotoolbox"
ilbc_at_decoder_deps="audiotoolbox"
mp1_at_decoder_deps="audiotoolbox"
mp2_at_decoder_deps="audiotoolbox"
mp3_at_decoder_deps="audiotoolbox"
mp1_at_decoder_select="mpegaudioheader"
mp2_at_decoder_select="mpegaudioheader"
mp3_at_decoder_select="mpegaudioheader"
pcm_alaw_at_decoder_deps="audiotoolbox"
pcm_mulaw_at_decoder_deps="audiotoolbox"
qdmc_at_decoder_deps="audiotoolbox"
qdm2_at_decoder_deps="audiotoolbox"
aac_at_encoder_deps="audiotoolbox"
aac_at_encoder_select="audio_frame_queue"
alac_at_encoder_deps="audiotoolbox"
alac_at_encoder_select="audio_frame_queue"
ilbc_at_encoder_deps="audiotoolbox"
ilbc_at_encoder_select="audio_frame_queue"
pcm_alaw_at_encoder_deps="audiotoolbox"
pcm_alaw_at_encoder_select="audio_frame_queue"
pcm_mulaw_at_encoder_deps="audiotoolbox"
pcm_mulaw_at_encoder_select="audio_frame_queue"
chromaprint_muxer_deps="chromaprint"
h264_videotoolbox_encoder_deps="pthreads"
h264_videotoolbox_encoder_select="videotoolbox_encoder"
hevc_videotoolbox_encoder_deps="pthreads"
hevc_videotoolbox_encoder_select="videotoolbox_encoder"
libaom_av1_decoder_deps="libaom"
libaom_av1_encoder_deps="libaom"
libaom_av1_encoder_select="extract_extradata_bsf"
libcelt_decoder_deps="libcelt"
libcodec2_decoder_deps="libcodec2"
libcodec2_encoder_deps="libcodec2"
libdavs2_decoder_deps="libdavs2"
libfdk_aac_decoder_deps="libfdk_aac"
libfdk_aac_encoder_deps="libfdk_aac"
libfdk_aac_encoder_select="audio_frame_queue"
libgme_demuxer_deps="libgme"
libgsm_decoder_deps="libgsm"
libgsm_encoder_deps="libgsm"
libgsm_ms_decoder_deps="libgsm"
libgsm_ms_encoder_deps="libgsm"
libilbc_decoder_deps="libilbc"
libilbc_encoder_deps="libilbc"
libkvazaar_encoder_deps="libkvazaar"
libmodplug_demuxer_deps="libmodplug"
libmp3lame_encoder_deps="libmp3lame"
libmp3lame_encoder_select="audio_frame_queue mpegaudioheader"
libopencore_amrnb_decoder_deps="libopencore_amrnb"
libopencore_amrnb_encoder_deps="libopencore_amrnb"
libopencore_amrnb_encoder_select="audio_frame_queue"
libopencore_amrwb_decoder_deps="libopencore_amrwb"
libopenh264_decoder_deps="libopenh264"
libopenh264_decoder_select="h264_mp4toannexb_bsf"
libopenh264_encoder_deps="libopenh264"
libopenjpeg_decoder_deps="libopenjpeg"
libopenjpeg_encoder_deps="libopenjpeg"
libopenmpt_demuxer_deps="libopenmpt"
libopus_decoder_deps="libopus"
libopus_encoder_deps="libopus"
libopus_encoder_select="audio_frame_queue"
librsvg_decoder_deps="librsvg"
libshine_encoder_deps="libshine"
libshine_encoder_select="audio_frame_queue"
libspeex_decoder_deps="libspeex"
libspeex_encoder_deps="libspeex"
libspeex_encoder_select="audio_frame_queue"
libtheora_encoder_deps="libtheora"
libtwolame_encoder_deps="libtwolame"
libvo_amrwbenc_encoder_deps="libvo_amrwbenc"
libvorbis_decoder_deps="libvorbis"
libvorbis_encoder_deps="libvorbis libvorbisenc"
libvorbis_encoder_select="audio_frame_queue"
libvpx_vp8_decoder_deps="libvpx"
libvpx_vp8_encoder_deps="libvpx"
libvpx_vp9_decoder_deps="libvpx"
libvpx_vp9_encoder_deps="libvpx"
libwavpack_encoder_deps="libwavpack"
libwavpack_encoder_select="audio_frame_queue"
libwebp_encoder_deps="libwebp"
libwebp_anim_encoder_deps="libwebp"
libx262_encoder_deps="libx262"
libx264_encoder_deps="libx264"
libx264rgb_encoder_deps="libx264 x264_csp_bgr"
libx264rgb_encoder_select="libx264_encoder"
libx265_encoder_deps="libx265"
libxavs_encoder_deps="libxavs"
libxvid_encoder_deps="libxvid"
libzvbi_teletext_decoder_deps="libzvbi"
vapoursynth_demuxer_deps="vapoursynth"
videotoolbox_suggest="coreservices"
videotoolbox_deps="corefoundation coremedia corevideo"
videotoolbox_encoder_deps="videotoolbox VTCompressionSessionPrepareToEncodeFrames"

# demuxers / muxers
ac3_demuxer_select="ac3_parser"
aiff_muxer_select="iso_media"
asf_demuxer_select="riffdec"
asf_o_demuxer_select="riffdec"
asf_muxer_select="riffenc"
asf_stream_muxer_select="asf_muxer"
avi_demuxer_select="iso_media riffdec exif"
avi_muxer_select="riffenc"
caf_demuxer_select="iso_media riffdec"
caf_muxer_select="iso_media"
dash_muxer_select="mp4_muxer"
dash_demuxer_deps="libxml2"
dirac_demuxer_select="dirac_parser"
dts_demuxer_select="dca_parser"
dtshd_demuxer_select="dca_parser"
dv_demuxer_select="dvprofile"
dv_muxer_select="dvprofile"
dxa_demuxer_select="riffdec"
eac3_demuxer_select="ac3_parser"
f4v_muxer_select="mov_muxer"
fifo_muxer_deps="threads"
flac_demuxer_select="flac_parser"
hds_muxer_select="flv_muxer"
hls_muxer_select="mpegts_muxer"
hls_muxer_suggest="gcrypt openssl"
image2_alias_pix_demuxer_select="image2_demuxer"
image2_brender_pix_demuxer_select="image2_demuxer"
ipod_muxer_select="mov_muxer"
ismv_muxer_select="mov_muxer"
matroska_audio_muxer_select="matroska_muxer"
matroska_demuxer_select="iso_media riffdec"
matroska_demuxer_suggest="bzlib lzo zlib"
matroska_muxer_select="iso_media riffenc"
mmf_muxer_select="riffenc"
mov_demuxer_select="iso_media riffdec"
mov_demuxer_suggest="zlib"
mov_muxer_select="iso_media riffenc rtpenc_chain"
mp3_demuxer_select="mpegaudio_parser"
mp3_muxer_select="mpegaudioheader"
mp4_muxer_select="mov_muxer"
mpegts_demuxer_select="iso_media"
mpegts_muxer_select="adts_muxer latm_muxer"
mpegtsraw_demuxer_select="mpegts_demuxer"
mxf_d10_muxer_select="mxf_muxer"
mxf_opatom_muxer_select="mxf_muxer"
nut_muxer_select="riffenc"
nuv_demuxer_select="riffdec"
oga_muxer_select="ogg_muxer"
ogg_demuxer_select="dirac_parse"
ogv_muxer_select="ogg_muxer"
opus_muxer_select="ogg_muxer"
psp_muxer_select="mov_muxer"
rtp_demuxer_select="sdp_demuxer"
rtp_muxer_select="golomb"
rtpdec_select="asf_demuxer jpegtables mov_demuxer mpegts_demuxer rm_demuxer rtp_protocol srtp"
rtsp_demuxer_select="http_protocol rtpdec"
rtsp_muxer_select="rtp_muxer http_protocol rtp_protocol rtpenc_chain"
sap_demuxer_select="sdp_demuxer"
sap_muxer_select="rtp_muxer rtp_protocol rtpenc_chain"
sdp_demuxer_select="rtpdec"
smoothstreaming_muxer_select="ismv_muxer"
spdif_demuxer_select="adts_header"
spdif_muxer_select="adts_header"
spx_muxer_select="ogg_muxer"
swf_demuxer_suggest="zlib"
tak_demuxer_select="tak_parser"
tg2_muxer_select="mov_muxer"
tgp_muxer_select="mov_muxer"
vobsub_demuxer_select="mpegps_demuxer"
w64_demuxer_select="wav_demuxer"
w64_muxer_select="wav_muxer"
wav_demuxer_select="riffdec"
wav_muxer_select="riffenc"
webm_muxer_select="iso_media riffenc"
webm_dash_manifest_demuxer_select="matroska_demuxer"
wtv_demuxer_select="mpegts_demuxer riffdec"
wtv_muxer_select="mpegts_muxer riffenc"
xmv_demuxer_select="riffdec"
xwma_demuxer_select="riffdec"

# indevs / outdevs
android_camera_indev_deps="android camera2ndk mediandk pthreads"
android_camera_indev_extralibs="-landroid -lcamera2ndk -lmediandk"
alsa_indev_deps="alsa"
alsa_outdev_deps="alsa"
avfoundation_indev_deps="avfoundation corevideo coremedia pthreads"
avfoundation_indev_suggest="coregraphics applicationservices"
avfoundation_indev_extralibs="-framework Foundation"
bktr_indev_deps_any="dev_bktr_ioctl_bt848_h machine_ioctl_bt848_h dev_video_bktr_ioctl_bt848_h dev_ic_bt8xx_h"
caca_outdev_deps="libcaca"
decklink_deps_any="libdl LoadLibrary"
decklink_indev_deps="decklink threads"
decklink_indev_extralibs="-lstdc++"
decklink_outdev_deps="decklink threads"
decklink_outdev_extralibs="-lstdc++"
libndi_newtek_indev_deps="libndi_newtek"
libndi_newtek_indev_extralibs="-lndi"
libndi_newtek_outdev_deps="libndi_newtek"
libndi_newtek_outdev_extralibs="-lndi"
dshow_indev_deps="IBaseFilter"
dshow_indev_extralibs="-lpsapi -lole32 -lstrmiids -luuid -loleaut32 -lshlwapi"
fbdev_indev_deps="linux_fb_h"
fbdev_outdev_deps="linux_fb_h"
gdigrab_indev_deps="CreateDIBSection"
gdigrab_indev_extralibs="-lgdi32"
gdigrab_indev_select="bmp_decoder"
iec61883_indev_deps="libiec61883"
jack_indev_deps="libjack"
jack_indev_deps_any="sem_timedwait dispatch_dispatch_h"
kmsgrab_indev_deps="libdrm"
lavfi_indev_deps="avfilter"
libcdio_indev_deps="libcdio"
libdc1394_indev_deps="libdc1394"
openal_indev_deps="openal"
opengl_outdev_deps="opengl"
oss_indev_deps_any="sys_soundcard_h"
oss_outdev_deps_any="sys_soundcard_h"
pulse_indev_deps="libpulse"
pulse_outdev_deps="libpulse"
sdl2_outdev_deps="sdl2"
sndio_indev_deps="sndio"
sndio_outdev_deps="sndio"
v4l2_indev_deps_any="linux_videodev2_h sys_videoio_h"
v4l2_indev_suggest="libv4l2"
v4l2_outdev_deps_any="linux_videodev2_h sys_videoio_h"
v4l2_outdev_suggest="libv4l2"
vfwcap_indev_deps="vfw32 vfwcap_defines"
xcbgrab_indev_deps="libxcb"
xcbgrab_indev_suggest="libxcb_shm libxcb_shape libxcb_xfixes"
xv_outdev_deps="xlib"

# protocols
async_protocol_deps="threads"
bluray_protocol_deps="libbluray"
ffrtmpcrypt_protocol_conflict="librtmp_protocol"
ffrtmpcrypt_protocol_deps_any="gcrypt gmp openssl mbedtls"
ffrtmpcrypt_protocol_select="tcp_protocol"
ffrtmphttp_protocol_conflict="librtmp_protocol"
ffrtmphttp_protocol_select="http_protocol"
ftp_protocol_select="tcp_protocol"
gopher_protocol_select="network"
http_protocol_select="tcp_protocol"
http_protocol_suggest="zlib"
httpproxy_protocol_select="tcp_protocol"
httpproxy_protocol_suggest="zlib"
https_protocol_select="tls_protocol"
https_protocol_suggest="zlib"
icecast_protocol_select="http_protocol"
mmsh_protocol_select="http_protocol"
mmst_protocol_select="network"
rtmp_protocol_conflict="librtmp_protocol"
rtmp_protocol_select="tcp_protocol"
rtmp_protocol_suggest="zlib"
rtmpe_protocol_select="ffrtmpcrypt_protocol"
rtmpe_protocol_suggest="zlib"
rtmps_protocol_conflict="librtmp_protocol"
rtmps_protocol_select="tls_protocol"
rtmps_protocol_suggest="zlib"
rtmpt_protocol_select="ffrtmphttp_protocol"
rtmpt_protocol_suggest="zlib"
rtmpte_protocol_select="ffrtmpcrypt_protocol ffrtmphttp_protocol"
rtmpte_protocol_suggest="zlib"
rtmpts_protocol_select="ffrtmphttp_protocol https_protocol"
rtmpts_protocol_suggest="zlib"
rtp_protocol_select="udp_protocol"
schannel_conflict="openssl gnutls libtls mbedtls"
sctp_protocol_deps="struct_sctp_event_subscribe struct_msghdr_msg_flags"
sctp_protocol_select="network"
securetransport_conflict="openssl gnutls libtls mbedtls"
srtp_protocol_select="rtp_protocol srtp"
tcp_protocol_select="network"
tls_protocol_deps_any="gnutls openssl schannel securetransport libtls mbedtls"
tls_protocol_select="tcp_protocol"
udp_protocol_select="network"
udplite_protocol_select="network"
unix_protocol_deps="sys_un_h"
unix_protocol_select="network"

# external library protocols
librtmp_protocol_deps="librtmp"
librtmpe_protocol_deps="librtmp"
librtmps_protocol_deps="librtmp"
librtmpt_protocol_deps="librtmp"
librtmpte_protocol_deps="librtmp"
libsmbclient_protocol_deps="libsmbclient gplv3"
libsrt_protocol_deps="libsrt"
libsrt_protocol_select="network"
libssh_protocol_deps="libssh"
libtls_conflict="openssl gnutls mbedtls"

# filters
afftfilt_filter_deps="avcodec"
afftfilt_filter_select="fft"
afir_filter_deps="avcodec"
afir_filter_select="fft"
amovie_filter_deps="avcodec avformat"
aresample_filter_deps="swresample"
ass_filter_deps="libass"
atempo_filter_deps="avcodec"
atempo_filter_select="rdft"
avgblur_opencl_filter_deps="opencl"
azmq_filter_deps="libzmq"
blackframe_filter_deps="gpl"
boxblur_filter_deps="gpl"
boxblur_opencl_filter_deps="opencl gpl"
bs2b_filter_deps="libbs2b"
colormatrix_filter_deps="gpl"
convolution_opencl_filter_deps="opencl"
convolve_filter_deps="avcodec"
convolve_filter_select="fft"
coreimage_filter_deps="coreimage appkit"
coreimage_filter_extralibs="-framework OpenGL"
coreimagesrc_filter_deps="coreimage appkit"
coreimagesrc_filter_extralibs="-framework OpenGL"
cover_rect_filter_deps="avcodec avformat gpl"
cropdetect_filter_deps="gpl"
deconvolve_filter_deps="avcodec"
deconvolve_filter_select="fft"
deinterlace_qsv_filter_deps="libmfx"
deinterlace_vaapi_filter_deps="vaapi"
delogo_filter_deps="gpl"
denoise_vaapi_filter_deps="vaapi VAProcPipelineParameterBuffer"
deshake_filter_select="pixelutils"
dilation_opencl_filter_deps="opencl"
drawtext_filter_deps="libfreetype"
drawtext_filter_suggest="libfontconfig libfribidi"
elbg_filter_deps="avcodec"
eq_filter_deps="gpl"
erosion_opencl_filter_deps="opencl"
fftfilt_filter_deps="avcodec"
fftfilt_filter_select="rdft"
fftdnoiz_filter_deps="avcodec"
fftdnoiz_filter_select="fft"
find_rect_filter_deps="avcodec avformat gpl"
firequalizer_filter_deps="avcodec"
firequalizer_filter_select="rdft"
flite_filter_deps="libflite"
framerate_filter_select="pixelutils"
frei0r_filter_deps="frei0r libdl"
frei0r_src_filter_deps="frei0r libdl"
fspp_filter_deps="gpl"
geq_filter_deps="gpl"
histeq_filter_deps="gpl"
hqdn3d_filter_deps="gpl"
interlace_filter_deps="gpl"
kerndeint_filter_deps="gpl"
ladspa_filter_deps="ladspa libdl"
lensfun_filter_deps="liblensfun version3"
lv2_filter_deps="lv2"
mcdeint_filter_deps="avcodec gpl"
movie_filter_deps="avcodec avformat"
mpdecimate_filter_deps="gpl"
mpdecimate_filter_select="pixelutils"
mptestsrc_filter_deps="gpl"
negate_filter_deps="lut_filter"
nnedi_filter_deps="gpl"
ocr_filter_deps="libtesseract"
ocv_filter_deps="libopencv"
openclsrc_filter_deps="opencl"
overlay_opencl_filter_deps="opencl"
overlay_qsv_filter_deps="libmfx"
overlay_qsv_filter_select="qsvvpp"
owdenoise_filter_deps="gpl"
pan_filter_deps="swresample"
perspective_filter_deps="gpl"
phase_filter_deps="gpl"
pp7_filter_deps="gpl"
pp_filter_deps="gpl postproc"
prewitt_opencl_filter_deps="opencl"
procamp_vaapi_filter_deps="vaapi VAProcPipelineParameterBuffer"
program_opencl_filter_deps="opencl"
pullup_filter_deps="gpl"
removelogo_filter_deps="avcodec avformat swscale"
repeatfields_filter_deps="gpl"
resample_filter_deps="avresample"
roberts_opencl_filter_deps="opencl"
rubberband_filter_deps="librubberband"
sab_filter_deps="gpl swscale"
scale2ref_filter_deps="swscale"
scale_filter_deps="swscale"
scale_qsv_filter_deps="libmfx"
select_filter_select="pixelutils"
sharpness_vaapi_filter_deps="vaapi VAProcPipelineParameterBuffer"
showcqt_filter_deps="avcodec avformat swscale"
showcqt_filter_suggest="libfontconfig libfreetype"
showcqt_filter_select="fft"
showfreqs_filter_deps="avcodec"
showfreqs_filter_select="fft"
showspectrum_filter_deps="avcodec"
showspectrum_filter_select="fft"
showspectrumpic_filter_deps="avcodec"
showspectrumpic_filter_select="fft"
signature_filter_deps="gpl avcodec avformat"
smartblur_filter_deps="gpl swscale"
sobel_opencl_filter_deps="opencl"
sofalizer_filter_deps="libmysofa avcodec"
sofalizer_filter_select="fft"
spectrumsynth_filter_deps="avcodec"
spectrumsynth_filter_select="fft"
spp_filter_deps="gpl avcodec"
spp_filter_select="fft idctdsp fdctdsp me_cmp pixblockdsp"
sr_filter_deps="avformat swscale"
sr_filter_select="dnn"
stereo3d_filter_deps="gpl"
subtitles_filter_deps="avformat avcodec libass"
super2xsai_filter_deps="gpl"
pixfmts_super2xsai_test_deps="super2xsai_filter"
tinterlace_filter_deps="gpl"
tinterlace_merge_test_deps="tinterlace_filter"
tinterlace_pad_test_deps="tinterlace_filter"
tonemap_filter_deps="const_nan"
tonemap_opencl_filter_deps="opencl const_nan"
unsharp_opencl_filter_deps="opencl"
uspp_filter_deps="gpl avcodec"
vaguedenoiser_filter_deps="gpl"
vidstabdetect_filter_deps="libvidstab"
vidstabtransform_filter_deps="libvidstab"
libvmaf_filter_deps="libvmaf pthreads"
zmq_filter_deps="libzmq"
zoompan_filter_deps="swscale"
zscale_filter_deps="libzimg const_nan"
scale_vaapi_filter_deps="vaapi VAProcPipelineParameterBuffer"
vpp_qsv_filter_deps="libmfx"
vpp_qsv_filter_select="qsvvpp"

# examples
avio_dir_cmd_deps="avformat avutil"
avio_reading_deps="avformat avcodec avutil"
decode_audio_example_deps="avcodec avutil"
decode_video_example_deps="avcodec avutil"
demuxing_decoding_example_deps="avcodec avformat avutil"
encode_audio_example_deps="avcodec avutil"
encode_video_example_deps="avcodec avutil"
extract_mvs_example_deps="avcodec avformat avutil"
filter_audio_example_deps="avfilter avutil"
filtering_audio_example_deps="avfilter avcodec avformat avutil"
filtering_video_example_deps="avfilter avcodec avformat avutil"
http_multiclient_example_deps="avformat avutil fork"
hw_decode_example_deps="avcodec avformat avutil"
metadata_example_deps="avformat avutil"
muxing_example_deps="avcodec avformat avutil swscale"
qsvdec_example_deps="avcodec avutil libmfx h264_qsv_decoder"
remuxing_example_deps="avcodec avformat avutil"
resampling_audio_example_deps="avutil swresample"
scaling_video_example_deps="avutil swscale"
transcode_aac_example_deps="avcodec avformat swresample"
transcoding_example_deps="avfilter avcodec avformat avutil"
vaapi_encode_example_deps="avcodec avutil h264_vaapi_encoder"
vaapi_transcode_example_deps="avcodec avformat avutil h264_vaapi_encoder"

# EXTRALIBS_LIST
cpu_init_extralibs="pthreads_extralibs"
cws2fws_extralibs="zlib_extralibs"

# libraries, in any order
avcodec_deps="avutil"
avcodec_suggest="libm"
avcodec_select="null_bsf"
avdevice_deps="avformat avcodec avutil"
avdevice_suggest="libm"
avfilter_deps="avutil"
avfilter_suggest="libm"
avformat_deps="avcodec avutil"
avformat_suggest="libm network zlib"
avresample_deps="avutil"
avresample_suggest="libm"
avutil_suggest="clock_gettime ffnvcodec libm libdrm libmfx opencl user32 vaapi videotoolbox corefoundation corevideo coremedia bcrypt"
postproc_deps="avutil gpl"
postproc_suggest="libm"
swresample_deps="avutil"
swresample_suggest="libm libsoxr"
swscale_deps="avutil"
swscale_suggest="libm"

avcodec_extralibs="pthreads_extralibs iconv_extralibs"
avfilter_extralibs="pthreads_extralibs"
avutil_extralibs="d3d11va_extralibs nanosleep_extralibs pthreads_extralibs vaapi_drm_extralibs vaapi_x11_extralibs vdpau_x11_extralibs"

# programs
ffmpeg_deps="avcodec avfilter avformat"
ffmpeg_select="aformat_filter anull_filter atrim_filter format_filter
               null_filter
               trim_filter"
ffmpeg_suggest="ole32 psapi shell32"
ffplay_deps="avcodec avformat swscale swresample sdl2"
ffplay_select="rdft crop_filter transpose_filter hflip_filter vflip_filter rotate_filter"
ffplay_suggest="shell32"
ffprobe_deps="avcodec avformat"
ffprobe_suggest="shell32"

# documentation
podpages_deps="perl"
manpages_deps="perl pod2man"
htmlpages_deps="perl"
htmlpages_deps_any="makeinfo_html texi2html"
txtpages_deps="perl makeinfo"
doc_deps_any="manpages htmlpages podpages txtpages"

# default parameters

logfile="ffbuild/config.log"

# installation paths
prefix_default="/usr/local"
bindir_default='${prefix}/bin'
datadir_default='${prefix}/share/ffmpeg'
docdir_default='${prefix}/share/doc/ffmpeg'
incdir_default='${prefix}/include'
libdir_default='${prefix}/lib'
mandir_default='${prefix}/share/man'

# toolchain
ar_default="ar"
cc_default="gcc"
cxx_default="g++"
host_cc_default="gcc"
doxygen_default="doxygen"
install="install"
ln_s_default="ln -s -f"
nm_default="nm -g"
pkg_config_default=pkg-config
ranlib_default="ranlib"
strip_default="strip"
version_script='--version-script'
objformat="elf32"
x86asmexe_default="nasm"
windres_default="windres"
nvcc_default="nvcc"
nvccflags_default="-gencode arch=compute_30,code=sm_30 -O2"
striptype="direct"

# OS
target_os_default=$(tolower $(uname -s))
host_os=$target_os_default

# machine
if test "$target_os_default" = aix; then
    arch_default=$(uname -p)
    strip_default="strip -X32_64"
else
    arch_default=$(uname -m)
fi
cpu="generic"
intrinsics="none"

# configurable options
enable $PROGRAM_LIST
enable $DOCUMENT_LIST
enable $EXAMPLE_LIST
enable $(filter_out avresample $LIBRARY_LIST)
enable stripping

enable asm
enable debug
enable doc
enable faan faandct faanidct
enable optimizations
enable runtime_cpudetect
enable safe_bitstream_reader
enable static
enable swscale_alpha
enable valgrind_backtrace

sws_max_filter_size_default=256
set_default sws_max_filter_size

# internal components are enabled by default
enable $EXTRALIBS_LIST

# Avoid external, non-system, libraries getting enabled by dependency resolution
disable $EXTERNAL_LIBRARY_LIST $HWACCEL_LIBRARY_LIST

# build settings
SHFLAGS='-shared -Wl,-soname,$$(@F)'
LIBPREF="lib"
LIBSUF=".a"
FULLNAME='$(NAME)$(BUILDSUF)'
LIBNAME='$(LIBPREF)$(FULLNAME)$(LIBSUF)'
SLIBPREF="lib"
SLIBSUF=".so"
SLIBNAME='$(SLIBPREF)$(FULLNAME)$(SLIBSUF)'
SLIBNAME_WITH_VERSION='$(SLIBNAME).$(LIBVERSION)'
SLIBNAME_WITH_MAJOR='$(SLIBNAME).$(LIBMAJOR)'
LIB_INSTALL_EXTRA_CMD='$$(RANLIB) "$(LIBDIR)/$(LIBNAME)"'
SLIB_INSTALL_NAME='$(SLIBNAME_WITH_VERSION)'
SLIB_INSTALL_LINKS='$(SLIBNAME_WITH_MAJOR) $(SLIBNAME)'
VERSION_SCRIPT_POSTPROCESS_CMD="cat"

asflags_filter=echo
cflags_filter=echo
ldflags_filter=echo

AS_C='-c'
AS_O='-o $@'
CC_C='-c'
CC_E='-E -o $@'
CC_O='-o $@'
CXX_C='-c'
CXX_O='-o $@'
OBJCC_C='-c'
OBJCC_E='-E -o $@'
OBJCC_O='-o $@'
X86ASM_O='-o $@'
LD_O='-o $@'
LD_LIB='-l%'
LD_PATH='-L'
HOSTCC_C='-c'
HOSTCC_E='-E -o $@'
HOSTCC_O='-o $@'
HOSTLD_O='-o $@'
NVCC_C='-c'
NVCC_O='-o $@'

host_extralibs='-lm'
host_cflags_filter=echo
host_ldflags_filter=echo

target_path='$(CURDIR)'

# since the object filename is not given with the -MM flag, the compiler
# is only able to print the basename, and we must add the path ourselves
DEPCMD='$(DEP$(1)) $(DEP$(1)FLAGS) $($(1)DEP_FLAGS) $< 2>/dev/null | sed -e "/^\#.*/d" -e "s,^[[:space:]]*$(@F),$(@D)/$(@F)," > $(@:.o=.d)'
DEPFLAGS='-MM'

mkdir -p ffbuild

# find source path
if test -f configure; then
    source_path=.
else
    source_path=$(cd $(dirname "$0"); pwd)
    case "$source_path" in
        *[[:blank:]]*) die "Out of tree builds are impossible with whitespace in source path." ;;
    esac
    test -e "$source_path/config.h" &&
        die "Out of tree builds are impossible with config.h in source dir."
fi

for v in "$@"; do
    r=${v#*=}
    l=${v%"$r"}
    r=$(sh_quote "$r")
    FFMPEG_CONFIGURATION="${FFMPEG_CONFIGURATION# } ${l}${r}"
done

find_things_extern(){
    thing=$1
    pattern=$2
    file=$source_path/$3
    out=${4:-$thing}
    sed -n "s/^[^#]*extern.*$pattern *ff_\([^ ]*\)_$thing;/\1_$out/p" "$file"
}

find_filters_extern(){
    file=$source_path/$1
    #sed -n "s/^extern AVFilter ff_\([avfsinkrc]\{2,5\}\)_\(\w\+\);/\2_filter/p" $file
    sed -E -n "s/^extern AVFilter ff_([avfsinkrc]{2,5})_([a-zA-Z0-9_]+);/\2_filter/p" $file
}

FILTER_LIST=$(find_filters_extern libavfilter/allfilters.c)
OUTDEV_LIST=$(find_things_extern muxer AVOutputFormat libavdevice/alldevices.c outdev)
INDEV_LIST=$(find_things_extern demuxer AVInputFormat libavdevice/alldevices.c indev)
MUXER_LIST=$(find_things_extern muxer AVOutputFormat libavformat/allformats.c)
DEMUXER_LIST=$(find_things_extern demuxer AVInputFormat libavformat/allformats.c)
ENCODER_LIST=$(find_things_extern encoder AVCodec libavcodec/allcodecs.c)
DECODER_LIST=$(find_things_extern decoder AVCodec libavcodec/allcodecs.c)
CODEC_LIST="
    $ENCODER_LIST
    $DECODER_LIST
"
PARSER_LIST=$(find_things_extern parser AVCodecParser libavcodec/parsers.c)
BSF_LIST=$(find_things_extern bsf AVBitStreamFilter libavcodec/bitstream_filters.c)
HWACCEL_LIST=$(find_things_extern hwaccel AVHWAccel libavcodec/hwaccels.h)
PROTOCOL_LIST=$(find_things_extern protocol URLProtocol libavformat/protocols.c)

AVCODEC_COMPONENTS_LIST="
    $BSF_LIST
    $DECODER_LIST
    $ENCODER_LIST
    $HWACCEL_LIST
    $PARSER_LIST
"

AVDEVICE_COMPONENTS_LIST="
    $INDEV_LIST
    $OUTDEV_LIST
"

AVFILTER_COMPONENTS_LIST="
    $FILTER_LIST
"

AVFORMAT_COMPONENTS_LIST="
    $DEMUXER_LIST
    $MUXER_LIST
    $PROTOCOL_LIST
"

ALL_COMPONENTS="
    $AVCODEC_COMPONENTS_LIST
    $AVDEVICE_COMPONENTS_LIST
    $AVFILTER_COMPONENTS_LIST
    $AVFORMAT_COMPONENTS_LIST
"

for n in $COMPONENT_LIST; do
    v=$(toupper ${n%s})_LIST
    eval enable \$$v
    eval ${n}_if_any="\$$v"
done

enable $ARCH_EXT_LIST

die_unknown(){
    echo "Unknown option \"$1\"."
    echo "See $0 --help for available options."
    exit 1
}

print_in_columns() {
    cols=$(expr $ncols / 24)
    cat | tr ' ' '\n' | sort | pr -r "-$cols" -w $ncols -t
}

show_list() {
    suffix=_$1
    shift
    echo $* | sed s/$suffix//g | print_in_columns
    exit 0
}

rand_list(){
    IFS=', '
    set -- $*
    unset IFS
    for thing; do
        comp=${thing%:*}
        prob=${thing#$comp}
        prob=${prob#:}
        is_in ${comp} $COMPONENT_LIST && eval comp=\$$(toupper ${comp%s})_LIST
        echo "prob ${prob:-0.5}"
        printf '%s\n' $comp
    done
}

do_random(){
    action=$1
    shift
    random_seed=$(awk "BEGIN { srand($random_seed); print srand() }")
    $action $(rand_list "$@" | awk "BEGIN { srand($random_seed) } \$1 == \"prob\" { prob = \$2; next } rand() < prob { print }")
}

for opt do
    optval="${opt#*=}"
    case "$opt" in
        --extra-ldflags=*)
            add_ldflags $optval
        ;;
        --extra-ldexeflags=*)
            add_ldexeflags $optval
        ;;
        --extra-ldsoflags=*)
            add_ldsoflags $optval
        ;;
        --extra-ldlibflags=*)
            warn "The --extra-ldlibflags option is only provided for compatibility and will be\n"\
                 "removed in the future. Use --extra-ldsoflags instead."
            add_ldsoflags $optval
        ;;
        --extra-libs=*)
            add_extralibs $optval
        ;;
        --disable-devices)
            disable $INDEV_LIST $OUTDEV_LIST
        ;;
        --enable-debug=*)
            debuglevel="$optval"
        ;;
        --disable-programs)
            disable $PROGRAM_LIST
        ;;
        --disable-everything)
            map 'eval unset \${$(toupper ${v%s})_LIST}' $COMPONENT_LIST
        ;;
        --disable-all)
            map 'eval unset \${$(toupper ${v%s})_LIST}' $COMPONENT_LIST
            disable $LIBRARY_LIST $PROGRAM_LIST doc
            enable avutil
        ;;
        --enable-random|--disable-random)
            action=${opt%%-random}
            do_random ${action#--} $COMPONENT_LIST
        ;;
        --enable-random=*|--disable-random=*)
            action=${opt%%-random=*}
            do_random ${action#--} $optval
        ;;
        --enable-sdl)
            enable sdl2
        ;;
        --enable-*=*|--disable-*=*)
            eval $(echo "${opt%%=*}" | sed 's/--/action=/;s/-/ thing=/')
            is_in "${thing}s" $COMPONENT_LIST || die_unknown "$opt"
            eval list=\$$(toupper $thing)_LIST
            name=$(echo "${optval}" | sed "s/,/_${thing}|/g")_${thing}
            list=$(filter "$name" $list)
            [ "$list" = "" ] && warn "Option $opt did not match anything"
            $action $list
        ;;
        --enable-yasm|--disable-yasm)
            warn "The ${opt} option is only provided for compatibility and will be\n"\
                 "removed in the future. Use --enable-x86asm / --disable-x86asm instead."
            test $opt = --enable-yasm && x86asm=yes || x86asm=no
        ;;
        --yasmexe=*)
            warn "The --yasmexe option is only provided for compatibility and will be\n"\
                 "removed in the future. Use --x86asmexe instead."
            x86asmexe="$optval"
        ;;
        --enable-?*|--disable-?*)
            eval $(echo "$opt" | sed 's/--/action=/;s/-/ option=/;s/-/_/g')
            if is_in $option $COMPONENT_LIST; then
                test $action = disable && action=unset
                eval $action \$$(toupper ${option%s})_LIST
            elif is_in $option $CMDLINE_SELECT; then
                $action $option
            else
                die_unknown $opt
            fi
        ;;
        --list-*)
            NAME="${opt#--list-}"
            is_in $NAME $COMPONENT_LIST || die_unknown $opt
            NAME=${NAME%s}
            eval show_list $NAME \$$(toupper $NAME)_LIST
        ;;
        --help|-h) show_help
        ;;
        --quiet|-q) quiet=yes
        ;;
        --fatal-warnings) enable fatal_warnings
        ;;
        --libfuzzer=*)
            libfuzzer_path="$optval"
        ;;
        *)
            optname="${opt%%=*}"
            optname="${optname#--}"
            optname=$(echo "$optname" | sed 's/-/_/g')
            if is_in $optname $CMDLINE_SET; then
                eval $optname='$optval'
            elif is_in $optname $CMDLINE_APPEND; then
                append $optname "$optval"
            else
                die_unknown $opt
            fi
        ;;
    esac
done

for e in $env; do
    eval "export $e"
done

if disabled autodetect; then

    # Unless iconv is explicitely disabled by the user, we still want to probe
    # for the iconv from the libc.
    disabled iconv || enable libc_iconv

    disable_weak $EXTERNAL_AUTODETECT_LIBRARY_LIST
    disable_weak $HWACCEL_AUTODETECT_LIBRARY_LIST
fi
# Mark specifically enabled, but normally autodetected libraries as requested.
for lib in $AUTODETECT_LIBS; do
    enabled $lib && request $lib
done
#TODO: switch to $AUTODETECT_LIBS when $THREADS_LIST is supported the same way
enable_weak $EXTERNAL_AUTODETECT_LIBRARY_LIST
enable_weak $HWACCEL_AUTODETECT_LIBRARY_LIST

disabled logging && logfile=/dev/null

# command line configuration sanity checks

# we need to build at least one lib type
if ! enabled_any static shared; then
    cat <<EOF
At least one library type must be built.
Specify --enable-static to build the static libraries or --enable-shared to
build the shared libraries as well. To only build the shared libraries specify
--disable-static in addition to --enable-shared.
EOF
    exit 1
fi

die_license_disabled() {
    enabled $1 || { enabled $v && die "$v is $1 and --enable-$1 is not specified."; }
}

die_license_disabled_gpl() {
    enabled $1 || { enabled $v && die "$v is incompatible with the gpl and --enable-$1 is not specified."; }
}

map "die_license_disabled gpl"      $EXTERNAL_LIBRARY_GPL_LIST $EXTERNAL_LIBRARY_GPLV3_LIST
map "die_license_disabled version3" $EXTERNAL_LIBRARY_VERSION3_LIST $EXTERNAL_LIBRARY_GPLV3_LIST

enabled gpl && map "die_license_disabled_gpl nonfree" $EXTERNAL_LIBRARY_NONFREE_LIST
map "die_license_disabled nonfree" $HWACCEL_LIBRARY_NONFREE_LIST

enabled version3 && { enabled gpl && enable gplv3 || enable lgplv3; }

if enabled nonfree; then
    license="nonfree and unredistributable"
elif enabled gplv3; then
    license="GPL version 3 or later"
elif enabled lgplv3; then
    license="LGPL version 3 or later"
elif enabled gpl; then
    license="GPL version 2 or later"
else
    license="LGPL version 2.1 or later"
fi

enabled_all gnutls openssl &&
    die "GnuTLS and OpenSSL must not be enabled at the same time."

enabled_all gnutls mbedtls &&
    die "GnuTLS and mbedTLS must not be enabled at the same time."

enabled_all openssl mbedtls &&
    die "OpenSSL and mbedTLS must not be enabled at the same time."

# Disable all the library-specific components if the library itself
# is disabled, see AVCODEC_LIST and following _LIST variables.

disable_components(){
    disabled ${1} && disable $(
        eval components="\$$(toupper ${1})_COMPONENTS"
        map 'eval echo \${$(toupper ${v%s})_LIST}' $components
    )
}

map 'disable_components $v' $LIBRARY_LIST

echo "# $0 $FFMPEG_CONFIGURATION" > $logfile
set >> $logfile

test -n "$valgrind" && toolchain="valgrind-memcheck"

enabled ossfuzz && ! echo $CFLAGS | grep -q -- "-fsanitize="  && ! echo $CFLAGS | grep -q -- "-fcoverage-mapping" &&{
    add_cflags  -fsanitize=address,undefined -fsanitize-coverage=trace-pc-guard,trace-cmp -fno-omit-frame-pointer
    add_ldflags -fsanitize=address,undefined -fsanitize-coverage=trace-pc-guard,trace-cmp
}

case "$toolchain" in
    *-asan)
        cc_default="${toolchain%-asan}"
        add_cflags  -fsanitize=address
        add_ldflags -fsanitize=address
    ;;
    *-msan)
        cc_default="${toolchain%-msan}"
        add_cflags  -fsanitize=memory -fsanitize-memory-track-origins
        add_ldflags -fsanitize=memory
    ;;
    *-tsan)
        cc_default="${toolchain%-tsan}"
        add_cflags  -fsanitize=thread
        add_ldflags -fsanitize=thread
        case "$toolchain" in
            gcc-tsan)
                add_cflags  -fPIC
                add_ldflags -fPIC
                ;;
        esac
    ;;
    *-usan)
        cc_default="${toolchain%-usan}"
        add_cflags  -fsanitize=undefined
        add_ldflags -fsanitize=undefined
    ;;
    valgrind-*)
        target_exec_default="valgrind"
        case "$toolchain" in
            valgrind-massif)
                target_exec_args="--tool=massif --alloc-fn=av_malloc --alloc-fn=av_mallocz --alloc-fn=av_calloc --alloc-fn=av_fast_padded_malloc --alloc-fn=av_fast_malloc --alloc-fn=av_realloc_f --alloc-fn=av_fast_realloc --alloc-fn=av_realloc"
                ;;
            valgrind-memcheck)
                target_exec_args="--error-exitcode=1 --malloc-fill=0x2a --track-origins=yes --leak-check=full --gen-suppressions=all --suppressions=$source_path/tests/fate-valgrind.supp"
                ;;
        esac
    ;;
    msvc)
        # Check whether the current MSVC version needs the C99 converter.
        # From MSVC 2013 (compiler major version 18) onwards, it does actually
        # support enough of C99 to build ffmpeg. Default to the new
        # behaviour if the regexp was unable to match anything, since this
        # successfully parses the version number of existing supported
        # versions that require the converter (MSVC 2010 and 2012).
        cl_major_ver=$(cl 2>&1 | sed -n 's/.*Version \([[:digit:]]\{1,\}\)\..*/\1/p')
        if [ -z "$cl_major_ver" ] || [ $cl_major_ver -ge 18 ]; then
            cc_default="cl"
            cxx_default="cl"
        else
            die "Unsupported MSVC version (2013 or newer required)"
        fi
        ld_default="$source_path/compat/windows/mslink"
        nm_default="dumpbin -symbols"
        ar_default="lib"
        case "$arch" in
        aarch64|arm64)
            as_default="armasm64"
            ;;
        arm*)
            as_default="armasm"
            ;;
        esac
        target_os_default="win32"
        # Use a relative path for TMPDIR. This makes sure all the
        # ffconf temp files are written with a relative path, avoiding
        # issues with msys/win32 path conversion for MSVC parameters
        # such as -Fo<file> or -out:<file>.
        TMPDIR=.
    ;;
    icl)
        cc_default="icl"
        ld_default="xilink"
        nm_default="dumpbin -symbols"
        ar_default="xilib"
        target_os_default="win32"
        TMPDIR=.
    ;;
    gcov)
        add_cflags  -fprofile-arcs -ftest-coverage
        add_ldflags -fprofile-arcs -ftest-coverage
    ;;
    llvm-cov)
        add_cflags -fprofile-arcs -ftest-coverage
        add_ldflags --coverage
    ;;
    hardened)
        add_cppflags -U_FORTIFY_SOURCE -D_FORTIFY_SOURCE=2
        add_cflags   -fno-strict-overflow -fstack-protector-all
        add_ldflags  -Wl,-z,relro -Wl,-z,now
        add_cflags   -fPIE
        add_ldexeflags -fPIE -pie
    ;;
    ?*)
        die "Unknown toolchain $toolchain"
    ;;
esac

if test -n "$cross_prefix"; then
    test -n "$arch" && test -n "$target_os" ||
        die "Must specify target arch (--arch) and OS (--target-os) when cross-compiling"
    enable cross_compile
fi

ar_default="${cross_prefix}${ar_default}"
cc_default="${cross_prefix}${cc_default}"
cxx_default="${cross_prefix}${cxx_default}"
nm_default="${cross_prefix}${nm_default}"
pkg_config_default="${cross_prefix}${pkg_config_default}"
if ${cross_prefix}${ranlib_default} 2>&1 | grep -q "\-D "; then
    ranlib_default="${cross_prefix}${ranlib_default} -D"
else
    ranlib_default="${cross_prefix}${ranlib_default}"
fi
strip_default="${cross_prefix}${strip_default}"
windres_default="${cross_prefix}${windres_default}"

sysinclude_default="${sysroot}/usr/include"

set_default arch cc cxx doxygen pkg_config ranlib strip sysinclude \
    target_exec target_os x86asmexe nvcc
enabled cross_compile || host_cc_default=$cc
set_default host_cc

pkg_config_fail_message=""
if ! $pkg_config --version >/dev/null 2>&1; then
    warn "$pkg_config not found, library detection may fail."
    pkg_config=false
elif is_in -static $cc $LDFLAGS && ! is_in --static $pkg_config $pkg_config_flags; then
    pkg_config_fail_message="
Note: When building a static binary, add --pkg-config-flags=\"--static\"."
fi

if test $doxygen != $doxygen_default && \
  ! $doxygen --version >/dev/null 2>&1; then
    warn "Specified doxygen \"$doxygen\" not found, API documentation will fail to build."
fi

exesuf() {
    case $1 in
        mingw32*|mingw64*|win32|win64|cygwin*|*-dos|freedos|opendos|os/2*|symbian) echo .exe ;;
    esac
}

EXESUF=$(exesuf $target_os)
HOSTEXESUF=$(exesuf $host_os)

# set temporary file name
: ${TMPDIR:=$TEMPDIR}
: ${TMPDIR:=$TMP}
: ${TMPDIR:=/tmp}

if [ -n "$tempprefix" ] ; then
    mktemp(){
        tmpname="$tempprefix.${HOSTNAME}.${UID}"
        echo "$tmpname"
        mkdir "$tmpname"
    }
elif ! test_cmd mktemp -u XXXXXX; then
    # simple replacement for missing mktemp
    # NOT SAFE FOR GENERAL USE
    mktemp(){
        tmpname="${2%%XXX*}.${HOSTNAME}.${UID}.$$"
        echo "$tmpname"
        mkdir "$tmpname"
    }
fi

FFTMPDIR=$(mktemp -d "${TMPDIR}/ffconf.XXXXXXXX" 2> /dev/null) ||
    die "Unable to create temporary directory in $TMPDIR."

tmpfile(){
    tmp="${FFTMPDIR}/test"$2
    (set -C; exec > $tmp) 2> /dev/null ||
        die "Unable to create temporary file in $FFTMPDIR."
    eval $1=$tmp
}

trap 'rm -rf -- "$FFTMPDIR"' EXIT
trap 'exit 2' INT

tmpfile TMPASM .asm
tmpfile TMPC   .c
tmpfile TMPCPP .cpp
tmpfile TMPE   $EXESUF
tmpfile TMPH   .h
tmpfile TMPM   .m
tmpfile TMPO   .o
tmpfile TMPS   .S
tmpfile TMPSH  .sh
tmpfile TMPV   .ver

unset -f mktemp

chmod +x $TMPE

# make sure we can execute files in $TMPDIR
cat > $TMPSH 2>> $logfile <<EOF
#! /bin/sh
EOF
chmod +x $TMPSH >> $logfile 2>&1
if ! $TMPSH >> $logfile 2>&1; then
    cat <<EOF
Unable to create and execute files in $TMPDIR.  Set the TMPDIR environment
variable to another directory and make sure that it is not mounted noexec.
EOF
    die "Sanity test failed."
fi

armasm_flags(){
    for flag; do
        case $flag in
            # Filter out MSVC cl.exe options from cflags that shouldn't
            # be passed to gas-preprocessor
            -M[TD]*)                                            ;;
            *)                  echo $flag                      ;;
        esac
   done
}

cparser_flags(){
    for flag; do
        case $flag in
            -Wno-switch)             echo -Wno-switch-enum ;;
            -Wno-format-zero-length) ;;
            -Wdisabled-optimization) ;;
            -Wno-pointer-sign)       echo -Wno-other ;;
            *)                       echo $flag ;;
        esac
    done
}

msvc_common_flags(){
    for flag; do
        case $flag in
            # In addition to specifying certain flags under the compiler
            # specific filters, they must be specified here as well or else the
            # generic catch all at the bottom will print the original flag.
            -Wall)                ;;
            -Wextra)              ;;
            -std=c99)             ;;
            # Common flags
            -fomit-frame-pointer) ;;
            -g)                   echo -Z7 ;;
            -fno-math-errno)      ;;
            -fno-common)          ;;
            -fno-signed-zeros)    ;;
            -fPIC)                ;;
            -mthumb)              ;;
            -march=*)             ;;
            -lz)                  echo zlib.lib ;;
            -lx264)               echo libx264.lib ;;
            -lstdc++)             ;;
            -l*)                  echo ${flag#-l}.lib ;;
            -LARGEADDRESSAWARE)   echo $flag ;;
            -L*)                  echo -libpath:${flag#-L} ;;
            *)                    echo $flag ;;
        esac
    done
}

msvc_flags(){
    msvc_common_flags "$@"
    for flag; do
        case $flag in
            -Wall)                echo -W3 -wd4018 -wd4146 -wd4244 -wd4305     \
                                       -wd4554 ;;
            -Wextra)              echo -W4 -wd4244 -wd4127 -wd4018 -wd4389     \
                                       -wd4146 -wd4057 -wd4204 -wd4706 -wd4305 \
                                       -wd4152 -wd4324 -we4013 -wd4100 -wd4214 \
                                       -wd4307 \
                                       -wd4273 -wd4554 -wd4701 -wd4703 ;;
        esac
    done
}

icl_flags(){
    msvc_common_flags "$@"
    for flag; do
        case $flag in
            # Despite what Intel's documentation says -Wall, which is supported
            # on Windows, does enable remarks so disable them here.
            -Wall)                echo $flag -Qdiag-disable:remark ;;
            -std=c99)             echo -Qstd=c99 ;;
            -flto)                echo -ipo ;;
        esac
    done
}

icc_flags(){
    for flag; do
        case $flag in
            -flto)                echo -ipo ;;
            *)                    echo $flag ;;
        esac
    done
}

suncc_flags(){
    for flag; do
        case $flag in
            -march=*|-mcpu=*)
                case "${flag#*=}" in
                    native)                   echo -xtarget=native       ;;
                    v9|niagara)               echo -xarch=sparc          ;;
                    ultrasparc)               echo -xarch=sparcvis       ;;
                    ultrasparc3|niagara2)     echo -xarch=sparcvis2      ;;
                    i586|pentium)             echo -xchip=pentium        ;;
                    i686|pentiumpro|pentium2) echo -xtarget=pentium_pro  ;;
                    pentium3*|c3-2)           echo -xtarget=pentium3     ;;
                    pentium-m)          echo -xarch=sse2 -xchip=pentium3 ;;
                    pentium4*)          echo -xtarget=pentium4           ;;
                    prescott|nocona)    echo -xarch=sse3 -xchip=pentium4 ;;
                    *-sse3)             echo -xarch=sse3                 ;;
                    core2)              echo -xarch=ssse3 -xchip=core2   ;;
                    bonnell)                   echo -xarch=ssse3         ;;
                    corei7|nehalem)            echo -xtarget=nehalem     ;;
                    westmere)                  echo -xtarget=westmere    ;;
                    silvermont)                echo -xarch=sse4_2        ;;
                    corei7-avx|sandybridge)    echo -xtarget=sandybridge ;;
                    core-avx*|ivybridge|haswell|broadwell|skylake*|knl)
                                               echo -xarch=avx           ;;
                    amdfam10|barcelona)        echo -xtarget=barcelona   ;;
                    btver1)                    echo -xarch=amdsse4a      ;;
                    btver2|bdver*|znver*)      echo -xarch=avx           ;;
                    athlon-4|athlon-[mx]p)     echo -xarch=ssea          ;;
                    k8|opteron|athlon64|athlon-fx)
                                               echo -xarch=sse2a         ;;
                    athlon*)                   echo -xarch=pentium_proa  ;;
                esac
                ;;
            -std=c99)             echo -xc99              ;;
            -fomit-frame-pointer) echo -xregs=frameptr    ;;
            -fPIC)                echo -KPIC -xcode=pic32 ;;
            -W*,*)                echo $flag              ;;
            -f*-*|-W*|-mimpure-text)                      ;;
            -shared)              echo -G                 ;;
            *)                    echo $flag              ;;
        esac
    done
}

probe_cc(){
    pfx=$1
    _cc=$2
    first=$3

    unset _type _ident _cc_c _cc_e _cc_o _flags _cflags
    unset _ld_o _ldflags _ld_lib _ld_path
    unset _depflags _DEPCMD _DEPFLAGS
    _flags_filter=echo

    if $_cc --version 2>&1 | grep -q '^GNU assembler'; then
        true # no-op to avoid reading stdin in following checks
    elif $_cc -v 2>&1 | grep -q '^gcc.*LLVM'; then
        _type=llvm_gcc
        gcc_extra_ver=$(expr "$($_cc --version 2>/dev/null | head -n1)" : '.*\((.*)\)')
        _ident="llvm-gcc $($_cc -dumpversion 2>/dev/null) $gcc_extra_ver"
        _depflags='-MMD -MF $(@:.o=.d) -MT $@'
        _cflags_speed='-O3'
        _cflags_size='-Os'
    elif $_cc -v 2>&1 | grep -qi ^gcc; then
        _type=gcc
        gcc_version=$($_cc --version | head -n1)
        gcc_basever=$($_cc -dumpversion)
        gcc_pkg_ver=$(expr "$gcc_version" : '[^ ]* \(([^)]*)\)')
        gcc_ext_ver=$(expr "$gcc_version" : ".*$gcc_pkg_ver $gcc_basever \\(.*\\)")
        _ident=$(cleanws "gcc $gcc_basever $gcc_pkg_ver $gcc_ext_ver")
        case $gcc_basever in
            2) ;;
            2.*) ;;
            *) _depflags='-MMD -MF $(@:.o=.d) -MT $@' ;;
        esac
        if [ "$first" = true ]; then
            case $gcc_basever in
                4.2*)
                warn "gcc 4.2 is outdated and may miscompile FFmpeg. Please use a newer compiler." ;;
            esac
        fi
        _cflags_speed='-O3'
        _cflags_size='-Os'
    elif $_cc --version 2>/dev/null | grep -q ^icc; then
        _type=icc
        _ident=$($_cc --version | head -n1)
        _depflags='-MMD'
        _cflags_speed='-O3'
        _cflags_size='-Os'
        _cflags_noopt='-O1'
        _flags_filter=icc_flags
    elif $_cc -v 2>&1 | grep -q xlc; then
        _type=xlc
        _ident=$($_cc -qversion 2>/dev/null | head -n1)
        _cflags_speed='-O5'
        _cflags_size='-O5 -qcompact'
    elif $_cc --vsn 2>/dev/null | grep -Eq "ARM (C/C\+\+ )?Compiler"; then
        test -d "$sysroot" || die "No valid sysroot specified."
        _type=armcc
        _ident=$($_cc --vsn | grep -i build | head -n1 | sed 's/.*: //')
        armcc_conf="$PWD/armcc.conf"
        $_cc --arm_linux_configure                 \
             --arm_linux_config_file="$armcc_conf" \
             --configure_sysroot="$sysroot"        \
             --configure_cpp_headers="$sysinclude" >>$logfile 2>&1 ||
             die "Error creating armcc configuration file."
        $_cc --vsn | grep -q RVCT && armcc_opt=rvct || armcc_opt=armcc
        _flags="--arm_linux_config_file=$armcc_conf --translate_gcc"
        as_default="${cross_prefix}gcc"
        _depflags='-MMD'
        _cflags_speed='-O3'
        _cflags_size='-Os'
    elif $_cc -v 2>&1 | grep -q clang && ! $_cc -? > /dev/null 2>&1; then
        _type=clang
        _ident=$($_cc --version 2>/dev/null | head -n1)
        _depflags='-MMD -MF $(@:.o=.d) -MT $@'
        _cflags_speed='-O3'
        _cflags_size='-Oz'
    elif $_cc -V 2>&1 | grep -q Sun; then
        _type=suncc
        _ident=$($_cc -V 2>&1 | head -n1 | cut -d' ' -f 2-)
        _DEPCMD='$(DEP$(1)) $(DEP$(1)FLAGS) $($(1)DEP_FLAGS) $< | sed -e "1s,^.*: ,$@: ," -e "\$$!s,\$$, \\\," -e "1!s,^.*: , ," > $(@:.o=.d)'
        _DEPFLAGS='-xM1 -xc99'
        _ldflags='-std=c99'
        _cflags_speed='-O5'
        _cflags_size='-O5 -xspace'
        _flags_filter=suncc_flags
    elif $_cc -v 2>&1 | grep -q 'PathScale\|Path64'; then
        _type=pathscale
        _ident=$($_cc -v 2>&1 | head -n1 | tr -d :)
        _depflags='-MMD -MF $(@:.o=.d) -MT $@'
        _cflags_speed='-O2'
        _cflags_size='-Os'
        _flags_filter='filter_out -Wdisabled-optimization'
    elif $_cc -v 2>&1 | grep -q Open64; then
        _type=open64
        _ident=$($_cc -v 2>&1 | head -n1 | tr -d :)
        _depflags='-MMD -MF $(@:.o=.d) -MT $@'
        _cflags_speed='-O2'
        _cflags_size='-Os'
        _flags_filter='filter_out -Wdisabled-optimization|-Wtype-limits|-fno-signed-zeros'
    elif $_cc 2>&1 | grep -q 'Microsoft.*ARM.*Assembler'; then
        _type=armasm
        _ident=$($_cc | head -n1)
        # 4509: "This form of conditional instruction is deprecated"
        _flags="-nologo -ignore 4509"
        _flags_filter=armasm_flags
    elif $_cc 2>&1 | grep -q Intel; then
        _type=icl
        _ident=$($_cc 2>&1 | head -n1)
        _depflags='-QMMD -QMF$(@:.o=.d) -QMT$@'
        # Not only is O3 broken on 13.x+ but it is slower on all previous
        # versions (tested) as well.
        _cflags_speed="-O2"
        _cflags_size="-O1 -Oi" # -O1 without -Oi miscompiles stuff
        if $_cc 2>&1 | grep -q Linker; then
            _ld_o='-out:$@'
        else
            _ld_o='-Fe$@'
        fi
        _cc_o='-Fo$@'
        _cc_e='-P'
        _flags_filter=icl_flags
        _ld_lib='lib%.a'
        _ld_path='-libpath:'
        # -Qdiag-error to make icl error when seeing certain unknown arguments
        _flags='-nologo -Qdiag-error:4044,10157'
        # -Qvec- -Qsimd- to prevent miscompilation, -GS, fp:precise for consistency
        # with MSVC which enables it by default.
        _cflags='-Qms0 -Qvec- -Qsimd- -GS -fp:precise'
        disable stripping
    elif $_cc -? 2>/dev/null | grep -q 'LLVM.*Linker'; then
        # lld can emulate multiple different linkers; in ms link.exe mode,
        # the -? parameter gives the help output which contains an identifyable
        # string, while it gives an error in other modes.
        _type=lld-link
        # The link.exe mode doesn't have a switch for getting the version,
        # but we can force it back to gnu mode and get the version from there.
        _ident=$($_cc -flavor gnu --version 2>/dev/null)
        _ld_o='-out:$@'
        _flags_filter=msvc_flags
        _ld_lib='lib%.a'
        _ld_path='-libpath:'
    elif $_cc -nologo- 2>&1 | grep -q Microsoft || { $_cc -v 2>&1 | grep -q clang && $_cc -? > /dev/null 2>&1; }; then
        _type=msvc
        _ident=$($_cc 2>&1 | head -n1 | tr -d '\r')
        _DEPCMD='$(DEP$(1)) $(DEP$(1)FLAGS) $($(1)DEP_FLAGS) $< 2>&1 | awk '\''/including/ { sub(/^.*file: */, ""); gsub(/\\/, "/"); if (!match($$0, / /)) print "$@:", $$0 }'\'' > $(@:.o=.d)'
        _DEPFLAGS='$(CPPFLAGS) $(CFLAGS) -showIncludes -Zs'
        _cflags_speed="-O2"
        _cflags_size="-O1"
        _cflags_noopt="-O1"
        if $_cc -nologo- 2>&1 | grep -q Linker; then
            _ld_o='-out:$@'
        else
            _ld_o='-Fe$@'
        fi
        _cc_o='-Fo$@'
        _cc_e='-P -Fi$@'
        _flags_filter=msvc_flags
        _ld_lib='lib%.a'
        _ld_path='-libpath:'
        _flags='-nologo'
        disable stripping
    elif $_cc --version 2>/dev/null | grep -q ^cparser; then
        _type=cparser
        _ident=$($_cc --version | head -n1)
        _depflags='-MMD'
        _cflags_speed='-O4'
        _cflags_size='-O2'
        _flags_filter=cparser_flags
    fi

    eval ${pfx}_type=\$_type
    eval ${pfx}_ident=\$_ident
}

set_ccvars(){
    eval ${1}_C=\${_cc_c-\${${1}_C}}
    eval ${1}_E=\${_cc_e-\${${1}_E}}
    eval ${1}_O=\${_cc_o-\${${1}_O}}

    if [ -n "$_depflags" ]; then
        eval ${1}_DEPFLAGS=\$_depflags
    else
        eval ${1}DEP=\${_DEPCMD:-\$DEPCMD}
        eval ${1}DEP_FLAGS=\${_DEPFLAGS:-\$DEPFLAGS}
        eval DEP${1}FLAGS=\$_flags
    fi
}

probe_cc cc "$cc" "true"
cflags_filter=$_flags_filter
cflags_speed=$_cflags_speed
cflags_size=$_cflags_size
cflags_noopt=$_cflags_noopt
add_cflags $_flags $_cflags
cc_ldflags=$_ldflags
set_ccvars CC
set_ccvars CXX

probe_cc hostcc "$host_cc"
host_cflags_filter=$_flags_filter
host_cflags_speed=$_cflags_speed
add_host_cflags  $_flags $_cflags
set_ccvars HOSTCC

test -n "$cc_type" && enable $cc_type ||
    warn "Unknown C compiler $cc, unable to select optimal CFLAGS"

: ${as_default:=$cc}
: ${objcc_default:=$cc}
: ${dep_cc_default:=$cc}
: ${ld_default:=$cc}
: ${host_ld_default:=$host_cc}
set_default ar as objcc dep_cc ld ln_s host_ld windres

probe_cc as "$as"
asflags_filter=$_flags_filter
add_asflags $_flags $_cflags
set_ccvars AS

probe_cc objcc "$objcc"
objcflags_filter=$_flags_filter
add_objcflags $_flags $_cflags
set_ccvars OBJC

probe_cc ld "$ld"
ldflags_filter=$_flags_filter
add_ldflags $_flags $_ldflags
test "$cc_type" != "$ld_type" && add_ldflags $cc_ldflags
LD_O=${_ld_o-$LD_O}
LD_LIB=${_ld_lib-$LD_LIB}
LD_PATH=${_ld_path-$LD_PATH}

probe_cc hostld "$host_ld"
host_ldflags_filter=$_flags_filter
add_host_ldflags $_flags $_ldflags
HOSTLD_O=${_ld_o-$HOSTLD_O}

if [ -z "$CC_DEPFLAGS" ] && [ "$dep_cc" != "$cc" ]; then
    probe_cc depcc "$dep_cc"
    CCDEP=${_DEPCMD:-$DEPCMD}
    CCDEP_FLAGS=${_DEPFLAGS:=$DEPFLAGS}
    DEPCCFLAGS=$_flags
fi

if $ar 2>&1 | grep -q Microsoft; then
    arflags="-nologo"
    ar_o='-out:$@'
elif $ar 2>&1 | grep -q "\[D\] "; then
    arflags="rcD"
    ar_o='$@'
else
    arflags="rc"
    ar_o='$@'
fi

add_cflags $extra_cflags
add_cxxflags $extra_cxxflags
add_objcflags $extra_objcflags
add_asflags $extra_cflags

if test -n "$sysroot"; then
    case "$cc_type" in
        gcc|llvm_gcc|clang)
            add_cppflags --sysroot="$sysroot"
            add_ldflags --sysroot="$sysroot"
        ;;
    esac
fi

if test "$cpu" = host; then
    enabled cross_compile &&
        die "--cpu=host makes no sense when cross-compiling."

    case "$cc_type" in
        gcc|llvm_gcc)
            check_native(){
                $cc $1=native -v -c -o $TMPO $TMPC >$TMPE 2>&1 || return
                sed -n "/cc1.*$1=/{
                            s/.*$1=\\([^ ]*\\).*/\\1/
                            p
                            q
                        }" $TMPE
            }
            cpu=$(check_native -march || check_native -mcpu)
        ;;
        clang)
            check_native(){
                $cc $1=native -v -c -o $TMPO $TMPC >$TMPE 2>&1 || return
                sed -n "/cc1.*-target-cpu /{
                            s/.*-target-cpu \\([^ ]*\\).*/\\1/
                            p
                            q
                        }" $TMPE
            }
            cpu=$(check_native -march)
        ;;
    esac

    test "${cpu:-host}" = host &&
        die "--cpu=host not supported with compiler $cc"
fi

# Deal with common $arch aliases
case "$arch" in
    aarch64|arm64)
        arch="aarch64"
    ;;
    arm*|iPad*|iPhone*)
        arch="arm"
    ;;
    mips*|IP*)
        case "$arch" in
        *el)
            add_cppflags -EL
            add_ldflags -EL
        ;;
        *eb)
            add_cppflags -EB
            add_ldflags -EB
        ;;
        esac
        arch="mips"
    ;;
    parisc*|hppa*)
        arch="parisc"
    ;;
    "Power Macintosh"|ppc*|powerpc*)
        arch="ppc"
    ;;
    s390|s390x)
        arch="s390"
    ;;
    sh4|sh)
        arch="sh4"
    ;;
    sun4*|sparc*)
        arch="sparc"
    ;;
    tilegx|tile-gx)
        arch="tilegx"
    ;;
    i[3-6]86*|i86pc|BePC|x86pc|x86_64|x86_32|amd64)
        arch="x86"
    ;;
esac

is_in $arch $ARCH_LIST || warn "unknown architecture $arch"
enable $arch

# Add processor-specific flags
if enabled aarch64; then

    case $cpu in
        armv*)
            cpuflags="-march=$cpu"
        ;;
        *)
            cpuflags="-mcpu=$cpu"
        ;;
    esac

elif enabled alpha; then

    cpuflags="-mcpu=$cpu"

elif enabled arm; then

    check_arm_arch() {
        test_cpp_condition stddef.h \
            "defined __ARM_ARCH_${1}__ || defined __TARGET_ARCH_${2:-$1}" \
            $cpuflags
    }

    probe_arm_arch() {
        if   check_arm_arch 4;        then echo armv4
        elif check_arm_arch 4T;       then echo armv4t
        elif check_arm_arch 5;        then echo armv5
        elif check_arm_arch 5E;       then echo armv5e
        elif check_arm_arch 5T;       then echo armv5t
        elif check_arm_arch 5TE;      then echo armv5te
        elif check_arm_arch 5TEJ;     then echo armv5te
        elif check_arm_arch 6;        then echo armv6
        elif check_arm_arch 6J;       then echo armv6j
        elif check_arm_arch 6K;       then echo armv6k
        elif check_arm_arch 6Z;       then echo armv6z
        elif check_arm_arch 6KZ;      then echo armv6zk
        elif check_arm_arch 6ZK;      then echo armv6zk
        elif check_arm_arch 6T2;      then echo armv6t2
        elif check_arm_arch 7;        then echo armv7
        elif check_arm_arch 7A  7_A;  then echo armv7-a
        elif check_arm_arch 7S;       then echo armv7-a
        elif check_arm_arch 7R  7_R;  then echo armv7-r
        elif check_arm_arch 7M  7_M;  then echo armv7-m
        elif check_arm_arch 7EM 7E_M; then echo armv7-m
        elif check_arm_arch 8A  8_A;  then echo armv8-a
        fi
    }

    [ "$cpu" = generic ] && cpu=$(probe_arm_arch)

    case $cpu in
        armv*)
            cpuflags="-march=$cpu"
            subarch=$(echo $cpu | sed 's/[^a-z0-9]//g')
        ;;
        *)
            cpuflags="-mcpu=$cpu"
            case $cpu in
                cortex-a*)                               subarch=armv7a  ;;
                cortex-r*)                               subarch=armv7r  ;;
                cortex-m*)                 enable thumb; subarch=armv7m  ;;
                arm11*)                                  subarch=armv6   ;;
                arm[79]*e*|arm9[24]6*|arm96*|arm102[26]) subarch=armv5te ;;
                armv4*|arm7*|arm9[24]*)                  subarch=armv4   ;;
                *)                             subarch=$(probe_arm_arch) ;;
            esac
        ;;
    esac

    case "$subarch" in
        armv5t*)    enable fast_clz                ;;
        armv[6-8]*)
            enable fast_clz
            disabled fast_unaligned || enable fast_unaligned
            ;;
    esac

elif enabled avr32; then

    case $cpu in
        ap7[02]0[0-2])
            subarch="avr32_ap"
            cpuflags="-mpart=$cpu"
        ;;
        ap)
            subarch="avr32_ap"
            cpuflags="-march=$cpu"
        ;;
        uc3[ab]*)
            subarch="avr32_uc"
            cpuflags="-mcpu=$cpu"
        ;;
        uc)
            subarch="avr32_uc"
            cpuflags="-march=$cpu"
        ;;
    esac

elif enabled bfin; then

    cpuflags="-mcpu=$cpu"

elif enabled mips; then

    cpuflags="-march=$cpu"

    if [ "$cpu" != "generic" ]; then
        disable mips32r2
        disable mips32r5
        disable mips64r2
        disable mips32r6
        disable mips64r6
        disable loongson2
        disable loongson3

        case $cpu in
            24kc|24kf*|24kec|34kc|1004kc|24kef*|34kf*|1004kf*|74kc|74kf)
                enable mips32r2
                disable msa
            ;;
            p5600|i6400|p6600)
                disable mipsdsp
                disable mipsdspr2
            ;;
            loongson*)
                enable loongson2
                enable loongson3
                enable local_aligned
                enable simd_align_16
                enable fast_64bit
                enable fast_clz
                enable fast_cmov
                enable fast_unaligned
                disable aligned_stack
                disable mipsfpu
                disable mipsdsp
                disable mipsdspr2
                # When gcc version less than 5.3.0, add -fno-expensive-optimizations flag.
                if [ $cc == gcc ]; then
                    gcc_version=$(gcc -dumpversion)
                    if [ "$(echo "$gcc_version 5.3.0" | tr " " "\n" | sort -rV | head -n 1)" == "$gcc_version" ]; then
                        expensive_optimization_flag=""
                    else
                        expensive_optimization_flag="-fno-expensive-optimizations"
                    fi
                fi
                case $cpu in
                    loongson3*)
                        cpuflags="-march=loongson3a -mhard-float $expensive_optimization_flag"
                    ;;
                    loongson2e)
                        cpuflags="-march=loongson2e -mhard-float $expensive_optimization_flag"
                    ;;
                    loongson2f)
                        cpuflags="-march=loongson2f -mhard-float $expensive_optimization_flag"
                    ;;
                esac
            ;;
            *)
                # Unknown CPU. Disable everything.
                warn "unknown CPU. Disabling all MIPS optimizations."
                disable mipsfpu
                disable mipsdsp
                disable mipsdspr2
                disable msa
                disable mmi
            ;;
        esac

        case $cpu in
            24kc)
                disable mipsfpu
                disable mipsdsp
                disable mipsdspr2
            ;;
            24kf*)
                disable mipsdsp
                disable mipsdspr2
            ;;
            24kec|34kc|1004kc)
                disable mipsfpu
                disable mipsdspr2
            ;;
            24kef*|34kf*|1004kf*)
                disable mipsdspr2
            ;;
            74kc)
                disable mipsfpu
            ;;
            p5600)
                enable mips32r5
                check_cflags "-mtune=p5600" && check_cflags "-msched-weight -mload-store-pairs -funroll-loops"
            ;;
            i6400)
                enable mips64r6
                check_cflags "-mtune=i6400 -mabi=64" && check_cflags "-msched-weight -mload-store-pairs -funroll-loops" && check_ldflags "-mabi=64"
            ;;
            p6600)
                enable mips64r6
                check_cflags "-mtune=p6600 -mabi=64" && check_cflags "-msched-weight -mload-store-pairs -funroll-loops" && check_ldflags "-mabi=64"
            ;;
        esac
    else
        # We do not disable anything. Is up to the user to disable the unwanted features.
        warn 'generic cpu selected'
    fi

elif enabled ppc; then

    disable ldbrx

    case $(tolower $cpu) in
        601|ppc601|powerpc601)
            cpuflags="-mcpu=601"
            disable altivec
        ;;
        603*|ppc603*|powerpc603*)
            cpuflags="-mcpu=603"
            disable altivec
        ;;
        604*|ppc604*|powerpc604*)
            cpuflags="-mcpu=604"
            disable altivec
        ;;
        g3|75*|ppc75*|powerpc75*)
            cpuflags="-mcpu=750"
            disable altivec
        ;;
        g4|745*|ppc745*|powerpc745*)
            cpuflags="-mcpu=7450"
            disable vsx
        ;;
        74*|ppc74*|powerpc74*)
            cpuflags="-mcpu=7400"
            disable vsx
        ;;
        g5|970|ppc970|powerpc970)
            cpuflags="-mcpu=970"
            disable vsx
        ;;
        power[3-6]*)
            cpuflags="-mcpu=$cpu"
            disable vsx
        ;;
        power[7-8]*)
            cpuflags="-mcpu=$cpu"
        ;;
        cell)
            cpuflags="-mcpu=cell"
            enable ldbrx
            disable vsx
        ;;
        e500mc)
            cpuflags="-mcpu=e500mc"
            disable altivec
        ;;
        e500v2)
            cpuflags="-mcpu=8548 -mhard-float -mfloat-gprs=double"
            disable altivec
            disable dcbzl
        ;;
        e500)
            cpuflags="-mcpu=8540 -mhard-float"
            disable altivec
            disable dcbzl
        ;;
    esac

elif enabled sparc; then

    case $cpu in
        cypress|f93[04]|tsc701|sparcl*|supersparc|hypersparc|niagara|v[789])
            cpuflags="-mcpu=$cpu"
        ;;
        ultrasparc*|niagara[234])
            cpuflags="-mcpu=$cpu"
        ;;
    esac

elif enabled x86; then

    case $cpu in
        i[345]86|pentium)
            cpuflags="-march=$cpu"
            disable i686
            disable mmx
        ;;
        # targets that do NOT support nopl and conditional mov (cmov)
        pentium-mmx|k6|k6-[23]|winchip-c6|winchip2|c3)
            cpuflags="-march=$cpu"
            disable i686
        ;;
        # targets that do support nopl and conditional mov (cmov)
        i686|pentiumpro|pentium[23]|pentium-m|athlon|athlon-tbird|athlon-4|athlon-[mx]p|athlon64*|k8*|opteron*|athlon-fx\
        |core*|atom|bonnell|nehalem|westmere|silvermont|sandybridge|ivybridge|haswell|broadwell|skylake*|knl\
        |amdfam10|barcelona|b[dt]ver*|znver*)
            cpuflags="-march=$cpu"
            enable i686
            enable fast_cmov
        ;;
        # targets that do support conditional mov but on which it's slow
        pentium4|pentium4m|prescott|nocona)
            cpuflags="-march=$cpu"
            enable i686
            disable fast_cmov
        ;;
    esac

fi

if [ "$cpu" != generic ]; then
    add_cflags  $cpuflags
    add_asflags $cpuflags
    test "$cc_type" = "$ld_type" && add_ldflags $cpuflags
fi

# compiler sanity check
test_exec <<EOF
int main(void){ return 0; }
EOF
if test "$?" != 0; then
    echo "$cc is unable to create an executable file."
    if test -z "$cross_prefix" && ! enabled cross_compile ; then
        echo "If $cc is a cross-compiler, use the --enable-cross-compile option."
        echo "Only do this if you know what cross compiling means."
    fi
    die "C compiler test failed."
fi

add_cppflags -D_ISOC99_SOURCE
add_cxxflags -D__STDC_CONSTANT_MACROS
check_cxxflags -std=c++11 || check_cxxflags -std=c++0x

# some compilers silently accept -std=c11, so we also need to check that the
# version macro is defined properly
test_cflags_cc -std=c11 ctype.h "__STDC_VERSION__ >= 201112L" &&
    add_cflags -std=c11 ||
    check_cflags -std=c99

check_cppflags -D_FILE_OFFSET_BITS=64
check_cppflags -D_LARGEFILE_SOURCE

add_host_cppflags -D_ISOC99_SOURCE
check_host_cflags -std=c99
check_host_cflags -Wall
check_host_cflags $host_cflags_speed

check_64bit(){
    arch32=$1
    arch64=$2
    expr=${3:-'sizeof(void *) > 4'}
    test_code cc "" "int test[2*($expr) - 1]" &&
        subarch=$arch64 || subarch=$arch32
    enable $subarch
}

case "$arch" in
    aarch64|alpha|ia64)
        enabled shared && enable_weak pic
    ;;
    mips)
        check_64bit mips mips64 '_MIPS_SIM > 1'
        enabled shared && enable_weak pic
    ;;
    parisc)
        check_64bit parisc parisc64
        enabled shared && enable_weak pic
    ;;
    ppc)
        check_64bit ppc ppc64
        enabled shared && enable_weak pic
    ;;
    s390)
        check_64bit s390 s390x
        enabled shared && enable_weak pic
    ;;
    sparc)
        check_64bit sparc sparc64
        enabled shared && enable_weak pic
    ;;
    x86)
        check_64bit x86_32 x86_64
        # Treat x32 as x64 for now. Note it also needs pic if shared
        test "$subarch" = "x86_32" && test_cpp_condition stddef.h 'defined(__x86_64__)' &&
            subarch=x86_64 && enable x86_64 && disable x86_32
        if enabled x86_64; then
            enabled shared && enable_weak pic
            objformat=elf64
        fi
    ;;
esac

# OS specific
case $target_os in
    aix)
        SHFLAGS=-shared
        add_cppflags '-I\$(SRC_PATH)/compat/aix'
        enabled shared && add_ldflags -Wl,-brtl
        arflags='-Xany -r -c'
        striptype=""
        ;;
    android)
        disable symver
        enable section_data_rel_ro
        add_cflags -fPIE
        add_ldexeflags -fPIE -pie
        SLIB_INSTALL_NAME='$(SLIBNAME)'
        SLIB_INSTALL_LINKS=
        SHFLAGS='-shared -Wl,-soname,$(SLIBNAME)'
        ;;
    haiku)
        prefix_default="/boot/common"
        network_extralibs="-lnetwork"
        host_extralibs=
        ;;
    sunos)
        SHFLAGS='-shared -Wl,-h,$$(@F)'
        enabled x86 && append SHFLAGS -mimpure-text
        network_extralibs="-lsocket -lnsl"
        add_cppflags -D__EXTENSIONS__
        # When using suncc to build, the Solaris linker will mark
        # an executable with each instruction set encountered by
        # the Solaris assembler.  As our libraries contain their own
        # guards for processor-specific code, instead suppress
        # generation of the HWCAPS ELF section on Solaris x86 only.
        enabled_all suncc x86 &&
            echo "hwcap_1 = OVERRIDE;" > mapfile &&
            add_ldflags -Wl,-M,mapfile
        nm_default='nm -P -g'
        version_script='-M'
        VERSION_SCRIPT_POSTPROCESS_CMD='perl $(SRC_PATH)/compat/solaris/make_sunver.pl - $(OBJS)'
        ;;
    netbsd)
        disable symver
        oss_indev_extralibs="-lossaudio"
        oss_outdev_extralibs="-lossaudio"
        enabled gcc || check_ldflags -Wl,-zmuldefs
        ;;
    openbsd|bitrig)
        disable symver
        striptype=""
        SHFLAGS='-shared'
        SLIB_INSTALL_NAME='$(SLIBNAME).$(LIBMAJOR).$(LIBMINOR)'
        SLIB_INSTALL_LINKS=
        oss_indev_extralibs="-lossaudio"
        oss_outdev_extralibs="-lossaudio"
        ;;
    dragonfly)
        disable symver
        ;;
    freebsd)
        ;;
    bsd/os)
        add_extralibs -lpoll -lgnugetopt
        strip="strip -d"
        ;;
    darwin)
        enabled ppc && add_asflags -force_cpusubtype_ALL
        install_name_dir_default='$(SHLIBDIR)'
        SHFLAGS='-dynamiclib -Wl,-single_module -Wl,-install_name,$(INSTALL_NAME_DIR)/$(SLIBNAME_WITH_MAJOR),-current_version,$(LIBVERSION),-compatibility_version,$(LIBMAJOR)'
        enabled x86_32 && append SHFLAGS -Wl,-read_only_relocs,suppress
        strip="${strip} -x"
        add_ldflags -Wl,-dynamic,-search_paths_first
        check_cflags -Werror=partial-availability
        SLIBSUF=".dylib"
        SLIBNAME_WITH_VERSION='$(SLIBPREF)$(FULLNAME).$(LIBVERSION)$(SLIBSUF)'
        SLIBNAME_WITH_MAJOR='$(SLIBPREF)$(FULLNAME).$(LIBMAJOR)$(SLIBSUF)'
        enabled x86_64 && objformat="macho64" || objformat="macho32"
        enabled_any pic shared x86_64 ||
            { check_cflags -mdynamic-no-pic && add_asflags -mdynamic-no-pic; }
        check_headers dispatch/dispatch.h &&
            add_cppflags '-I\$(SRC_PATH)/compat/dispatch_semaphore'
        if test -n "$sysroot"; then
            is_in -isysroot $cc $CPPFLAGS $CFLAGS || check_cppflags -isysroot $sysroot
            is_in -isysroot $ld $LDFLAGS          || check_ldflags  -isysroot $sysroot
        fi
        version_script='-exported_symbols_list'
        VERSION_SCRIPT_POSTPROCESS_CMD='tr " " "\n" | sed -n /global:/,/local:/p | grep ";" | tr ";" "\n" | sed -E "s/(.+)/_\1/g" | sed -E "s/(.+[^*])$$$$/\1*/"'
        ;;
    msys*)
        die "Native MSYS builds are discouraged, please use the MINGW environment."
        ;;
    mingw32*|mingw64*)
        target_os=mingw32
        LIBTARGET=i386
        if enabled x86_64; then
            LIBTARGET="i386:x86-64"
        elif enabled arm; then
            LIBTARGET="arm"
        elif enabled aarch64; then
            LIBTARGET="arm64"
        fi
        if enabled shared; then
            # Cannot build both shared and static libs when using dllimport.
            disable static
        fi
        enabled shared && ! enabled small && test_cmd $windres --version && enable gnu_windres
        enabled x86_32 && check_ldflags -Wl,--large-address-aware
        shlibdir_default="$bindir_default"
        SLIBPREF=""
        SLIBSUF=".dll"
        SLIBNAME_WITH_VERSION='$(SLIBPREF)$(FULLNAME)-$(LIBVERSION)$(SLIBSUF)'
        SLIBNAME_WITH_MAJOR='$(SLIBPREF)$(FULLNAME)-$(LIBMAJOR)$(SLIBSUF)'
        if test_cmd lib.exe -list; then
            SLIB_EXTRA_CMD=-'lib.exe -nologo -machine:$(LIBTARGET) -def:$$(@:$(SLIBSUF)=.def) -out:$(SUBDIR)$(SLIBNAME:$(SLIBSUF)=.lib)'
            if enabled x86_64; then
                LIBTARGET=x64
            fi
        else
            SLIB_EXTRA_CMD=-'$(DLLTOOL) -m $(LIBTARGET) -d $$(@:$(SLIBSUF)=.def) -l $(SUBDIR)$(SLIBNAME:$(SLIBSUF)=.lib) -D $(SLIBNAME_WITH_MAJOR)'
        fi
        SLIB_INSTALL_NAME='$(SLIBNAME_WITH_MAJOR)'
        SLIB_INSTALL_LINKS=
        SLIB_INSTALL_EXTRA_SHLIB='$(SLIBNAME:$(SLIBSUF)=.lib)'
        SLIB_INSTALL_EXTRA_LIB='lib$(SLIBNAME:$(SLIBSUF)=.dll.a) $(SLIBNAME_WITH_MAJOR:$(SLIBSUF)=.def)'
        SLIB_CREATE_DEF_CMD='EXTERN_PREFIX="$(EXTERN_PREFIX)" AR="$(AR_CMD)" NM="$(NM_CMD)" $(SRC_PATH)/compat/windows/makedef $(SUBDIR)lib$(NAME).ver $(OBJS) > $$(@:$(SLIBSUF)=.def)'
        SHFLAGS='-shared -Wl,--out-implib,$(SUBDIR)lib$(SLIBNAME:$(SLIBSUF)=.dll.a) -Wl,--disable-auto-image-base $$(@:$(SLIBSUF)=.def)'
        enabled x86_64 && objformat="win64" || objformat="win32"
        dlltool="${cross_prefix}dlltool"
        ranlib=:
        enable dos_paths
        check_ldflags -Wl,--nxcompat,--dynamicbase
        # Lets work around some stupidity in binutils.
        # ld will strip relocations from executables even though we need them
        # for dynamicbase (ASLR).  Using -pie does retain the reloc section
        # however ld then forgets what the entry point should be (oops) so we
        # have to manually (re)set it.
        if enabled x86_32; then
            disabled debug && add_ldexeflags -Wl,--pic-executable,-e,_mainCRTStartup
        elif enabled x86_64; then
            disabled debug && add_ldexeflags -Wl,--pic-executable,-e,mainCRTStartup
            check_ldflags -Wl,--high-entropy-va # binutils 2.25
            # Set image base >4GB for extra entropy with HEASLR
            add_ldexeflags -Wl,--image-base,0x140000000
            append SHFLAGS -Wl,--image-base,0x180000000
        fi
        ;;
    win32|win64)
        disable symver
        if enabled shared; then
            # Link to the import library instead of the normal static library
            # for shared libs.
            LD_LIB='%.lib'
            # Cannot build both shared and static libs with MSVC or icl.
            disable static
        fi
        enabled x86_32 && check_ldflags -LARGEADDRESSAWARE
        shlibdir_default="$bindir_default"
        SLIBPREF=""
        SLIBSUF=".dll"
        SLIBNAME_WITH_VERSION='$(SLIBPREF)$(FULLNAME)-$(LIBVERSION)$(SLIBSUF)'
        SLIBNAME_WITH_MAJOR='$(SLIBPREF)$(FULLNAME)-$(LIBMAJOR)$(SLIBSUF)'
        SLIB_CREATE_DEF_CMD='EXTERN_PREFIX="$(EXTERN_PREFIX)" $(SRC_PATH)/compat/windows/makedef $(SUBDIR)lib$(NAME).ver $(OBJS) > $$(@:$(SLIBSUF)=.def)'
        SLIB_INSTALL_NAME='$(SLIBNAME_WITH_MAJOR)'
        SLIB_INSTALL_LINKS=
        SLIB_INSTALL_EXTRA_SHLIB='$(SLIBNAME:$(SLIBSUF)=.lib)'
        SLIB_INSTALL_EXTRA_LIB='$(SLIBNAME_WITH_MAJOR:$(SLIBSUF)=.def)'
        SHFLAGS='-dll -def:$$(@:$(SLIBSUF)=.def) -implib:$(SUBDIR)$(SLIBNAME:$(SLIBSUF)=.lib)'
        enabled x86_64 && objformat="win64" || objformat="win32"
        ranlib=:
        enable dos_paths
        ;;
    cygwin*)
        target_os=cygwin
        shlibdir_default="$bindir_default"
        SLIBPREF="cyg"
        SLIBSUF=".dll"
        SLIBNAME_WITH_VERSION='$(SLIBPREF)$(FULLNAME)-$(LIBVERSION)$(SLIBSUF)'
        SLIBNAME_WITH_MAJOR='$(SLIBPREF)$(FULLNAME)-$(LIBMAJOR)$(SLIBSUF)'
        SLIB_INSTALL_NAME='$(SLIBNAME_WITH_MAJOR)'
        SLIB_INSTALL_LINKS=
        SLIB_INSTALL_EXTRA_LIB='lib$(FULLNAME).dll.a'
        SHFLAGS='-shared -Wl,--out-implib,$(SUBDIR)lib$(FULLNAME).dll.a'
        enabled x86_64 && objformat="win64" || objformat="win32"
        enable dos_paths
        enabled shared && ! enabled small && test_cmd $windres --version && enable gnu_windres
        add_cppflags -D_POSIX_C_SOURCE=200112 -D_XOPEN_SOURCE=600
        ;;
    *-dos|freedos|opendos)
        network_extralibs="-lsocket"
        objformat="coff"
        enable dos_paths
        add_cppflags -U__STRICT_ANSI__
        ;;
    linux)
        enable section_data_rel_ro
        enabled_any arm aarch64 && enable_weak linux_perf
        ;;
    irix*)
        target_os=irix
        ranlib="echo ignoring ranlib"
        ;;
    os/2*)
        strip="lxlite -CS"
        striptype=""
        objformat="aout"
        add_cppflags -D_GNU_SOURCE
        add_ldflags -Zomf -Zbin-files -Zargs-wild -Zhigh-mem -Zmap
        SHFLAGS='$(SUBDIR)$(NAME).def -Zdll -Zomf'
        LIBSUF="_s.a"
        SLIBPREF=""
        SLIBSUF=".dll"
        SLIBNAME_WITH_VERSION='$(SLIBPREF)$(FULLNAME)-$(LIBVERSION)$(SLIBSUF)'
        SLIBNAME_WITH_MAJOR='$(SLIBPREF)$(shell echo $(FULLNAME) | cut -c1-6)$(LIBMAJOR)$(SLIBSUF)'
        SLIB_CREATE_DEF_CMD='echo LIBRARY $(SLIBNAME_WITH_MAJOR:$(SLIBSUF)=) INITINSTANCE TERMINSTANCE > $(SUBDIR)$(FULLNAME).def; \
            echo CODE PRELOAD MOVEABLE DISCARDABLE >> $(SUBDIR)$(FULLNAME).def; \
            echo DATA PRELOAD MOVEABLE MULTIPLE NONSHARED >> $(SUBDIR)$(FULLNAME).def; \
            echo EXPORTS >> $(SUBDIR)$(FULLNAME).def; \
            emxexp $(OBJS) >> $(SUBDIR)$(FULLNAME).def'
        SLIB_EXTRA_CMD='emximp -o $(SUBDIR)$(LIBPREF)$(FULLNAME)_dll.a $(SUBDIR)$(FULLNAME).def; \
            emximp -o $(SUBDIR)$(LIBPREF)$(FULLNAME)_dll.lib $(SUBDIR)$(FULLNAME).def;'
        SLIB_INSTALL_NAME='$(SLIBNAME_WITH_MAJOR)'
        SLIB_INSTALL_LINKS=
        SLIB_INSTALL_EXTRA_LIB='$(LIBPREF)$(FULLNAME)_dll.a $(LIBPREF)$(FULLNAME)_dll.lib'
        enable dos_paths
        enable_weak os2threads
        ;;
    gnu/kfreebsd)
        add_cppflags -D_BSD_SOURCE
        ;;
    gnu)
        ;;
    qnx)
        add_cppflags -D_QNX_SOURCE
        network_extralibs="-lsocket"
        ;;
    symbian)
        SLIBSUF=".dll"
        enable dos_paths
        add_cflags --include=$sysinclude/gcce/gcce.h -fvisibility=default
        add_cppflags -D__GCCE__ -D__SYMBIAN32__ -DSYMBIAN_OE_POSIX_SIGNALS
        add_ldflags -Wl,--target1-abs,--no-undefined \
                    -Wl,-Ttext,0x80000,-Tdata,0x1000000 -shared \
                    -Wl,--entry=_E32Startup -Wl,-u,_E32Startup
        add_extralibs -l:eexe.lib -l:usrt2_2.lib -l:dfpaeabi.dso \
                      -l:drtaeabi.dso -l:scppnwdl.dso -lsupc++ -lgcc \
                      -l:libc.dso -l:libm.dso -l:euser.dso -l:libcrt0.lib
        ;;
    minix)
        ;;
    none)
        ;;
    *)
        die "Unknown OS '$target_os'."
        ;;
esac

# test if creating links works
link_dest=$(mktemp -u $TMPDIR/dest_XXXXXXXX)
link_name=$(mktemp -u $TMPDIR/name_XXXXXXXX)
mkdir "$link_dest"
$ln_s "$link_dest" "$link_name"
touch "$link_dest/test_file"
if [ "$source_path" != "." ] && ([ ! -d src ] || [ -L src ]) && [ -e "$link_name/test_file" ]; then
    # create link to source path
    [ -e src ] && rm src
    $ln_s "$source_path" src
    source_link=src
else
    # creating directory links doesn't work
    # fall back to using the full source path
    source_link="$source_path"
fi
# cleanup
rm -r "$link_dest"
rm -r "$link_name"

# determine libc flavour

probe_libc(){
    pfx=$1
    pfx_no_=${pfx%_}
    # uclibc defines __GLIBC__, so it needs to be checked before glibc.
    if test_${pfx}cpp_condition features.h "defined __UCLIBC__"; then
        eval ${pfx}libc_type=uclibc
        add_${pfx}cppflags -D_POSIX_C_SOURCE=200112 -D_XOPEN_SOURCE=600
    elif test_${pfx}cpp_condition features.h "defined __GLIBC__"; then
        eval ${pfx}libc_type=glibc
        add_${pfx}cppflags -D_POSIX_C_SOURCE=200112 -D_XOPEN_SOURCE=600
    # MinGW headers can be installed on Cygwin, so check for newlib first.
    elif test_${pfx}cpp_condition newlib.h "defined _NEWLIB_VERSION"; then
        eval ${pfx}libc_type=newlib
        add_${pfx}cppflags -U__STRICT_ANSI__ -D_XOPEN_SOURCE=600
    # MinGW64 is backwards compatible with MinGW32, so check for it first.
    elif test_${pfx}cpp_condition _mingw.h "defined __MINGW64_VERSION_MAJOR"; then
        eval ${pfx}libc_type=mingw64
        if test_${pfx}cpp_condition _mingw.h "__MINGW64_VERSION_MAJOR < 3"; then
            add_compat msvcrt/snprintf.o
            add_cflags "-include $source_path/compat/msvcrt/snprintf.h"
        fi
        add_${pfx}cppflags -U__STRICT_ANSI__ -D__USE_MINGW_ANSI_STDIO=1
        eval test \$${pfx_no_}cc_type = "gcc" &&
            add_${pfx}cppflags -D__printf__=__gnu_printf__
        test_${pfx}cpp_condition windows.h "!defined(_WIN32_WINNT) || _WIN32_WINNT < 0x0600" &&
            add_${pfx}cppflags -D_WIN32_WINNT=0x0600
    elif test_${pfx}cpp_condition _mingw.h "defined __MINGW_VERSION"  ||
         test_${pfx}cpp_condition _mingw.h "defined __MINGW32_VERSION"; then
        eval ${pfx}libc_type=mingw32
        test_${pfx}cpp_condition _mingw.h "__MINGW32_MAJOR_VERSION > 3 || \
            (__MINGW32_MAJOR_VERSION == 3 && __MINGW32_MINOR_VERSION >= 15)" ||
            die "ERROR: MinGW32 runtime version must be >= 3.15."
        add_${pfx}cppflags -U__STRICT_ANSI__ -D__USE_MINGW_ANSI_STDIO=1
        test_${pfx}cpp_condition _mingw.h "__MSVCRT_VERSION__ < 0x0700" &&
            add_${pfx}cppflags -D__MSVCRT_VERSION__=0x0700
        test_${pfx}cpp_condition windows.h "!defined(_WIN32_WINNT) || _WIN32_WINNT < 0x0600" &&
            add_${pfx}cppflags -D_WIN32_WINNT=0x0600
        eval test \$${pfx_no_}cc_type = "gcc" &&
            add_${pfx}cppflags -D__printf__=__gnu_printf__
    elif test_${pfx}cpp_condition crtversion.h "defined _VC_CRT_MAJOR_VERSION"; then
        eval ${pfx}libc_type=msvcrt
        if test_${pfx}cpp_condition crtversion.h "_VC_CRT_MAJOR_VERSION < 14"; then
            if [ "$pfx" = host_ ]; then
                add_host_cppflags -Dsnprintf=_snprintf
            else
                add_compat strtod.o strtod=avpriv_strtod
                add_compat msvcrt/snprintf.o snprintf=avpriv_snprintf   \
                                             _snprintf=avpriv_snprintf  \
                                             vsnprintf=avpriv_vsnprintf
            fi
        fi
        add_${pfx}cppflags -D_USE_MATH_DEFINES -D_CRT_SECURE_NO_WARNINGS -D_CRT_NONSTDC_NO_WARNINGS
        # The MSVC 2010 headers (Win 7.0 SDK) set _WIN32_WINNT to
        # 0x601 by default unless something else is set by the user.
        # This can easily lead to us detecting functions only present
        # in such new versions and producing binaries requiring windows 7.0.
        # Therefore explicitly set the default to Vista unless the user has
        # set something else on the command line.
        # Don't do this if WINAPI_FAMILY is set and is set to a non-desktop
        # family. For these cases, configure is free to use any functions
        # found in the SDK headers by default. (Alternatively, we could force
        # _WIN32_WINNT to 0x0602 in that case.)
        test_${pfx}cpp_condition stdlib.h "defined(_WIN32_WINNT)" ||
            { test_${pfx}cpp <<EOF && add_${pfx}cppflags -D_WIN32_WINNT=0x0600; }
#ifdef WINAPI_FAMILY
#include <winapifamily.h>
#if !WINAPI_FAMILY_PARTITION(WINAPI_PARTITION_DESKTOP)
#error not desktop
#endif
#endif
EOF
        if [ "$pfx" = "" ]; then
            check_func strtoll || add_cflags -Dstrtoll=_strtoi64
            check_func strtoull || add_cflags -Dstrtoull=_strtoui64
        fi
    elif test_${pfx}cpp_condition stddef.h "defined __KLIBC__"; then
        eval ${pfx}libc_type=klibc
    elif test_${pfx}cpp_condition sys/cdefs.h "defined __BIONIC__"; then
        eval ${pfx}libc_type=bionic
    elif test_${pfx}cpp_condition sys/brand.h "defined LABELED_BRAND_NAME"; then
        eval ${pfx}libc_type=solaris
        add_${pfx}cppflags -D__EXTENSIONS__ -D_XOPEN_SOURCE=600
    fi
    test_${pfx}cc <<EOF
#include <time.h>
void *v = localtime_r;
EOF
test "$?" != 0 && test_${pfx}cc -D_POSIX_C_SOURCE=200112 -D_XOPEN_SOURCE=600 <<EOF && add_${pfx}cppflags -D_POSIX_C_SOURCE=200112 -D_XOPEN_SOURCE=600
#include <time.h>
void *v = localtime_r;
EOF

    eval test -n "\${${pfx}libc_type}" && enable ${pfx}libc_${libc_type}
}

probe_libc
probe_libc host_

# hacks for compiler/libc/os combinations

case $libc_type in
    bionic)
        add_compat strtod.o strtod=avpriv_strtod
        ;;
esac

check_compile_assert flt_lim "float.h limits.h" "DBL_MAX == (double)DBL_MAX" ||
    add_cppflags '-I\$(SRC_PATH)/compat/float'

test_cpp_condition stdlib.h "defined(__PIC__) || defined(__pic__) || defined(PIC)" && enable_weak pic

set_default libdir
: ${shlibdir_default:="$libdir"}
: ${pkgconfigdir_default:="$libdir/pkgconfig"}

set_default $PATHS_LIST
set_default nm

disabled optimizations || enabled ossfuzz || check_cflags -fomit-frame-pointer

enable_weak_pic() {
    disabled pic && return
    enable pic
    add_cppflags -DPIC
    case "$target_os" in
    mingw*|cygwin*|win*)
        ;;
    *)
        add_cflags -fPIC
        add_asflags -fPIC
        ;;
    esac
}

enabled pic && enable_weak_pic

test_cc <<EOF || die "Symbol mangling check failed."
int ff_extern;
EOF
sym=$($nm $TMPO | awk '/ff_extern/{ print substr($0, match($0, /[^ \t]*ff_extern/)) }')
extern_prefix=${sym%%ff_extern*}

! disabled inline_asm && check_inline_asm inline_asm '"" ::'

for restrict_keyword in restrict __restrict__ __restrict ""; do
    test_code cc "" "char * $restrict_keyword p" && break
done

check_cc pragma_deprecated "" '_Pragma("GCC diagnostic ignored \"-Wdeprecated-declarations\"")'

# The global variable ensures the bits appear unchanged in the object file.
test_cc <<EOF || die "endian test failed"
unsigned int endian = 'B' << 24 | 'I' << 16 | 'G' << 8 | 'E';
EOF
od -t x1 $TMPO | grep -q '42 *49 *47 *45' && enable bigendian

check_cc const_nan math.h "struct { double d; } static const bar[] = { { NAN } }"

if ! enabled ppc64 || enabled bigendian; then
    disable vsx
fi

check_gas() {
    log "check_gas using '$as' as AS"
    # :vararg is used on aarch64, arm and ppc altivec
    check_as vararg "
.macro m n, y:vararg=0
\n: .int \y
.endm
m x" || return 1
    # .altmacro is only used in arm asm
    ! enabled arm || check_as gnu_as ".altmacro"
}

if enabled_any arm aarch64 || enabled_all ppc altivec && enabled asm; then
    nogas=:
    enabled_any arm aarch64 && nogas=die
    enabled_all ppc altivec && [ $target_os_default != aix ] && nogas=warn
    as_noop=-v

    case $as_type in
        arm*) gaspp_as_type=armasm; as_noop=-h ;;
        gcc)  gaspp_as_type=gas ;;
        *)    gaspp_as_type=$as_type ;;
    esac

    [ $target_os = "darwin" ] && gaspp_as_type="apple-$gaspp_as_type"

    test "${as#*gas-preprocessor.pl}" != "$as" ||
    test_cmd gas-preprocessor.pl -arch $arch -as-type $gaspp_as_type -- ${as:=$cc} $as_noop &&
        gas="${gas:=gas-preprocessor.pl} -arch $arch -as-type $gaspp_as_type -- ${as:=$cc}"

    if ! check_gas ; then
        as=${gas:=$as}
        check_gas || \
            $nogas "GNU assembler not found, install/update gas-preprocessor"
    fi

    check_as as_func ".func test
                      .endfunc"
fi

check_inline_asm inline_asm_labels '"1:\n"'

check_inline_asm inline_asm_nonlocal_labels '"Label:\n"'

if enabled aarch64; then
    enabled armv8 && check_insn armv8 'prfm   pldl1strm, [x0]'
    # internal assembler in clang 3.3 does not support this instruction
    enabled neon && check_insn neon 'ext   v0.8B, v0.8B, v1.8B, #1'
    enabled vfp  && check_insn vfp  'fmadd d0,    d0,    d1,    d2'

    map 'enabled_any ${v}_external ${v}_inline || disable $v' $ARCH_EXT_LIST_ARM

elif enabled alpha; then

    check_cflags -mieee

elif enabled arm; then

    enabled msvc && check_cpp_condition thumb stddef.h "defined _M_ARMT"
    test_cpp_condition stddef.h "defined __thumb__" && test_cc <<EOF && enable_weak thumb
float func(float a, float b){ return a+b; }
EOF
    enabled thumb && check_cflags -mthumb || check_cflags -marm

    if check_cpp_condition vfp_args stddef.h "defined __ARM_PCS_VFP"; then
        :
    elif check_cpp_condition vfp_args stddef.h "defined _M_ARM_FP && _M_ARM_FP >= 30"; then
        :
    elif ! test_cpp_condition stddef.h "defined __ARM_PCS || defined __SOFTFP__" && [ $target_os != darwin ]; then
        case "${cross_prefix:-$cc}" in
            *hardfloat*) enable vfp_args; fpabi=vfp ;;
            *) check_ld "cc" vfp_args <<EOF && fpabi=vfp || fpabi=soft ;;
__asm__ (".eabi_attribute 28, 1");
int main(void) { return 0; }
EOF
        esac
        warn "Compiler does not indicate floating-point ABI, guessing $fpabi."
    fi

    enabled armv5te && check_insn armv5te 'qadd r0, r0, r0'
    enabled armv6   && check_insn armv6   'sadd16 r0, r0, r0'
    enabled armv6t2 && check_insn armv6t2 'movt r0, #0'
    enabled neon    && check_insn neon    'vadd.i16 q0, q0, q0'
    enabled vfp     && check_insn vfp     'fadds s0, s0, s0'
    enabled vfpv3   && check_insn vfpv3   'vmov.f32 s0, #1.0'
    enabled setend  && check_insn setend  'setend be'

    [ $target_os = linux ] || [ $target_os = android ] ||
        map 'enabled_any ${v}_external ${v}_inline || disable $v' \
            $ARCH_EXT_LIST_ARM

    check_inline_asm asm_mod_q '"add r0, %Q0, %R0" :: "r"((long long)0)'

    check_as as_arch_directive ".arch armv7-a"
    check_as as_dn_directive   "ra .dn d0.i16"
    check_as as_fpu_directive  ".fpu neon"

    # llvm's integrated assembler supports .object_arch from llvm 3.5
    [ "$objformat" = elf32 ] || [ "$objformat" = elf64 ] &&
        check_as as_object_arch ".object_arch armv4"

    # MS armasm fails to assemble our PIC constructs
    [ $target_os != win32 ] && enabled_all armv6t2 shared !pic && enable_weak_pic

elif enabled mips; then

    enabled loongson2 && check_inline_asm loongson2 '"dmult.g $8, $9, $10"'
    enabled loongson3 && check_inline_asm loongson3 '"gsldxc1 $f0, 0($2, $3)"'
    enabled mmi && check_inline_asm mmi '"punpcklhw $f0, $f0, $f0"'

    # Enable minimum ISA based on selected options
    if enabled mips64; then
        enabled mips64r6 && check_inline_asm_flags mips64r6 '"dlsa $0, $0, $0, 1"' '-mips64r6'
        enabled mips64r2 && check_inline_asm_flags mips64r2 '"dext $0, $0, 0, 1"' '-mips64r2'
        disabled mips64r6 && disabled mips64r2 && check_inline_asm_flags mips64r1 '"daddi $0, $0, 0"' '-mips64'
    else
        enabled mips32r6 && check_inline_asm_flags mips32r6 '"aui $0, $0, 0"' '-mips32r6'
        enabled mips32r5 && check_inline_asm_flags mips32r5 '"eretnc"' '-mips32r5'
        enabled mips32r2 && check_inline_asm_flags mips32r2 '"ext $0, $0, 0, 1"' '-mips32r2'
        disabled mips32r6 && disabled mips32r5 && disabled mips32r2 && check_inline_asm_flags mips32r1 '"addi $0, $0, 0"' '-mips32'
    fi

    enabled mipsfpu && check_inline_asm_flags mipsfpu '"cvt.d.l $f0, $f2"' '-mhard-float'
    enabled mipsfpu && (enabled mips32r5 || enabled mips32r6 || enabled mips64r6) && check_inline_asm_flags mipsfpu '"cvt.d.l $f0, $f1"' '-mfp64'
    enabled mipsfpu && enabled msa && check_inline_asm_flags msa '"addvi.b $w0, $w1, 1"' '-mmsa' && check_headers msa.h || disable msa
    enabled mipsdsp && check_inline_asm_flags mipsdsp '"addu.qb $t0, $t1, $t2"' '-mdsp'
    enabled mipsdspr2 && check_inline_asm_flags mipsdspr2 '"absq_s.qb $t0, $t1"' '-mdspr2'

    if enabled bigendian && enabled msa; then
        disable msa
    fi

elif enabled parisc; then

    if enabled gcc; then
        case $($cc -dumpversion) in
            4.[3-9].*) check_cflags -fno-optimize-sibling-calls ;;
        esac
    fi

elif enabled ppc; then

    enable local_aligned

    check_inline_asm dcbzl     '"dcbzl 0, %0" :: "r"(0)'
    check_inline_asm ibm_asm   '"add 0, 0, 0"'
    check_inline_asm ppc4xx    '"maclhw r10, r11, r12"'
    check_inline_asm xform_asm '"lwzx %1, %y0" :: "Z"(*(int*)0), "r"(0)'

    if enabled altivec; then
        check_cflags -maltivec -mabi=altivec

        # check if our compiler supports Motorola AltiVec C API
        check_cc altivec altivec.h "vector signed int v1 = (vector signed int) { 0 };
                                    vector signed int v2 = (vector signed int) { 1 };
                                    v1 = vec_add(v1, v2);"

        enabled altivec || warn "Altivec disabled, possibly missing --cpu flag"
    fi

    if enabled vsx; then
        check_cflags -mvsx &&
        check_cc vsx altivec.h "int v[4] = { 0 };
                                vector signed int v1 = vec_vsx_ld(0, v);"
    fi

    if enabled power8; then
        check_cpp_condition power8 "altivec.h" "defined(_ARCH_PWR8)"
    fi

elif enabled x86; then

    check_builtin rdtsc    intrin.h   "__rdtsc()"
    check_builtin mm_empty mmintrin.h "_mm_empty()"

    enable local_aligned

    # check whether EBP is available on x86
    # As 'i' is stored on the stack, this program will crash
    # if the base pointer is used to access it because the
    # base pointer is cleared in the inline assembly code.
    check_exec_crash <<EOF && enable ebp_available
volatile int i=0;
__asm__ volatile ("xorl %%ebp, %%ebp" ::: "%ebp");
return i;
EOF

    # check whether EBX is available on x86
    check_inline_asm ebx_available '""::"b"(0)' &&
        check_inline_asm ebx_available '"":::"%ebx"'

    # check whether xmm clobbers are supported
    check_inline_asm xmm_clobbers '"":::"%xmm0"'

    check_inline_asm inline_asm_direct_symbol_refs '"movl '$extern_prefix'test, %eax"' ||
        check_inline_asm inline_asm_direct_symbol_refs '"movl '$extern_prefix'test(%rip), %eax"'

    # check whether binutils is new enough to compile SSSE3/MMXEXT
    enabled ssse3  && check_inline_asm ssse3_inline  '"pabsw %xmm0, %xmm0"'
    enabled mmxext && check_inline_asm mmxext_inline '"pmaxub %mm0, %mm1"'

    probe_x86asm(){
        x86asmexe_probe=$1
        if test_cmd $x86asmexe_probe -v; then
            x86asmexe=$x86asmexe_probe
            x86asm_type=nasm
            x86asm_debug="-g -F dwarf"
            X86ASMDEP=
            X86ASM_DEPFLAGS='-MD $(@:.o=.d)'
        elif test_cmd $x86asmexe_probe --version; then
            x86asmexe=$x86asmexe_probe
            x86asm_type=yasm
            x86asm_debug="-g dwarf2"
            X86ASMDEP='$(DEPX86ASM) $(X86ASMFLAGS) -M $(X86ASM_O) $< > $(@:.o=.d)'
            X86ASM_DEPFLAGS=
        fi
        check_x86asm x86asm "movbe ecx, [5]"
    }

    if ! disabled_any asm mmx x86asm; then
        disable x86asm
        for program in $x86asmexe nasm yasm; do
            probe_x86asm $program && break
        done
        disabled x86asm && die "nasm/yasm not found or too old. Use --disable-x86asm for a crippled build."
        X86ASMFLAGS="-f $objformat"
        enabled pic               && append X86ASMFLAGS "-DPIC"
        test -n "$extern_prefix"  && append X86ASMFLAGS "-DPREFIX"
        case "$objformat" in
            elf*) enabled debug && append X86ASMFLAGS $x86asm_debug ;;
        esac

        check_x86asm avx512_external "vmovdqa32 [eax]{k1}{z}, zmm0"
        check_x86asm avx2_external   "vextracti128 xmm0, ymm0, 0"
        check_x86asm xop_external    "vpmacsdd xmm0, xmm1, xmm2, xmm3"
        check_x86asm fma4_external   "vfmaddps ymm0, ymm1, ymm2, ymm3"
        check_x86asm cpunop          "CPU amdnop"
    fi

    case "$cpu" in
        athlon*|opteron*|k8*|pentium|pentium-mmx|prescott|nocona|atom|geode)
            disable fast_clz
        ;;
    esac

fi

check_cc intrinsics_neon arm_neon.h "int16x8_t test = vdupq_n_s16(0)"

check_ldflags -Wl,--as-needed
check_ldflags -Wl,-z,noexecstack

if ! disabled network; then
    check_func getaddrinfo $network_extralibs
    check_func inet_aton $network_extralibs

    check_type netdb.h "struct addrinfo"
    check_type netinet/in.h "struct group_source_req" -D_BSD_SOURCE
    check_type netinet/in.h "struct ip_mreq_source" -D_BSD_SOURCE
    check_type netinet/in.h "struct ipv6_mreq" -D_DARWIN_C_SOURCE
    check_type poll.h "struct pollfd"
    check_type netinet/sctp.h "struct sctp_event_subscribe"
    check_struct "sys/socket.h" "struct msghdr" msg_flags
    check_struct "sys/types.h sys/socket.h" "struct sockaddr" sa_len
    check_type netinet/in.h "struct sockaddr_in6"
    check_type "sys/types.h sys/socket.h" "struct sockaddr_storage"
    check_type "sys/types.h sys/socket.h" socklen_t

    # Prefer arpa/inet.h over winsock2
    if check_headers arpa/inet.h ; then
        check_func closesocket
    elif check_headers winsock2.h ; then
        check_func_headers winsock2.h closesocket -lws2 &&
            network_extralibs="-lws2" ||
        { check_func_headers winsock2.h closesocket -lws2_32 &&
            network_extralibs="-lws2_32"; } || disable winsock2_h network
        check_func_headers ws2tcpip.h getaddrinfo $network_extralibs

        check_type ws2tcpip.h socklen_t
        check_type ws2tcpip.h "struct addrinfo"
        check_type ws2tcpip.h "struct group_source_req"
        check_type ws2tcpip.h "struct ip_mreq_source"
        check_type ws2tcpip.h "struct ipv6_mreq"
        check_type winsock2.h "struct pollfd"
        check_struct winsock2.h "struct sockaddr" sa_len
        check_type ws2tcpip.h "struct sockaddr_in6"
        check_type ws2tcpip.h "struct sockaddr_storage"
    else
        disable network
    fi
fi

check_builtin atomic_cas_ptr atomic.h "void **ptr; void *oldval, *newval; atomic_cas_ptr(ptr, oldval, newval)"
check_builtin machine_rw_barrier mbarrier.h "__machine_rw_barrier()"
check_builtin MemoryBarrier windows.h "MemoryBarrier()"
check_builtin sync_val_compare_and_swap "" "int *ptr; int oldval, newval; __sync_val_compare_and_swap(ptr, oldval, newval)"
check_builtin gmtime_r time.h "time_t *time; struct tm *tm; gmtime_r(time, tm)"
check_builtin localtime_r time.h "time_t *time; struct tm *tm; localtime_r(time, tm)"
check_builtin x264_csp_bgr "stdint.h x264.h" "X264_CSP_BGR"

case "$custom_allocator" in
    jemalloc)
        # jemalloc by default does not use a prefix
        require libjemalloc jemalloc/jemalloc.h malloc -ljemalloc
    ;;
    tcmalloc)
        require_pkg_config libtcmalloc libtcmalloc gperftools/tcmalloc.h tc_malloc
        malloc_prefix=tc_
    ;;
esac

check_func_headers malloc.h _aligned_malloc     && enable aligned_malloc
check_func  ${malloc_prefix}memalign            && enable memalign
check_func  ${malloc_prefix}posix_memalign      && enable posix_memalign

check_func  access
check_func_headers stdlib.h arc4random
check_lib   clock_gettime time.h clock_gettime || check_lib clock_gettime time.h clock_gettime -lrt
check_func  fcntl
check_func  fork
check_func  gethrtime
check_func  getopt
check_func  getrusage
check_func  gettimeofday
check_func  isatty
check_func  mkstemp
check_func  mmap
check_func  mprotect
# Solaris has nanosleep in -lrt, OpenSolaris no longer needs that
check_func_headers time.h nanosleep || check_lib nanosleep time.h nanosleep -lrt
check_func  sched_getaffinity
check_func  setrlimit
check_struct "sys/stat.h" "struct stat" st_mtim.tv_nsec -D_BSD_SOURCE
check_func  strerror_r
check_func  sysconf
check_func  sysctl
check_func  usleep

check_func_headers conio.h kbhit
check_func_headers io.h setmode
check_func_headers lzo/lzo1x.h lzo1x_999_compress
check_func_headers mach/mach_time.h mach_absolute_time
check_func_headers stdlib.h getenv
check_func_headers sys/stat.h lstat

check_func_headers windows.h GetProcessAffinityMask
check_func_headers windows.h GetProcessTimes
check_func_headers windows.h GetSystemTimeAsFileTime
check_func_headers windows.h LoadLibrary
check_func_headers windows.h MapViewOfFile
check_func_headers windows.h PeekNamedPipe
check_func_headers windows.h SetConsoleTextAttribute
check_func_headers windows.h SetConsoleCtrlHandler
check_func_headers windows.h Sleep
check_func_headers windows.h VirtualAlloc
check_func_headers glob.h glob
enabled xlib &&
    check_lib xlib "X11/Xlib.h X11/extensions/Xvlib.h" XvGetPortAttribute -lXv -lX11 -lXext

check_headers direct.h
check_headers dirent.h
check_headers dxgidebug.h
check_headers dxva.h
check_headers dxva2api.h -D_WIN32_WINNT=0x0600
check_headers io.h
check_headers linux/perf_event.h
check_headers libcrystalhd/libcrystalhd_if.h
check_headers malloc.h
check_headers net/udplite.h
check_headers poll.h
check_headers sys/param.h
check_headers sys/resource.h
check_headers sys/select.h
check_headers sys/time.h
check_headers sys/un.h
check_headers termios.h
check_headers unistd.h
check_headers valgrind/valgrind.h
check_func_headers VideoToolbox/VTCompressionSession.h VTCompressionSessionPrepareToEncodeFrames -framework VideoToolbox
check_headers windows.h
check_headers X11/extensions/XvMClib.h
check_headers asm/types.h

# it seems there are versions of clang in some distros that try to use the
# gcc headers, which explodes for stdatomic
# so we also check that atomics actually work here
check_builtin stdatomic stdatomic.h "atomic_int foo, bar = ATOMIC_VAR_INIT(-1); atomic_store(&foo, 0); foo += bar"

check_lib advapi32 "windows.h"            RegCloseKey          -ladvapi32
check_lib bcrypt   "windows.h bcrypt.h"   BCryptGenRandom      -lbcrypt &&
    check_cpp_condition bcrypt bcrypt.h "defined BCRYPT_RNG_ALGORITHM"
check_lib ole32    "windows.h"            CoTaskMemFree        -lole32
check_lib shell32  "windows.h shellapi.h" CommandLineToArgvW   -lshell32
check_lib psapi    "windows.h psapi.h"    GetProcessMemoryInfo -lpsapi

check_lib android android/native_window.h ANativeWindow_acquire -landroid
check_lib mediandk "stdint.h media/NdkImage.h" AImage_delete -lmediandk
check_lib camera2ndk "stdbool.h stdint.h camera/NdkCameraManager.h" ACameraManager_create -lcamera2ndk

enabled appkit       && check_apple_framework AppKit
enabled audiotoolbox && check_apple_framework AudioToolbox
enabled avfoundation && check_apple_framework AVFoundation
enabled coreimage    && check_apple_framework CoreImage
enabled videotoolbox && check_apple_framework VideoToolbox

check_apple_framework CoreFoundation
check_apple_framework CoreMedia
check_apple_framework CoreVideo

enabled avfoundation && {
    disable coregraphics applicationservices
    check_lib coregraphics        CoreGraphics/CoreGraphics.h               CGGetActiveDisplayList "-framework CoreGraphics" ||
    check_lib applicationservices ApplicationServices/ApplicationServices.h CGGetActiveDisplayList "-framework ApplicationServices"; }

enabled videotoolbox && {
    check_lib coreservices CoreServices/CoreServices.h UTGetOSTypeFromString "-framework CoreServices"
    check_func_headers CoreMedia/CMFormatDescription.h kCMVideoCodecType_HEVC "-framework CoreMedia"
}

check_struct "sys/time.h sys/resource.h" "struct rusage" ru_maxrss

check_type "windows.h dxva.h" "DXVA_PicParams_HEVC" -DWINAPI_FAMILY=WINAPI_FAMILY_DESKTOP_APP -D_CRT_BUILD_DESKTOP_APP=0
check_type "windows.h dxva.h" "DXVA_PicParams_VP9" -DWINAPI_FAMILY=WINAPI_FAMILY_DESKTOP_APP -D_CRT_BUILD_DESKTOP_APP=0
check_type "windows.h d3d11.h" "ID3D11VideoDecoder"
check_type "windows.h d3d11.h" "ID3D11VideoContext"
check_type "d3d9.h dxva2api.h" DXVA2_ConfigPictureDecode -D_WIN32_WINNT=0x0602

check_type "va/va.h va/va_dec_hevc.h" "VAPictureParameterBufferHEVC"
check_type "va/va.h va/va_dec_vp8.h" "VAPictureParameterBufferVP8"
check_struct "va/va.h" "VADecPictureParameterBufferVP9" bit_depth
check_type "va/va.h va/va_vpp.h" "VAProcPipelineParameterBuffer"
check_type "va/va.h va/va_enc_h264.h" "VAEncPictureParameterBufferH264"
check_type "va/va.h va/va_enc_hevc.h" "VAEncPictureParameterBufferHEVC"
check_type "va/va.h va/va_enc_jpeg.h" "VAEncPictureParameterBufferJPEG"
check_type "va/va.h va/va_enc_mpeg2.h" "VAEncPictureParameterBufferMPEG2"
check_type "va/va.h va/va_enc_vp8.h"  "VAEncPictureParameterBufferVP8"
check_type "va/va.h va/va_enc_vp9.h"  "VAEncPictureParameterBufferVP9"

check_type "vdpau/vdpau.h" "VdpPictureInfoHEVC"

if ! disabled ffnvcodec; then
    check_pkg_config ffnvcodec "ffnvcodec >= 8.1.24.2" \
          "ffnvcodec/nvEncodeAPI.h ffnvcodec/dynlink_cuda.h ffnvcodec/dynlink_cuviddec.h ffnvcodec/dynlink_nvcuvid.h" "" || \
      check_pkg_config ffnvcodec "ffnvcodec >= 8.0.14.2 ffnvcodec < 8.1" \
          "ffnvcodec/nvEncodeAPI.h ffnvcodec/dynlink_cuda.h ffnvcodec/dynlink_cuviddec.h ffnvcodec/dynlink_nvcuvid.h" ""
fi

check_cpp_condition winrt windows.h "!WINAPI_FAMILY_PARTITION(WINAPI_PARTITION_DESKTOP)"

if ! disabled w32threads && ! enabled pthreads; then
    check_func_headers "windows.h process.h" _beginthreadex &&
        check_type "windows.h" CONDITION_VARIABLE &&
        check_type "windows.h" INIT_ONCE &&
        enable w32threads || disable w32threads
    if ! enabled w32threads && enabled winrt; then
        check_func_headers "windows.h" CreateThread &&
            enable w32threads || disable w32threads
    fi
fi

# check for some common methods of building with pthread support
# do this before the optional library checks as some of them require pthreads
if ! disabled pthreads && ! enabled w32threads && ! enabled os2threads; then
    if check_lib pthreads pthread.h pthread_join   -pthread &&
       check_lib pthreads pthread.h pthread_create -pthread; then
        add_cflags -pthread
    elif check_lib pthreads pthread.h pthread_join   -pthreads &&
         check_lib pthreads pthread.h pthread_create -pthreads; then
        add_cflags -pthreads
    elif check_lib pthreads pthread.h pthread_join   -ldl -pthread &&
         check_lib pthreads pthread.h pthread_create -ldl -pthread; then
        add_cflags -ldl -pthread
    elif check_lib pthreads pthread.h pthread_join   -lpthreadGC2 &&
         check_lib pthreads pthread.h pthread_create -lpthreadGC2; then
        :
    elif check_lib pthreads pthread.h pthread_join   -lpthread &&
         check_lib pthreads pthread.h pthread_create -lpthread; then
        :
    elif check_func pthread_join && check_func pthread_create; then
        enable pthreads
    fi
    check_cc pthreads "pthread.h" "static pthread_mutex_t atomic_lock = PTHREAD_MUTEX_INITIALIZER"

    if enabled pthreads; then
        check_builtin sem_timedwait semaphore.h "sem_t *s; sem_init(s,0,0); sem_timedwait(s,0); sem_destroy(s)" $pthreads_extralibs
        check_func pthread_cancel $pthreads_extralibs
    fi
fi

enabled  zlib && { check_pkg_config zlib zlib "zlib.h" zlibVersion ||
                   check_lib zlib   zlib.h      zlibVersion    -lz; }
enabled bzlib && check_lib bzlib bzlib.h BZ2_bzlibVersion    -lbz2
enabled  lzma && check_lib lzma   lzma.h lzma_version_number -llzma

# On some systems dynamic loading requires no extra linker flags
check_lib libdl dlfcn.h "dlopen dlsym" || check_lib libdl dlfcn.h "dlopen dlsym" -ldl

check_lib libm math.h sin -lm

atan2f_args=2
copysign_args=2
hypot_args=2
ldexpf_args=2
powf_args=2

for func in $MATH_FUNCS; do
    eval check_mathfunc $func \${${func}_args:-1} $libm_extralibs
done

for func in $COMPLEX_FUNCS; do
    eval check_complexfunc $func \${${func}_args:-1}
done

# these are off by default, so fail if requested and not available
enabled cuda_sdk          && require cuda_sdk cuda.h cuCtxCreate -lcuda
enabled chromaprint       && require chromaprint chromaprint.h chromaprint_get_version -lchromaprint
enabled decklink          && { require_headers DeckLinkAPI.h &&
                               { test_cpp_condition DeckLinkAPIVersion.h "BLACKMAGIC_DECKLINK_API_VERSION >= 0x0a060100" || die "ERROR: Decklink API version must be >= 10.6.1."; } }
enabled libndi_newtek     && require_headers Processing.NDI.Lib.h
enabled frei0r            && require_headers frei0r.h
enabled gmp               && require gmp gmp.h mpz_export -lgmp
enabled gnutls            && require_pkg_config gnutls gnutls gnutls/gnutls.h gnutls_global_init
enabled jni               && { [ $target_os = "android" ] && check_headers jni.h && enabled pthreads || die "ERROR: jni not found"; }
enabled ladspa            && require_headers ladspa.h
enabled libaom            && require_pkg_config libaom "aom >= 1.0.0" aom/aom_codec.h aom_codec_version
enabled lv2               && require_pkg_config lv2 lilv-0 "lilv/lilv.h" lilv_world_new
enabled libiec61883       && require libiec61883 libiec61883/iec61883.h iec61883_cmp_connect -lraw1394 -lavc1394 -lrom1394 -liec61883
enabled libass            && require_pkg_config libass libass ass/ass.h ass_library_init
enabled libbluray         && require_pkg_config libbluray libbluray libbluray/bluray.h bd_open
enabled libbs2b           && require_pkg_config libbs2b libbs2b bs2b.h bs2b_open
enabled libcelt           && require libcelt celt/celt.h celt_decode -lcelt0 &&
                             { check_lib libcelt celt/celt.h celt_decoder_create_custom -lcelt0 ||
                               die "ERROR: libcelt must be installed and version must be >= 0.11.0."; }
enabled libcaca           && require_pkg_config libcaca caca caca.h caca_create_canvas
enabled libcodec2         && require libcodec2 codec2/codec2.h codec2_create -lcodec2
enabled libdavs2          && require_pkg_config libdavs2 "davs2 >= 1.5.115" davs2.h davs2_decoder_open
enabled libdc1394         && require_pkg_config libdc1394 libdc1394-2 dc1394/dc1394.h dc1394_new
enabled libdrm            && require_pkg_config libdrm libdrm xf86drm.h drmGetVersion
enabled libfdk_aac        && { check_pkg_config libfdk_aac fdk-aac "fdk-aac/aacenc_lib.h" aacEncOpen ||
                               { require libfdk_aac fdk-aac/aacenc_lib.h aacEncOpen -lfdk-aac &&
                                 warn "using libfdk without pkg-config"; } }
flite_extralibs="-lflite_cmu_time_awb -lflite_cmu_us_awb -lflite_cmu_us_kal -lflite_cmu_us_kal16 -lflite_cmu_us_rms -lflite_cmu_us_slt -lflite_usenglish -lflite_cmulex -lflite"
enabled libflite          && require libflite "flite/flite.h" flite_init $flite_extralibs
enabled fontconfig        && enable libfontconfig
enabled libfontconfig     && require_pkg_config libfontconfig fontconfig "fontconfig/fontconfig.h" FcInit
enabled libfreetype       && require_pkg_config libfreetype freetype2 "ft2build.h FT_FREETYPE_H" FT_Init_FreeType
enabled libfribidi        && require_pkg_config libfribidi fribidi fribidi.h fribidi_version_info
enabled libgme            && { check_pkg_config libgme libgme gme/gme.h gme_new_emu ||
                               require libgme gme/gme.h gme_new_emu -lgme -lstdc++; }
enabled libgsm            && { for gsm_hdr in "gsm.h" "gsm/gsm.h"; do
                                   check_lib libgsm "${gsm_hdr}" gsm_create -lgsm && break;
                               done || die "ERROR: libgsm not found"; }
enabled libilbc           && require libilbc ilbc.h WebRtcIlbcfix_InitDecode -lilbc $pthreads_extralibs
enabled libkvazaar        && require_pkg_config libkvazaar "kvazaar >= 0.8.1" kvazaar.h kvz_api_get
enabled liblensfun        && require_pkg_config liblensfun lensfun lensfun.h lf_db_new
# While it may appear that require is being used as a pkg-config
# fallback for libmfx, it is actually being used to detect a different
# installation route altogether.  If libmfx is installed via the Intel
# Media SDK or Intel Media Server Studio, these don't come with
# pkg-config support.  Instead, users should make sure that the build
# can find the libraries and headers through other means.
enabled libmfx            && { check_pkg_config libmfx libmfx "mfx/mfxvideo.h" MFXInit ||
                               { require libmfx "mfx/mfxvideo.h" MFXInit "-llibmfx $advapi32_extralibs" && warn "using libmfx without pkg-config"; } }
enabled libmodplug        && require_pkg_config libmodplug libmodplug libmodplug/modplug.h ModPlug_Load
enabled libmp3lame        && require "libmp3lame >= 3.98.3" lame/lame.h lame_set_VBR_quality -lmp3lame $libm_extralibs
enabled libmysofa         && { check_pkg_config libmysofa libmysofa mysofa.h mysofa_load ||
                               require libmysofa mysofa.h mysofa_load -lmysofa $zlib_extralibs; }
enabled libnpp            && { check_lib libnpp npp.h nppGetLibVersion -lnppig -lnppicc -lnppc ||
                               check_lib libnpp npp.h nppGetLibVersion -lnppi -lnppc ||
                               die "ERROR: libnpp not found"; }
enabled libopencore_amrnb && require libopencore_amrnb opencore-amrnb/interf_dec.h Decoder_Interface_init -lopencore-amrnb
enabled libopencore_amrwb && require libopencore_amrwb opencore-amrwb/dec_if.h D_IF_init -lopencore-amrwb
enabled libopencv         && { check_headers opencv2/core/core_c.h &&
                               { check_pkg_config libopencv opencv opencv2/core/core_c.h cvCreateImageHeader ||
                                 require libopencv opencv2/core/core_c.h cvCreateImageHeader -lopencv_core -lopencv_imgproc; } ||
                               require_pkg_config libopencv opencv opencv/cxcore.h cvCreateImageHeader; }
enabled libopenh264       && require_pkg_config libopenh264 openh264 wels/codec_api.h WelsGetCodecVersion
enabled libopenjpeg       && { check_pkg_config libopenjpeg "libopenjp2 >= 2.1.0" openjpeg.h opj_version ||
                               { require_pkg_config libopenjpeg "libopenjp2 >= 2.1.0" openjpeg.h opj_version -DOPJ_STATIC && add_cppflags -DOPJ_STATIC; } }
enabled libopenmpt        && require_pkg_config libopenmpt "libopenmpt >= 0.2.6557" libopenmpt/libopenmpt.h openmpt_module_create -lstdc++ && append libopenmpt_extralibs "-lstdc++"
enabled libopus           && {
    enabled libopus_decoder && {
        require_pkg_config libopus opus opus_multistream.h opus_multistream_decoder_create
    }
    enabled libopus_encoder && {
        require_pkg_config libopus opus opus_multistream.h opus_multistream_surround_encoder_create
    }
}
enabled libpulse          && require_pkg_config libpulse libpulse pulse/pulseaudio.h pa_context_new
enabled librsvg           && require_pkg_config librsvg librsvg-2.0 librsvg-2.0/librsvg/rsvg.h rsvg_handle_render_cairo
enabled librtmp           && require_pkg_config librtmp librtmp librtmp/rtmp.h RTMP_Socket
enabled librubberband     && require_pkg_config librubberband "rubberband >= 1.8.1" rubberband/rubberband-c.h rubberband_new -lstdc++ && append librubberband_extralibs "-lstdc++"
enabled libshine          && require_pkg_config libshine shine shine/layer3.h shine_encode_buffer
enabled libsmbclient      && { check_pkg_config libsmbclient smbclient libsmbclient.h smbc_init ||
                               require libsmbclient libsmbclient.h smbc_init -lsmbclient; }
enabled libsnappy         && require libsnappy snappy-c.h snappy_compress -lsnappy -lstdc++
enabled libsoxr           && require libsoxr soxr.h soxr_create -lsoxr
enabled libssh            && require_pkg_config libssh libssh libssh/sftp.h sftp_init
enabled libspeex          && require_pkg_config libspeex speex speex/speex.h speex_decoder_init
enabled libsrt            && require_pkg_config libsrt "srt >= 1.3.0" srt/srt.h srt_socket
enabled libtensorflow     && require libtensorflow tensorflow/c/c_api.h TF_Version -ltensorflow
enabled libtesseract      && require_pkg_config libtesseract tesseract tesseract/capi.h TessBaseAPICreate
enabled libtheora         && require libtheora theora/theoraenc.h th_info_init -ltheoraenc -ltheoradec -logg
enabled libtls            && require_pkg_config libtls libtls tls.h tls_configure
enabled libtwolame        && require libtwolame twolame.h twolame_init -ltwolame &&
                             { check_lib libtwolame twolame.h twolame_encode_buffer_float32_interleaved -ltwolame ||
                               die "ERROR: libtwolame must be installed and version must be >= 0.3.10"; }
enabled libv4l2           && require_pkg_config libv4l2 libv4l2 libv4l2.h v4l2_ioctl
enabled libvidstab        && require_pkg_config libvidstab "vidstab >= 0.98" vid.stab/libvidstab.h vsMotionDetectInit
enabled libvmaf           && require_pkg_config libvmaf "libvmaf >= 1.3.9" libvmaf.h compute_vmaf
enabled libvo_amrwbenc    && require libvo_amrwbenc vo-amrwbenc/enc_if.h E_IF_init -lvo-amrwbenc
enabled libvorbis         && require_pkg_config libvorbis vorbis vorbis/codec.h vorbis_info_init &&
                             require_pkg_config libvorbisenc vorbisenc vorbis/vorbisenc.h vorbis_encode_init

enabled libvpx            && {
    enabled libvpx_vp8_decoder && {
        check_pkg_config libvpx_vp8_decoder "vpx >= 1.4.0" "vpx/vpx_decoder.h vpx/vp8dx.h" vpx_codec_vp8_dx ||
            check_lib libvpx_vp8_decoder "vpx/vpx_decoder.h vpx/vp8dx.h" "vpx_codec_dec_init_ver VPX_IMG_FMT_HIGHBITDEPTH" -lvpx ||
                die "ERROR: libvpx decoder version must be >=1.4.0";
    }
    enabled libvpx_vp8_encoder && {
        check_pkg_config libvpx_vp8_encoder "vpx >= 1.4.0" "vpx/vpx_encoder.h vpx/vp8cx.h" vpx_codec_vp8_cx ||
            check_lib libvpx_vp8_encoder "vpx/vpx_encoder.h vpx/vp8cx.h" "vpx_codec_enc_init_ver VPX_IMG_FMT_HIGHBITDEPTH" -lvpx ||
                die "ERROR: libvpx encoder version must be >=1.4.0";
    }
    enabled libvpx_vp9_decoder && {
        check_pkg_config libvpx_vp9_decoder "vpx >= 1.4.0" "vpx/vpx_decoder.h vpx/vp8dx.h" vpx_codec_vp9_dx ||
            check_lib libvpx_vp9_decoder "vpx/vpx_decoder.h vpx/vp8dx.h" "vpx_codec_vp9_dx VPX_IMG_FMT_HIGHBITDEPTH" "-lvpx $libm_extralibs"
    }
    enabled libvpx_vp9_encoder && {
        check_pkg_config libvpx_vp9_encoder "vpx >= 1.4.0" "vpx/vpx_encoder.h vpx/vp8cx.h" vpx_codec_vp9_cx ||
            check_lib libvpx_vp9_encoder "vpx/vpx_encoder.h vpx/vp8cx.h" "vpx_codec_vp9_cx VPX_IMG_FMT_HIGHBITDEPTH" "-lvpx $libm_extralibs"
    }
    if disabled_all libvpx_vp8_decoder libvpx_vp9_decoder libvpx_vp8_encoder libvpx_vp9_encoder; then
        die "libvpx enabled but no supported decoders found"
    fi
}

enabled libwavpack        && require libwavpack wavpack/wavpack.h WavpackOpenFileOutput  -lwavpack
enabled libwebp           && {
    enabled libwebp_encoder      && require_pkg_config libwebp "libwebp >= 0.2.0" webp/encode.h WebPGetEncoderVersion
    enabled libwebp_anim_encoder && check_pkg_config libwebp_anim_encoder "libwebpmux >= 0.4.0" webp/mux.h WebPAnimEncoderOptionsInit; }
enabled libx264           && { check_pkg_config libx264 x264 "stdint.h x264.h" x264_encoder_encode ||
                               { require libx264 "stdint.h x264.h" x264_encoder_encode "-lx264 $pthreads_extralibs $libm_extralibs" &&
                                 warn "using libx264 without pkg-config"; } } &&
                             require_cpp_condition libx264 x264.h "X264_BUILD >= 118" &&
                             check_cpp_condition libx262 x264.h "X264_MPEG2"
enabled libx265           && require_pkg_config libx265 x265 x265.h x265_api_get &&
                             require_cpp_condition libx265 x265.h "X265_BUILD >= 68"
enabled libxavs           && require libxavs "stdint.h xavs.h" xavs_encoder_encode "-lxavs $pthreads_extralibs $libm_extralibs"
enabled libxvid           && require libxvid xvid.h xvid_global -lxvidcore
enabled libzimg           && require_pkg_config libzimg "zimg >= 2.7.0" zimg.h zimg_get_api_version
enabled libzmq            && require_pkg_config libzmq libzmq zmq.h zmq_ctx_new
enabled libzvbi           && require_pkg_config libzvbi zvbi-0.2 libzvbi.h vbi_decoder_new &&
                             { test_cpp_condition libzvbi.h "VBI_VERSION_MAJOR > 0 || VBI_VERSION_MINOR > 2 || VBI_VERSION_MINOR == 2 && VBI_VERSION_MICRO >= 28" ||
                               enabled gpl || die "ERROR: libzvbi requires version 0.2.28 or --enable-gpl."; }
enabled libxml2           && require_pkg_config libxml2 libxml-2.0 libxml2/libxml/xmlversion.h xmlCheckVersion
enabled mbedtls           && { check_pkg_config mbedtls mbedtls mbedtls/x509_crt.h mbedtls_x509_crt_init ||
                               check_pkg_config mbedtls mbedtls mbedtls/ssl.h mbedtls_ssl_init ||
                               check_lib mbedtls mbedtls/ssl.h mbedtls_ssl_init -lmbedtls -lmbedx509 -lmbedcrypto ||
                               die "ERROR: mbedTLS not found"; }
enabled mediacodec        && { enabled jni || die "ERROR: mediacodec requires --enable-jni"; }
enabled mmal              && { check_lib mmal interface/mmal/mmal.h mmal_port_connect -lmmal_core -lmmal_util -lmmal_vc_client -lbcm_host ||
                               { ! enabled cross_compile &&
                                 add_cflags -isystem/opt/vc/include/ -isystem/opt/vc/include/interface/vmcs_host/linux -isystem/opt/vc/include/interface/vcos/pthreads -fgnu89-inline &&
                                 add_ldflags -L/opt/vc/lib/ &&
                                 check_lib mmal interface/mmal/mmal.h mmal_port_connect -lmmal_core -lmmal_util -lmmal_vc_client -lbcm_host; } ||
                               die "ERROR: mmal not found" &&
                               check_func_headers interface/mmal/mmal.h "MMAL_PARAMETER_VIDEO_MAX_NUM_CALLBACKS"; }
enabled openal            && { { for al_extralibs in "${OPENAL_LIBS}" "-lopenal" "-lOpenAL32"; do
                               check_lib openal 'AL/al.h' alGetError "${al_extralibs}" && break; done } ||
                               die "ERROR: openal not found"; } &&
                             { test_cpp_condition "AL/al.h" "defined(AL_VERSION_1_1)" ||
                               die "ERROR: openal must be installed and version must be 1.1 or compatible"; }
enabled opencl            && { check_pkg_config opencl OpenCL CL/cl.h clEnqueueNDRangeKernel ||
                               check_lib opencl OpenCL/cl.h clEnqueueNDRangeKernel -Wl,-framework,OpenCL ||
                               check_lib opencl CL/cl.h clEnqueueNDRangeKernel -lOpenCL ||
                               die "ERROR: opencl not found"; } &&
                             { test_cpp_condition "OpenCL/cl.h" "defined(CL_VERSION_1_2)" ||
                               test_cpp_condition "CL/cl.h" "defined(CL_VERSION_1_2)" ||
                               die "ERROR: opencl must be installed and version must be 1.2 or compatible"; }
enabled opengl            && { check_lib opengl GL/glx.h glXGetProcAddress "-lGL" ||
                               check_lib opengl windows.h wglGetProcAddress "-lopengl32 -lgdi32" ||
                               check_lib opengl OpenGL/gl3.h glGetError "-Wl,-framework,OpenGL" ||
                               check_lib opengl ES2/gl.h glGetError "-isysroot=${sysroot} -Wl,-framework,OpenGLES" ||
                               die "ERROR: opengl not found."
                             }
enabled omx               && require_headers OMX_Core.h
enabled omx_rpi           && { check_headers OMX_Core.h ||
                               { ! enabled cross_compile && add_cflags -isystem/opt/vc/include/IL && check_headers OMX_Core.h ; } ||
                               die "ERROR: OpenMAX IL headers not found"; } && enable omx
enabled openssl           && { check_pkg_config openssl openssl openssl/ssl.h OPENSSL_init_ssl ||
                               check_pkg_config openssl openssl openssl/ssl.h SSL_library_init ||
                               check_lib openssl openssl/ssl.h SSL_library_init -lssl -lcrypto ||
                               check_lib openssl openssl/ssl.h SSL_library_init -lssl32 -leay32 ||
                               check_lib openssl openssl/ssl.h SSL_library_init -lssl -lcrypto -lws2_32 -lgdi32 ||
                               die "ERROR: openssl not found"; }
enabled rkmpp             && { require_pkg_config rkmpp rockchip_mpp  rockchip/rk_mpi.h mpp_create &&
                               require_pkg_config rockchip_mpp "rockchip_mpp >= 1.3.7" rockchip/rk_mpi.h mpp_create &&
                               { enabled libdrm ||
                                 die "ERROR: rkmpp requires --enable-libdrm"; }
                             }
enabled vapoursynth       && require_pkg_config vapoursynth "vapoursynth-script >= 42" VSScript.h vsscript_init


if enabled gcrypt; then
    GCRYPT_CONFIG="${cross_prefix}libgcrypt-config"
    if "${GCRYPT_CONFIG}" --version > /dev/null 2>&1; then
        gcrypt_cflags=$("${GCRYPT_CONFIG}" --cflags)
        gcrypt_extralibs=$("${GCRYPT_CONFIG}" --libs)
        check_func_headers gcrypt.h gcry_mpi_new $gcrypt_cflags $gcrypt_extralibs ||
            die "ERROR: gcrypt not found"
        add_cflags $gcrypt_cflags
    else
        require gcrypt gcrypt.h gcry_mpi_new -lgcrypt
    fi
fi

if enabled sdl2; then
    SDL2_CONFIG="${cross_prefix}sdl2-config"
    test_pkg_config sdl2 "sdl2 >= 2.0.1 sdl2 < 2.1.0" SDL_events.h SDL_PollEvent
    if disabled sdl2 && "${SDL2_CONFIG}" --version > /dev/null 2>&1; then
        sdl2_cflags=$("${SDL2_CONFIG}" --cflags)
        sdl2_extralibs=$("${SDL2_CONFIG}" --libs)
        test_cpp_condition SDL.h "(SDL_MAJOR_VERSION<<16 | SDL_MINOR_VERSION<<8 | SDL_PATCHLEVEL) >= 0x020001" $sdl2_cflags &&
        test_cpp_condition SDL.h "(SDL_MAJOR_VERSION<<16 | SDL_MINOR_VERSION<<8 | SDL_PATCHLEVEL) < 0x020100" $sdl2_cflags &&
        check_func_headers SDL_events.h SDL_PollEvent $sdl2_extralibs $sdl2_cflags &&
            enable sdl2
    fi
    if test $target_os = "mingw32"; then
        sdl2_extralibs=$(filter_out '-mwindows' $sdl2_extralibs)
    fi
fi

if enabled decklink; then
    case $target_os in
        mingw32*|mingw64*|win32|win64)
            decklink_outdev_extralibs="$decklink_outdev_extralibs -lole32 -loleaut32"
            decklink_indev_extralibs="$decklink_indev_extralibs -lole32 -loleaut32"
            ;;
    esac
fi

enabled securetransport &&
    check_func SecIdentityCreate "-Wl,-framework,CoreFoundation -Wl,-framework,Security" &&
    check_lib securetransport "Security/SecureTransport.h Security/Security.h" "SSLCreateContext" "-Wl,-framework,CoreFoundation -Wl,-framework,Security" ||
        disable securetransport

enabled securetransport &&
    check_func SecItemImport "-Wl,-framework,CoreFoundation -Wl,-framework,Security"

enabled schannel &&
    check_func_headers "windows.h security.h" InitializeSecurityContext -DSECURITY_WIN32 -lsecur32 &&
    test_cpp_condition winerror.h "defined(SEC_I_CONTEXT_EXPIRED)" &&
    schannel_extralibs="-lsecur32" ||
        disable schannel

makeinfo --version > /dev/null 2>&1 && enable makeinfo  || disable makeinfo
enabled makeinfo \
    && [ 0$(makeinfo --version | grep "texinfo" | sed 's/.*texinfo[^0-9]*\([0-9]*\)\..*/\1/') -ge 5 ] \
    && enable makeinfo_html || disable makeinfo_html
disabled makeinfo_html && texi2html --help 2> /dev/null | grep -q 'init-file' && enable texi2html || disable texi2html
perl -v            > /dev/null 2>&1 && enable perl      || disable perl
pod2man --help     > /dev/null 2>&1 && enable pod2man   || disable pod2man
rsync --help 2> /dev/null | grep -q 'contimeout' && enable rsync_contimeout || disable rsync_contimeout

# check V4L2 codecs available in the API
check_headers linux/fb.h
check_headers linux/videodev2.h
test_code cc linux/videodev2.h "struct v4l2_frmsizeenum vfse; vfse.discrete.width = 0;" && enable_sanitized struct_v4l2_frmivalenum_discrete
check_cc v4l2_m2m linux/videodev2.h "int i = V4L2_CAP_VIDEO_M2M_MPLANE | V4L2_CAP_VIDEO_M2M | V4L2_BUF_FLAG_LAST;"
check_cc vc1_v4l2_m2m linux/videodev2.h "int i = V4L2_PIX_FMT_VC1_ANNEX_G;"
check_cc mpeg1_v4l2_m2m linux/videodev2.h "int i = V4L2_PIX_FMT_MPEG1;"
check_cc mpeg2_v4l2_m2m linux/videodev2.h "int i = V4L2_PIX_FMT_MPEG2;"
check_cc mpeg4_v4l2_m2m linux/videodev2.h "int i = V4L2_PIX_FMT_MPEG4;"
check_cc hevc_v4l2_m2m linux/videodev2.h "int i = V4L2_PIX_FMT_HEVC;"
check_cc h263_v4l2_m2m linux/videodev2.h "int i = V4L2_PIX_FMT_H263;"
check_cc h264_v4l2_m2m linux/videodev2.h "int i = V4L2_PIX_FMT_H264;"
check_cc vp8_v4l2_m2m linux/videodev2.h "int i = V4L2_PIX_FMT_VP8;"
check_cc vp9_v4l2_m2m linux/videodev2.h "int i = V4L2_PIX_FMT_VP9;"

check_headers sys/videoio.h
test_code cc sys/videoio.h "struct v4l2_frmsizeenum vfse; vfse.discrete.width = 0;" && enable_sanitized struct_v4l2_frmivalenum_discrete

check_lib user32 "windows.h winuser.h" GetShellWindow -luser32
check_lib vfw32 "windows.h vfw.h" capCreateCaptureWindow -lvfw32
# check that WM_CAP_DRIVER_CONNECT is defined to the proper value
# w32api 3.12 had it defined wrong
check_cpp_condition vfwcap_defines vfw.h "WM_CAP_DRIVER_CONNECT > WM_USER"

check_type "dshow.h" IBaseFilter

# check for ioctl_meteor.h, ioctl_bt848.h and alternatives
check_headers "dev/bktr/ioctl_meteor.h dev/bktr/ioctl_bt848.h"                   ||
    check_headers "machine/ioctl_meteor.h machine/ioctl_bt848.h"                 ||
    check_headers "dev/video/meteor/ioctl_meteor.h dev/video/bktr/ioctl_bt848.h" ||
    check_headers "dev/ic/bt8xx.h"

if check_struct sys/soundcard.h audio_buf_info bytes; then
    enable_sanitized sys/soundcard.h
else
    test_cc -D__BSD_VISIBLE -D__XSI_VISIBLE <<EOF && add_cppflags -D__BSD_VISIBLE -D__XSI_VISIBLE && enable_sanitized sys/soundcard.h
    #include <sys/soundcard.h>
    audio_buf_info abc;
EOF
fi

enabled alsa && check_pkg_config alsa alsa "alsa/asoundlib.h" snd_pcm_htimestamp ||
    check_lib alsa alsa/asoundlib.h snd_pcm_htimestamp -lasound

enabled libjack &&
    require_pkg_config libjack jack jack/jack.h jack_port_get_latency_range

enabled sndio && check_lib sndio sndio.h sio_open -lsndio

if enabled libcdio; then
    check_pkg_config libcdio libcdio_paranoia "cdio/cdda.h cdio/paranoia.h" cdio_cddap_open ||
    check_pkg_config libcdio libcdio_paranoia "cdio/paranoia/cdda.h cdio/paranoia/paranoia.h" cdio_cddap_open ||
    check_lib libcdio "cdio/cdda.h cdio/paranoia.h" cdio_cddap_open -lcdio_paranoia -lcdio_cdda -lcdio ||
    check_lib libcdio "cdio/paranoia/cdda.h cdio/paranoia/paranoia.h" cdio_cddap_open -lcdio_paranoia -lcdio_cdda -lcdio ||
    die "ERROR: No usable libcdio/cdparanoia found"
fi

enabled libxcb && check_pkg_config libxcb "xcb >= 1.4" xcb/xcb.h xcb_connect ||
    disable libxcb_shm libxcb_shape libxcb_xfixes

if enabled libxcb; then
    enabled libxcb_shm    && check_pkg_config libxcb_shm    xcb-shm    xcb/shm.h    xcb_shm_attach
    enabled libxcb_shape  && check_pkg_config libxcb_shape  xcb-shape  xcb/shape.h  xcb_shape_get_rectangles
    enabled libxcb_xfixes && check_pkg_config libxcb_xfixes xcb-xfixes xcb/xfixes.h xcb_xfixes_get_cursor_image
fi

check_func_headers "windows.h" CreateDIBSection "$gdigrab_indev_extralibs"

# d3d11va requires linking directly to dxgi and d3d11 if not building for
# the desktop api partition
test_cpp <<EOF && enable uwp && d3d11va_extralibs="-ldxgi -ld3d11"
#ifdef WINAPI_FAMILY
#include <winapifamily.h>
#if WINAPI_FAMILY_PARTITION(WINAPI_PARTITION_DESKTOP)
#error desktop, not uwp
#else
// WINAPI_FAMILY_APP, WINAPI_FAMILY_PHONE_APP => UWP
#endif
#else
#error no family set
#endif
EOF

enabled vaapi &&
    check_lib vaapi va/va.h vaInitialize -lva

enabled vaapi &&
    check_cc vaapi "va/va.h" "vaCreateSurfaces(0, 0, 0, 0, 0, 0, 0, 0)"

if enabled vaapi; then
    check_lib vaapi_drm "va/va.h va/va_drm.h" vaGetDisplayDRM -lva -lva-drm
    check_lib vaapi_x11 "va/va.h va/va_x11.h" vaGetDisplay -lva -lva-x11 -lX11
fi

enabled vaapi &&
    check_cpp_condition vaapi_1 "va/va.h" "VA_CHECK_VERSION(1, 0, 0)"

if enabled_all opencl libdrm ; then
    check_type "CL/cl_intel.h" "clCreateImageFromFdINTEL_fn" &&
        enable opencl_drm_beignet
    check_func_headers "CL/cl_ext.h" clImportMemoryARM &&
        enable opencl_drm_arm
fi

if enabled_all opencl vaapi ; then
    enabled opencl_drm_beignet && enable opencl_vaapi_beignet
    check_type "CL/cl.h CL/va_ext.h" "clCreateFromVA_APIMediaSurfaceINTEL_fn" &&
        enable opencl_vaapi_intel_media
fi

if enabled_all opencl dxva2 ; then
    check_type "CL/cl_dx9_media_sharing.h" cl_dx9_surface_info_khr &&
        enable opencl_dxva2
fi

if enabled_all opencl d3d11va ; then
    check_type "CL/cl_d3d11.h" clGetDeviceIDsFromD3D11KHR_fn &&
        enable opencl_d3d11
fi

enabled vdpau &&
    check_cpp_condition vdpau vdpau/vdpau.h "defined VDP_DECODER_PROFILE_MPEG4_PART2_ASP"

enabled vdpau &&
    check_lib vdpau_x11 "vdpau/vdpau.h vdpau/vdpau_x11.h" vdp_device_create_x11 -lvdpau -lX11

enabled crystalhd && check_lib crystalhd "stdint.h libcrystalhd/libcrystalhd_if.h" DtsCrystalHDVersion -lcrystalhd

if enabled x86; then
    case $target_os in
        mingw32*|mingw64*|win32|win64|linux|cygwin*)
            ;;
        *)
            disable ffnvcodec cuvid nvdec nvenc
            ;;
    esac
else
    disable ffnvcodec cuvid nvdec nvenc
fi

enabled ffnvcodec && enable cuda

enabled nvenc &&
    test_cc -I$source_path <<EOF || disable nvenc
#include <ffnvcodec/nvEncodeAPI.h>
NV_ENCODE_API_FUNCTION_LIST flist;
void f(void) { struct { const GUID guid; } s[] = { { NV_ENC_PRESET_HQ_GUID } }; }
int main(void) { return 0; }
EOF

enabled amf &&
    check_cpp_condition amf "AMF/core/Version.h" \
        "(AMF_VERSION_MAJOR << 48 | AMF_VERSION_MINOR << 32 | AMF_VERSION_RELEASE << 16 | AMF_VERSION_BUILD_NUM) >= 0x0001000400040001"

# Funny iconv installations are not unusual, so check it after all flags have been set
if enabled libc_iconv; then
    check_func_headers iconv.h iconv
elif enabled iconv; then
    check_func_headers iconv.h iconv || check_lib iconv iconv.h iconv -liconv
fi

enabled debug && add_cflags -g"$debuglevel" && add_asflags -g"$debuglevel"

# add some useful compiler flags if supported
check_cflags -Wdeclaration-after-statement
check_cflags -Wall
check_cflags -Wdisabled-optimization
check_cflags -Wpointer-arith
check_cflags -Wredundant-decls
check_cflags -Wwrite-strings
check_cflags -Wtype-limits
check_cflags -Wundef
check_cflags -Wmissing-prototypes
check_cflags -Wno-pointer-to-int-cast
check_cflags -Wstrict-prototypes
check_cflags -Wempty-body

if enabled extra_warnings; then
    check_cflags -Wcast-qual
    check_cflags -Wextra
    check_cflags -Wpedantic
fi

check_disable_warning(){
    warning_flag=-W${1#-Wno-}
    test_cflags $unknown_warning_flags $warning_flag && add_cflags $1
}

test_cflags -Werror=unused-command-line-argument &&
    append unknown_warning_flags "-Werror=unused-command-line-argument"
test_cflags -Werror=unknown-warning-option &&
    append unknown_warning_flags "-Werror=unknown-warning-option"

check_disable_warning -Wno-parentheses
check_disable_warning -Wno-switch
check_disable_warning -Wno-format-zero-length
check_disable_warning -Wno-pointer-sign
check_disable_warning -Wno-unused-const-variable
check_disable_warning -Wno-bool-operation

check_disable_warning_headers(){
    warning_flag=-W${1#-Wno-}
    test_cflags $warning_flag && add_cflags_headers $1
}

check_disable_warning_headers -Wno-deprecated-declarations
check_disable_warning_headers -Wno-unused-variable

test_cc <<EOF && enable blocks_extension
void (^block)(void);
EOF

# add some linker flags
check_ldflags -Wl,--warn-common
check_ldflags -Wl,-rpath-link=libpostproc:libswresample:libswscale:libavfilter:libavdevice:libavformat:libavcodec:libavutil:libavresample
enabled rpath && add_ldexeflags -Wl,-rpath,$libdir && add_ldsoflags -Wl,-rpath,$libdir
test_ldflags -Wl,-Bsymbolic && append SHFLAGS -Wl,-Bsymbolic

# add some strip flags
check_stripflags -x

enabled neon_clobber_test &&
    check_ldflags -Wl,--wrap,avcodec_open2              \
                  -Wl,--wrap,avcodec_decode_audio4      \
                  -Wl,--wrap,avcodec_decode_video2      \
                  -Wl,--wrap,avcodec_decode_subtitle2   \
                  -Wl,--wrap,avcodec_encode_audio2      \
                  -Wl,--wrap,avcodec_encode_video2      \
                  -Wl,--wrap,avcodec_encode_subtitle    \
                  -Wl,--wrap,avcodec_send_packet        \
                  -Wl,--wrap,avcodec_receive_packet     \
                  -Wl,--wrap,avcodec_send_frame         \
                  -Wl,--wrap,avcodec_receive_frame      \
                  -Wl,--wrap,swr_convert                \
                  -Wl,--wrap,avresample_convert ||
    disable neon_clobber_test

enabled xmm_clobber_test &&
    check_ldflags -Wl,--wrap,avcodec_open2              \
                  -Wl,--wrap,avcodec_decode_audio4      \
                  -Wl,--wrap,avcodec_decode_video2      \
                  -Wl,--wrap,avcodec_decode_subtitle2   \
                  -Wl,--wrap,avcodec_encode_audio2      \
                  -Wl,--wrap,avcodec_encode_video2      \
                  -Wl,--wrap,avcodec_encode_subtitle    \
                  -Wl,--wrap,avcodec_send_packet        \
                  -Wl,--wrap,avcodec_receive_packet     \
                  -Wl,--wrap,avcodec_send_frame         \
                  -Wl,--wrap,avcodec_receive_frame      \
                  -Wl,--wrap,swr_convert                \
                  -Wl,--wrap,avresample_convert         \
                  -Wl,--wrap,sws_scale ||
    disable xmm_clobber_test

check_ld "cc" proper_dce <<EOF
extern const int array[512];
static inline int func(void) { return array[0]; }
int main(void) { return 0; }
EOF

if enabled proper_dce; then
    echo "X { local: *; };" > $TMPV
    if test_ldflags -Wl,${version_script},$TMPV; then
        append SHFLAGS '-Wl,${version_script},\$(SUBDIR)lib\$(NAME).ver'
        quotes='""'
        test_cc <<EOF && enable symver_asm_label
void ff_foo(void) __asm__ ("av_foo@VERSION");
void ff_foo(void) { ${inline_asm+__asm__($quotes);} }
EOF
        test_cc <<EOF && enable symver_gnu_asm
__asm__(".symver ff_foo,av_foo@VERSION");
void ff_foo(void) {}
EOF
    fi
fi

if [ -z "$optflags" ]; then
    if enabled small; then
        optflags=$cflags_size
    elif enabled optimizations; then
        optflags=$cflags_speed
    else
        optflags=$cflags_noopt
    fi
fi

if [ -z "$nvccflags" ]; then
    nvccflags=$nvccflags_default
fi

if enabled x86_64 || enabled ppc64 || enabled aarch64; then
    nvccflags="$nvccflags -m64"
else
    nvccflags="$nvccflags -m32"
fi

check_optflags(){
    check_cflags "$@"
    enabled lto && check_ldflags "$@"
}

check_optflags $optflags
check_optflags -fno-math-errno
check_optflags -fno-signed-zeros

if enabled lto; then
    test "$cc_type" != "$ld_type" && die "LTO requires same compiler and linker"
    check_cflags  -flto
    check_ldflags -flto $cpuflags
    disable inline_asm_direct_symbol_refs
fi

enabled ftrapv && check_cflags -ftrapv

test_cc -mno-red-zone <<EOF && noredzone_flags="-mno-red-zone"
int x;
EOF


if enabled icc; then
    # Just warnings, no remarks
    check_cflags -w1
    # -wd: Disable following warnings
    # 144, 167, 556: -Wno-pointer-sign
    # 188: enumerated type mixed with another type
    # 1292: attribute "foo" ignored
    # 1419: external declaration in primary source file
    # 10006: ignoring unknown option -fno-signed-zeros
    # 10148: ignoring unknown option -Wno-parentheses
    # 10156: ignoring option '-W'; no argument required
    # 13200: No EMMS instruction before call to function
    # 13203: No EMMS instruction before return from function
    check_cflags -wd144,167,188,556,1292,1419,10006,10148,10156,13200,13203
    # 11030: Warning unknown option --as-needed
    # 10156: ignoring option '-export'; no argument required
    check_ldflags -wd10156,11030
    # icc 11.0 and 11.1 work with ebp_available, but don't pass the test
    enable ebp_available
    # The test above does not test linking
    enabled lto && disable symver_asm_label
    if enabled x86_32; then
        icc_version=$($cc -dumpversion)
        test ${icc_version%%.*} -ge 11 &&
            check_cflags -falign-stack=maintain-16-byte ||
            disable aligned_stack
    fi
elif enabled gcc; then
    check_optflags -fno-tree-vectorize
    check_cflags -Werror=format-security
    check_cflags -Werror=implicit-function-declaration
    check_cflags -Werror=missing-prototypes
    check_cflags -Werror=return-type
    check_cflags -Werror=vla
    check_cflags -Wformat
    check_cflags -fdiagnostics-color=auto
    enabled extra_warnings || check_disable_warning -Wno-maybe-uninitialized
    if enabled x86_32; then
        case $target_os in
        *bsd*)
            # BSDs don't guarantee a 16 byte aligned stack, but we can
            # request GCC to try to maintain 16 byte alignment throughout
            # function calls. Library entry points that might call assembly
            # functions align the stack. (The parameter means 2^4 bytes.)
            check_cflags -mpreferred-stack-boundary=4
            ;;
        esac
    fi
elif enabled llvm_gcc; then
    check_cflags -mllvm -stack-alignment=16
elif enabled clang; then
    if enabled x86_32; then
        # Clang doesn't support maintaining alignment without assuming the
        # same alignment in every function. If 16 byte alignment would be
        # enabled, one would also have to either add attribute_align_arg on
        # every single entry point into the libraries or enable -mstackrealign
        # (doing stack realignment in every single function).
        case $target_os in
        mingw32|win32|*bsd*)
            disable aligned_stack
            ;;
        *)
            check_cflags -mllvm -stack-alignment=16
            check_cflags -mstack-alignment=16
            ;;
        esac
    else
        check_cflags -mllvm -stack-alignment=16
        check_cflags -mstack-alignment=16
    fi
    check_cflags -Qunused-arguments
    check_cflags -Werror=implicit-function-declaration
    check_cflags -Werror=missing-prototypes
    check_cflags -Werror=return-type
elif enabled cparser; then
    add_cflags -Wno-missing-variable-declarations
    add_cflags -Wno-empty-statement
elif enabled armcc; then
    add_cflags -W${armcc_opt},--diag_suppress=4343 # hardfp compat
    add_cflags -W${armcc_opt},--diag_suppress=3036 # using . as system include dir
    # 2523: use of inline assembly is deprecated
    add_cflags -W${armcc_opt},--diag_suppress=2523
    add_cflags -W${armcc_opt},--diag_suppress=1207
    add_cflags -W${armcc_opt},--diag_suppress=1293 # assignment in condition
    add_cflags -W${armcc_opt},--diag_suppress=3343 # hardfp compat
    add_cflags -W${armcc_opt},--diag_suppress=167  # pointer sign
    add_cflags -W${armcc_opt},--diag_suppress=513  # pointer sign
elif enabled pathscale; then
    add_cflags -fstrict-overflow -OPT:wrap_around_unsafe_opt=OFF
    disable inline_asm
elif enabled_any msvc icl; then
    enabled x86_32 && disable aligned_stack
    enabled_all x86_32 debug && add_cflags -Oy-
    enabled debug && add_ldflags -debug
    enable pragma_deprecated
    if enabled icl; then
        # -Qansi-alias is basically -fstrict-aliasing, but does not work
        # (correctly) on icl 13.x.
        test_cpp_condition "windows.h" "__ICL < 1300 || __ICL >= 1400" &&
            add_cflags -Qansi-alias
        # Some inline asm is not compilable in debug
        if enabled debug; then
            disable ebp_available
            disable ebx_available
        fi
    fi
    # msvcrt10 x64 incorrectly enables log2, only msvcrt12 (MSVC 2013) onwards actually has log2.
    check_cpp_condition log2 crtversion.h "_VC_CRT_MAJOR_VERSION >= 12"
    # The CRT headers contain __declspec(restrict) in a few places, but if redefining
    # restrict, this might break. MSVC 2010 and 2012 fail with __declspec(__restrict)
    # (as it ends up if the restrict redefine is done before including stdlib.h), while
    # MSVC 2013 and newer can handle it fine.
    # If this declspec fails, force including stdlib.h before the restrict redefinition
    # happens in config.h.
    if [ $restrict_keyword != restrict ]; then
        test_cc <<EOF || add_cflags -FIstdlib.h
__declspec($restrict_keyword) void *foo(int);
EOF
    fi
    # the new SSA optimzer in VS2015 U3 is mis-optimizing some parts of the code
    # Issue has been fixed in MSVC v19.00.24218.
    test_cpp_condition windows.h "_MSC_FULL_VER >= 190024218" ||
        check_cflags -d2SSAOptimizer-
    # enable utf-8 source processing on VS2015 U2 and newer
    test_cpp_condition windows.h "_MSC_FULL_VER >= 190023918" &&
        add_cflags -utf-8
fi

for pfx in "" host_; do
    varname=${pfx%_}cc_type
    eval "type=\$$varname"
    if [ "$type" = "msvc" ]; then
        test_${pfx}cc <<EOF || add_${pfx}cflags -Dinline=__inline
static inline int foo(int a) { return a; }
EOF
    fi
done

case $as_type in
    clang)
        add_asflags -Qunused-arguments
    ;;
esac

case $ld_type in
    clang)
        check_ldflags -Qunused-arguments
    ;;
esac

enable frame_thread_encoder

enabled asm || { arch=c; disable $ARCH_LIST $ARCH_EXT_LIST; }

check_deps $CONFIG_LIST       \
           $CONFIG_EXTRA      \
           $HAVE_LIST         \
           $ALL_COMPONENTS    \

enabled threads && ! enabled pthreads && ! enabled atomics_native && die "non pthread threading without atomics not supported, try adding --enable-pthreads or --cpu=i486 or higher if you are on x86"
enabled avresample && warn "Building with deprecated library libavresample"

if test $target_os = "haiku"; then
    disable memalign
    disable posix_memalign
fi

flatten_extralibs(){
    nested_entries=
    list_name=$1
    eval list=\$${1}
    for entry in $list; do
        entry_copy=$entry
        resolve entry_copy
        flat_entries=
        for e in $entry_copy; do
            case $e in
                *_extralibs) nested_entries="$nested_entries$e ";;
                          *) flat_entries="$flat_entries$e ";;
            esac
        done
        eval $entry="\$flat_entries"
    done
    append $list_name "$nested_entries"

    resolve nested_entries
    if test -n "$(filter '*_extralibs' $nested_entries)"; then
        flatten_extralibs $list_name
    fi
}

flatten_extralibs_wrapper(){
    list_name=$1
    flatten_extralibs $list_name
    unique $list_name
    resolve $list_name
    eval $list_name=\$\(\$ldflags_filter \$$list_name\)
    eval printf \''%s'\' \""\$$list_name"\"
}

for linkunit in $LIBRARY_LIST; do
    unset current_extralibs
    eval components=\$$(toupper ${linkunit})_COMPONENTS_LIST
    for comp in ${components}; do
        enabled $comp || continue
        comp_extralibs="${comp}_extralibs"
        append current_extralibs $comp_extralibs
    done
    eval prepend ${linkunit}_extralibs $current_extralibs
done

for linkunit in $LIBRARY_LIST $PROGRAM_LIST $EXTRALIBS_LIST; do
    eval ${linkunit}_extralibs=\$\(flatten_extralibs_wrapper ${linkunit}_extralibs\)
done

map 'enabled $v && intrinsics=${v#intrinsics_}' $INTRINSICS_LIST

for thread in $THREADS_LIST; do
    if enabled $thread; then
        test -n "$thread_type" &&
            die "ERROR: Only one thread type must be selected." ||
            thread_type="$thread"
    fi
done

if disabled stdatomic; then
    if enabled atomics_gcc; then
        add_cppflags '-I\$(SRC_PATH)/compat/atomics/gcc'
    elif enabled atomics_win32; then
        add_cppflags '-I\$(SRC_PATH)/compat/atomics/win32'
    elif enabled atomics_suncc; then
        add_cppflags '-I\$(SRC_PATH)/compat/atomics/suncc'
    elif enabled pthreads; then
        add_compat atomics/pthread/stdatomic.o
        add_cppflags '-I\$(SRC_PATH)/compat/atomics/pthread'
    else
        enabled threads && die "Threading is enabled, but no atomics are available"
        add_cppflags '-I\$(SRC_PATH)/compat/atomics/dummy'
    fi
fi

# Check if requested libraries were found.
for lib in $AUTODETECT_LIBS; do
    requested $lib && ! enabled $lib && die "ERROR: $lib requested but not found";
done

enabled zlib && add_cppflags -DZLIB_CONST

# conditional library dependencies, in any order
enabled afftfilt_filter     && prepend avfilter_deps "avcodec"
enabled afir_filter         && prepend avfilter_deps "avcodec"
enabled amovie_filter       && prepend avfilter_deps "avformat avcodec"
enabled aresample_filter    && prepend avfilter_deps "swresample"
enabled atempo_filter       && prepend avfilter_deps "avcodec"
enabled cover_rect_filter   && prepend avfilter_deps "avformat avcodec"
enabled convolve_filter     && prepend avfilter_deps "avcodec"
enabled deconvolve_filter   && prepend avfilter_deps "avcodec"
enabled ebur128_filter && enabled swresample && prepend avfilter_deps "swresample"
enabled elbg_filter         && prepend avfilter_deps "avcodec"
enabled fftfilt_filter      && prepend avfilter_deps "avcodec"
enabled find_rect_filter    && prepend avfilter_deps "avformat avcodec"
enabled firequalizer_filter && prepend avfilter_deps "avcodec"
enabled mcdeint_filter      && prepend avfilter_deps "avcodec"
enabled movie_filter    && prepend avfilter_deps "avformat avcodec"
enabled pan_filter          && prepend avfilter_deps "swresample"
enabled pp_filter           && prepend avfilter_deps "postproc"
enabled removelogo_filter   && prepend avfilter_deps "avformat avcodec swscale"
enabled resample_filter && prepend avfilter_deps "avresample"
enabled sab_filter          && prepend avfilter_deps "swscale"
enabled scale_filter    && prepend avfilter_deps "swscale"
enabled scale2ref_filter    && prepend avfilter_deps "swscale"
enabled sofalizer_filter    && prepend avfilter_deps "avcodec"
enabled showcqt_filter      && prepend avfilter_deps "avformat avcodec swscale"
enabled showfreqs_filter    && prepend avfilter_deps "avcodec"
enabled showspectrum_filter && prepend avfilter_deps "avcodec"
enabled signature_filter    && prepend avfilter_deps "avcodec avformat"
enabled smartblur_filter    && prepend avfilter_deps "swscale"
enabled spectrumsynth_filter && prepend avfilter_deps "avcodec"
enabled spp_filter          && prepend avfilter_deps "avcodec"
enabled sr_filter           && prepend avfilter_deps "avformat swscale"
enabled subtitles_filter    && prepend avfilter_deps "avformat avcodec"
enabled uspp_filter         && prepend avfilter_deps "avcodec"
enabled zoompan_filter      && prepend avfilter_deps "swscale"

enabled lavfi_indev         && prepend avdevice_deps "avfilter"

#FIXME
enabled sdl2_outdev     && add_cflags $(filter_out '-Dmain=SDL_main' $sdl2_cflags)

enabled opus_decoder    && prepend avcodec_deps "swresample"

# reorder the items at var $1 to align with the items order at var $2 .
# die if an item at $1 is not at $2 .
reorder_by(){
    eval rb_in=\$$1
    eval rb_ordered=\$$2

    for rb in $rb_in; do
        is_in $rb $rb_ordered || die "$rb at \$$1 is not at \$$2"
    done

    rb_out=
    for rb in $rb_ordered; do
        is_in $rb $rb_in && rb_out="$rb_out$rb "
    done
    eval $1=\$rb_out
}

# deps-expand fflib $1:  N x {append all expanded deps; unique}
# within a set of N items, N expansions are enough to expose a cycle.
expand_deps(){
    unique ${1}_deps  # required for the early break test.
    for dummy in $LIBRARY_LIST; do  # N iteratios
        eval deps=\$${1}_deps
        append ${1}_deps $(map 'eval echo \$${v}_deps' $deps)
        unique ${1}_deps
        eval '[ ${#deps} = ${#'${1}_deps'} ]' && break  # doesn't expand anymore
    done

    eval is_in $1 \$${1}_deps && die "Dependency cycle at ${1}_deps"
    reorder_by ${1}_deps LIBRARY_LIST  # linking order is expected later
}

#we have to remove gpl from the deps here as some code assumes all lib deps are libs
postproc_deps="$(filter_out 'gpl' $postproc_deps)"

map 'expand_deps $v' $LIBRARY_LIST

if test "$quiet" != "yes"; then

echo "install prefix            $prefix"
echo "source path               $source_path"
echo "C compiler                $cc"
echo "C library                 $libc_type"
if test "$host_cc" != "$cc"; then
    echo "host C compiler           $host_cc"
    echo "host C library            $host_libc_type"
fi
echo "ARCH                      $arch ($cpu)"
if test "$build_suffix" != ""; then
    echo "build suffix              $build_suffix"
fi
if test "$progs_suffix" != ""; then
    echo "progs suffix              $progs_suffix"
fi
if test "$extra_version" != ""; then
    echo "version string suffix     $extra_version"
fi
echo "big-endian                ${bigendian-no}"
echo "runtime cpu detection     ${runtime_cpudetect-no}"
if enabled x86; then
    echo "standalone assembly       ${x86asm-no}"
    echo "x86 assembler             ${x86asmexe}"
    echo "MMX enabled               ${mmx-no}"
    echo "MMXEXT enabled            ${mmxext-no}"
    echo "3DNow! enabled            ${amd3dnow-no}"
    echo "3DNow! extended enabled   ${amd3dnowext-no}"
    echo "SSE enabled               ${sse-no}"
    echo "SSSE3 enabled             ${ssse3-no}"
    echo "AESNI enabled             ${aesni-no}"
    echo "AVX enabled               ${avx-no}"
    echo "AVX2 enabled              ${avx2-no}"
    echo "AVX-512 enabled           ${avx512-no}"
    echo "XOP enabled               ${xop-no}"
    echo "FMA3 enabled              ${fma3-no}"
    echo "FMA4 enabled              ${fma4-no}"
    echo "i686 features enabled     ${i686-no}"
    echo "CMOV is fast              ${fast_cmov-no}"
    echo "EBX available             ${ebx_available-no}"
    echo "EBP available             ${ebp_available-no}"
fi
if enabled aarch64; then
    echo "NEON enabled              ${neon-no}"
    echo "VFP enabled               ${vfp-no}"
fi
if enabled arm; then
    echo "ARMv5TE enabled           ${armv5te-no}"
    echo "ARMv6 enabled             ${armv6-no}"
    echo "ARMv6T2 enabled           ${armv6t2-no}"
    echo "VFP enabled               ${vfp-no}"
    echo "NEON enabled              ${neon-no}"
    echo "THUMB enabled             ${thumb-no}"
fi
if enabled mips; then
    echo "MIPS FPU enabled          ${mipsfpu-no}"
    echo "MIPS DSP R1 enabled       ${mipsdsp-no}"
    echo "MIPS DSP R2 enabled       ${mipsdspr2-no}"
    echo "MIPS MSA enabled          ${msa-no}"
    echo "LOONGSON MMI enabled      ${mmi-no}"
fi
if enabled ppc; then
    echo "AltiVec enabled           ${altivec-no}"
    echo "VSX enabled               ${vsx-no}"
    echo "POWER8 enabled            ${power8-no}"
    echo "PPC 4xx optimizations     ${ppc4xx-no}"
    echo "dcbzl available           ${dcbzl-no}"
fi
echo "debug symbols             ${debug-no}"
echo "strip symbols             ${stripping-no}"
echo "optimize for size         ${small-no}"
echo "optimizations             ${optimizations-no}"
echo "static                    ${static-no}"
echo "shared                    ${shared-no}"
echo "postprocessing support    ${postproc-no}"
echo "network support           ${network-no}"
echo "threading support         ${thread_type-no}"
echo "safe bitstream reader     ${safe_bitstream_reader-no}"
echo "texi2html enabled         ${texi2html-no}"
echo "perl enabled              ${perl-no}"
echo "pod2man enabled           ${pod2man-no}"
echo "makeinfo enabled          ${makeinfo-no}"
echo "makeinfo supports HTML    ${makeinfo_html-no}"
test -n "$random_seed" &&
    echo "random seed               ${random_seed}"
echo

echo "External libraries:"
print_enabled '' $EXTERNAL_LIBRARY_LIST $EXTERNAL_AUTODETECT_LIBRARY_LIST | print_in_columns
echo

echo "External libraries providing hardware acceleration:"
print_enabled '' $HWACCEL_LIBRARY_LIST $HWACCEL_AUTODETECT_LIBRARY_LIST | print_in_columns
echo

echo "Libraries:"
print_enabled '' $LIBRARY_LIST | print_in_columns
echo

echo "Programs:"
print_enabled '' $PROGRAM_LIST | print_in_columns
echo

for type in decoder encoder hwaccel parser demuxer muxer protocol filter bsf indev outdev; do
    echo "Enabled ${type}s:"
    eval list=\$$(toupper $type)_LIST
    print_enabled '_*' $list | print_in_columns
    echo
done

if test -n "$ignore_tests"; then
    ignore_tests=$(echo $ignore_tests | tr ',' ' ')
    echo "Ignored FATE tests:"
    echo $ignore_tests | print_in_columns
    echo
fi

echo "License: $license"

fi # test "$quiet" != "yes"

if test -n "$WARNINGS"; then
    printf "\n%s%s$WARNINGS%s" "$warn_color" "$bold_color" "$reset_color"
    enabled fatal_warnings && exit 1
fi

test -e Makefile || echo "include $source_path/Makefile" > Makefile

esc(){
    echo "$*" | sed 's/%/%25/g;s/:/%3a/g'
}

echo "config:$arch:$subarch:$cpu:$target_os:$(esc $cc_ident):$(esc $FFMPEG_CONFIGURATION)" > ffbuild/config.fate

enabled stripping || strip="echo skipping strip"
enabled stripping || striptype=""

config_files="$TMPH ffbuild/config.mak doc/config.texi"

cat > ffbuild/config.mak <<EOF
# Automatically generated by configure - do not modify!
ifndef FFMPEG_CONFIG_MAK
FFMPEG_CONFIG_MAK=1
FFMPEG_CONFIGURATION=$FFMPEG_CONFIGURATION
prefix=$prefix
LIBDIR=\$(DESTDIR)$libdir
SHLIBDIR=\$(DESTDIR)$shlibdir
INCDIR=\$(DESTDIR)$incdir
BINDIR=\$(DESTDIR)$bindir
DATADIR=\$(DESTDIR)$datadir
DOCDIR=\$(DESTDIR)$docdir
MANDIR=\$(DESTDIR)$mandir
PKGCONFIGDIR=\$(DESTDIR)$pkgconfigdir
INSTALL_NAME_DIR=$install_name_dir
SRC_PATH=$source_path
SRC_LINK=$source_link
ifndef MAIN_MAKEFILE
SRC_PATH:=\$(SRC_PATH:.%=..%)
endif
CC_IDENT=$cc_ident
ARCH=$arch
INTRINSICS=$intrinsics
EXTERN_PREFIX=$extern_prefix
CC=$cc
CXX=$cxx
AS=$as
OBJCC=$objcc
LD=$ld
DEPCC=$dep_cc
DEPCCFLAGS=$DEPCCFLAGS \$(CPPFLAGS)
DEPAS=$as
DEPASFLAGS=$DEPASFLAGS \$(CPPFLAGS)
X86ASM=$x86asmexe
DEPX86ASM=$x86asmexe
DEPX86ASMFLAGS=\$(X86ASMFLAGS)
AR=$ar
ARFLAGS=$arflags
AR_O=$ar_o
AR_CMD=$ar
NM_CMD=$nm
RANLIB=$ranlib
STRIP=$strip
STRIPTYPE=$striptype
NVCC=$nvcc
CP=cp -p
LN_S=$ln_s
CPPFLAGS=$CPPFLAGS
CFLAGS=$CFLAGS
CXXFLAGS=$CXXFLAGS
OBJCFLAGS=$OBJCFLAGS
ASFLAGS=$ASFLAGS
NVCCFLAGS=$nvccflags
AS_C=$AS_C
AS_O=$AS_O
OBJCC_C=$OBJCC_C
OBJCC_E=$OBJCC_E
OBJCC_O=$OBJCC_O
CC_C=$CC_C
CC_E=$CC_E
CC_O=$CC_O
CXX_C=$CXX_C
CXX_O=$CXX_O
NVCC_C=$NVCC_C
NVCC_O=$NVCC_O
LD_O=$LD_O
X86ASM_O=$X86ASM_O
LD_LIB=$LD_LIB
LD_PATH=$LD_PATH
DLLTOOL=$dlltool
WINDRES=$windres
DEPWINDRES=$dep_cc
DOXYGEN=$doxygen
LDFLAGS=$LDFLAGS
LDEXEFLAGS=$LDEXEFLAGS
LDSOFLAGS=$LDSOFLAGS
SHFLAGS=$(echo $($ldflags_filter $SHFLAGS))
ASMSTRIPFLAGS=$ASMSTRIPFLAGS
X86ASMFLAGS=$X86ASMFLAGS
BUILDSUF=$build_suffix
PROGSSUF=$progs_suffix
FULLNAME=$FULLNAME
LIBPREF=$LIBPREF
LIBSUF=$LIBSUF
LIBNAME=$LIBNAME
SLIBPREF=$SLIBPREF
SLIBSUF=$SLIBSUF
EXESUF=$EXESUF
EXTRA_VERSION=$extra_version
CCDEP=$CCDEP
CXXDEP=$CXXDEP
CCDEP_FLAGS=$CCDEP_FLAGS
ASDEP=$ASDEP
ASDEP_FLAGS=$ASDEP_FLAGS
X86ASMDEP=$X86ASMDEP
X86ASMDEP_FLAGS=$X86ASMDEP_FLAGS
CC_DEPFLAGS=$CC_DEPFLAGS
AS_DEPFLAGS=$AS_DEPFLAGS
X86ASM_DEPFLAGS=$X86ASM_DEPFLAGS
HOSTCC=$host_cc
HOSTLD=$host_ld
HOSTCFLAGS=$host_cflags
HOSTCPPFLAGS=$host_cppflags
HOSTEXESUF=$HOSTEXESUF
HOSTLDFLAGS=$host_ldflags
HOSTEXTRALIBS=$host_extralibs
DEPHOSTCC=$host_cc
DEPHOSTCCFLAGS=$DEPHOSTCCFLAGS \$(HOSTCCFLAGS)
HOSTCCDEP=$HOSTCCDEP
HOSTCCDEP_FLAGS=$HOSTCCDEP_FLAGS
HOSTCC_DEPFLAGS=$HOSTCC_DEPFLAGS
HOSTCC_C=$HOSTCC_C
HOSTCC_O=$HOSTCC_O
HOSTLD_O=$HOSTLD_O
TARGET_EXEC=$target_exec $target_exec_args
TARGET_PATH=$target_path
TARGET_SAMPLES=${target_samples:-\$(SAMPLES)}
CFLAGS-ffplay=${sdl2_cflags}
CFLAGS_HEADERS=$CFLAGS_HEADERS
LIB_INSTALL_EXTRA_CMD=$LIB_INSTALL_EXTRA_CMD
EXTRALIBS=$extralibs
COMPAT_OBJS=$compat_objs
INSTALL=$install
LIBTARGET=${LIBTARGET}
SLIBNAME=${SLIBNAME}
SLIBNAME_WITH_VERSION=${SLIBNAME_WITH_VERSION}
SLIBNAME_WITH_MAJOR=${SLIBNAME_WITH_MAJOR}
SLIB_CREATE_DEF_CMD=${SLIB_CREATE_DEF_CMD}
SLIB_EXTRA_CMD=${SLIB_EXTRA_CMD}
SLIB_INSTALL_NAME=${SLIB_INSTALL_NAME}
SLIB_INSTALL_LINKS=${SLIB_INSTALL_LINKS}
SLIB_INSTALL_EXTRA_LIB=${SLIB_INSTALL_EXTRA_LIB}
SLIB_INSTALL_EXTRA_SHLIB=${SLIB_INSTALL_EXTRA_SHLIB}
VERSION_SCRIPT_POSTPROCESS_CMD=${VERSION_SCRIPT_POSTPROCESS_CMD}
SAMPLES:=${samples:-\$(FATE_SAMPLES)}
NOREDZONE_FLAGS=$noredzone_flags
LIBFUZZER_PATH=$libfuzzer_path
IGNORE_TESTS=$ignore_tests
EOF

map 'eval echo "${v}_FFLIBS=\$${v}_deps" >> ffbuild/config.mak' $LIBRARY_LIST

for entry in $LIBRARY_LIST $PROGRAM_LIST $EXTRALIBS_LIST; do
    eval echo "EXTRALIBS-${entry}=\$${entry}_extralibs" >> ffbuild/config.mak
done

cat > $TMPH <<EOF
/* Automatically generated by configure - do not modify! */
#ifndef FFMPEG_CONFIG_H
#define FFMPEG_CONFIG_H
#define FFMPEG_CONFIGURATION "$(c_escape $FFMPEG_CONFIGURATION)"
#define FFMPEG_LICENSE "$(c_escape $license)"
#define CONFIG_THIS_YEAR 2018
#define FFMPEG_DATADIR "$(eval c_escape $datadir)"
#define AVCONV_DATADIR "$(eval c_escape $datadir)"
#define CC_IDENT "$(c_escape ${cc_ident:-Unknown compiler})"
#define av_restrict $restrict_keyword
#define EXTERN_PREFIX "${extern_prefix}"
#define EXTERN_ASM ${extern_prefix}
#define BUILDSUF "$build_suffix"
#define SLIBSUF "$SLIBSUF"
#define HAVE_MMX2 HAVE_MMXEXT
#define SWS_MAX_FILTER_SIZE $sws_max_filter_size
EOF

test -n "$assert_level" &&
    echo "#define ASSERT_LEVEL $assert_level" >>$TMPH

test -n "$malloc_prefix" &&
    echo "#define MALLOC_PREFIX $malloc_prefix" >>$TMPH

if enabled x86asm; then
    append config_files $TMPASM
    cat > $TMPASM <<EOF
; Automatically generated by configure - do not modify!
EOF
fi

enabled getenv || echo "#define getenv(x) NULL" >> $TMPH


mkdir -p doc
mkdir -p tests
mkdir -p tests/api
echo "@c auto-generated by configure - do not modify! " > doc/config.texi

print_config ARCH_   "$config_files" $ARCH_LIST
print_config HAVE_   "$config_files" $HAVE_LIST
print_config CONFIG_ "$config_files" $CONFIG_LIST       \
                                     $CONFIG_EXTRA      \
                                     $ALL_COMPONENTS    \

echo "#endif /* FFMPEG_CONFIG_H */" >> $TMPH
echo "endif # FFMPEG_CONFIG_MAK" >> ffbuild/config.mak

# Do not overwrite an unchanged config.h to avoid superfluous rebuilds.
cp_if_changed $TMPH config.h
touch ffbuild/.config

enabled x86asm && cp_if_changed $TMPASM config.asm

cat > $TMPH <<EOF
/* Generated by ffmpeg configure */
#ifndef AVUTIL_AVCONFIG_H
#define AVUTIL_AVCONFIG_H
EOF

print_config AV_HAVE_ $TMPH $HAVE_LIST_PUB

echo "#endif /* AVUTIL_AVCONFIG_H */" >> $TMPH

cp_if_changed $TMPH libavutil/avconfig.h

# full_filter_name_foo=vf_foo
# full_filter_name_bar=asrc_bar
# ...
eval "$(sed -n "s/^extern AVFilter ff_\([avfsinkrc]\{2,5\}\)_\(.*\);/full_filter_name_\2=\1_\2/p" $source_path/libavfilter/allfilters.c)"

# generate the lists of enabled components
print_enabled_components(){
    file=$1
    struct_name=$2
    name=$3
    shift 3
    echo "static const $struct_name * const $name[] = {" > $TMPH
    for c in $*; do
        if enabled $c; then
            case $name in
                filter_list)
                    eval c=\$full_filter_name_${c%_filter}
                ;;
                indev_list)
                    c=${c%_indev}_demuxer
                ;;
                outdev_list)
                    c=${c%_outdev}_muxer
                ;;
            esac
            printf "    &ff_%s,\n" $c >> $TMPH
        fi
    done
    if [ "$name" = "filter_list" ]; then
        for c in asrc_abuffer vsrc_buffer asink_abuffer vsink_buffer; do
            printf "    &ff_%s,\n" $c >> $TMPH
        done
    fi
    echo "    NULL };" >> $TMPH
    cp_if_changed $TMPH $file
}

print_enabled_components libavfilter/filter_list.c AVFilter filter_list $FILTER_LIST
print_enabled_components libavcodec/codec_list.c AVCodec codec_list $CODEC_LIST
print_enabled_components libavcodec/parser_list.c AVCodecParser parser_list $PARSER_LIST
print_enabled_components libavcodec/bsf_list.c AVBitStreamFilter bitstream_filters $BSF_LIST
print_enabled_components libavformat/demuxer_list.c AVInputFormat demuxer_list $DEMUXER_LIST
print_enabled_components libavformat/muxer_list.c AVOutputFormat muxer_list $MUXER_LIST
print_enabled_components libavdevice/indev_list.c AVInputFormat indev_list $INDEV_LIST
print_enabled_components libavdevice/outdev_list.c AVOutputFormat outdev_list $OUTDEV_LIST
print_enabled_components libavformat/protocol_list.c URLProtocol url_protocols $PROTOCOL_LIST

# Settings for pkg-config files

cat > $TMPH <<EOF
# Automatically generated by configure - do not modify!
shared=$shared
build_suffix=$build_suffix
prefix=$prefix
libdir=$libdir
incdir=$incdir
rpath=$(enabled rpath && echo "-Wl,-rpath,\${libdir}")
source_path=${source_path}
LIBPREF=${LIBPREF}
LIBSUF=${LIBSUF}
extralibs_avutil="$avutil_extralibs"
extralibs_avcodec="$avcodec_extralibs"
extralibs_avformat="$avformat_extralibs"
extralibs_avdevice="$avdevice_extralibs"
extralibs_avfilter="$avfilter_extralibs"
extralibs_avresample="$avresample_extralibs"
extralibs_postproc="$postproc_extralibs"
extralibs_swscale="$swscale_extralibs"
extralibs_swresample="$swresample_extralibs"
EOF

for lib in $LIBRARY_LIST; do
    lib_deps="$(eval echo \$${lib}_deps)"
    echo ${lib}_deps=\"$lib_deps\" >> $TMPH
done

cp_if_changed $TMPH ffbuild/config.sh<|MERGE_RESOLUTION|>--- conflicted
+++ resolved
@@ -950,14 +950,13 @@
     "$@" >> $logfile 2>&1
 }
 
-<<<<<<< HEAD
 test_stat(){
     log test_stat "$@"
     stat "$1" >> $logfile 2>&1
-=======
+}
+
 cc_e(){
     eval printf '%s\\n' $CC_E
->>>>>>> 5691c746
 }
 
 cc_o(){
